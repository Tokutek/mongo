--- conflicted
+++ resolved
@@ -47,11 +47,7 @@
     }
 
     /** Convert Document to BSON. */
-<<<<<<< HEAD
-    static BSONObj toBson( const intrusive_ptr<const Document>& document ) {
-=======
     static BSONObj toBson( const Document& document ) {
->>>>>>> 3ee82cfb
         BSONObjBuilder bob;
         document->toBson( &bob );
         return bob.obj();
@@ -63,11 +59,7 @@
     }
 
     /** Create a Value from a BSONObj. */
-<<<<<<< HEAD
-    intrusive_ptr<const Value> valueFromBson( BSONObj obj ) {
-=======
     Value valueFromBson( BSONObj obj ) {
->>>>>>> 3ee82cfb
         BSONElement element = obj.firstElement();
         return Value::createFromBsonElement( &element );
     }
@@ -81,11 +73,7 @@
                 intrusive_ptr<ExpressionNary> expression = ExpressionAdd::create();
                 populateOperands( expression );
                 ASSERT_EQUALS( expectedResult(),
-<<<<<<< HEAD
-                               toBson( expression->evaluate( Document::create() ) ) );
-=======
                                toBson( expression->evaluate( Document() ) ) );
->>>>>>> 3ee82cfb
             }
         protected:
             virtual void populateOperands( intrusive_ptr<ExpressionNary>& expression ) = 0;
@@ -98,11 +86,7 @@
             void run() {
                 intrusive_ptr<ExpressionNary> expression = ExpressionAdd::create();
                 expression->addOperand( ExpressionConstant::create( Value::createInt( 2 ) ) );
-<<<<<<< HEAD
-                ASSERT_EQUALS( BSON( "" << 2 ), toBson( expression->evaluate( NULL ) ) );
-=======
                 ASSERT_EQUALS( BSON( "" << 2 ), toBson( expression->evaluate( Document() ) ) );
->>>>>>> 3ee82cfb
             }
         };
 
@@ -112,30 +96,13 @@
             virtual BSONObj expectedResult() { return BSON( "" << 0 ); }
         };
 
-<<<<<<< HEAD
-        /** Date type unsupported. */
-        class Date {
-        public:
-            void run() {
-                intrusive_ptr<ExpressionNary> expression = ExpressionAdd::create();
-                expression->addOperand( ExpressionConstant::create( Value::createDate( 123456 ) ) );
-                ASSERT_THROWS( expression->evaluate( Document::create() ), UserException );
-            }
-        };
-
-=======
->>>>>>> 3ee82cfb
         /** String type unsupported. */
         class String {
         public:
             void run() {
                 intrusive_ptr<ExpressionNary> expression = ExpressionAdd::create();
                 expression->addOperand( ExpressionConstant::create( Value::createString( "a" ) ) );
-<<<<<<< HEAD
-                ASSERT_THROWS( expression->evaluate( Document::create() ), UserException );
-=======
                 ASSERT_THROWS( expression->evaluate( Document() ), UserException );
->>>>>>> 3ee82cfb
             }
         };
 
@@ -144,13 +111,8 @@
         public:
             void run() {
                 intrusive_ptr<ExpressionNary> expression = ExpressionAdd::create();
-<<<<<<< HEAD
-                expression->addOperand( ExpressionConstant::create( Value::getTrue() ) );
-                ASSERT_THROWS( expression->evaluate( Document::create() ), UserException );
-=======
                 expression->addOperand( ExpressionConstant::create( Value(true) ) );
                 ASSERT_THROWS( expression->evaluate( Document() ), UserException );
->>>>>>> 3ee82cfb
             }            
         };
 
@@ -178,12 +140,6 @@
             BSONObj operand() { return BSON( "" << 99.99 ); }
         };
         
-<<<<<<< HEAD
-        /** Single null argument. */
-        class Null : public SingleOperandBase {
-            BSONObj operand() { return BSON( "" << BSONNULL ); }
-            BSONObj expectedResult() { return BSON( "" << 0 ); }
-=======
         /** Single Date argument. */
         class Date : public SingleOperandBase {
             BSONObj operand() { return BSON( "" << Date_t(12345) ); }
@@ -193,17 +149,12 @@
         class Null : public SingleOperandBase {
             BSONObj operand() { return BSON( "" << BSONNULL ); }
             BSONObj expectedResult() { return BSON( "" << BSONNULL ); }
->>>>>>> 3ee82cfb
         };
         
         /** Single undefined argument. */
         class Undefined : public SingleOperandBase {
             BSONObj operand() { return fromjson( "{'':undefined}" ); }
-<<<<<<< HEAD
-            BSONObj expectedResult() { return BSON( "" << 0 ); }
-=======
             BSONObj expectedResult() { return BSON( "" << BSONNULL ); }
->>>>>>> 3ee82cfb
         };
         
         class TwoOperandBase : public ExpectedResultBase {
@@ -268,8 +219,6 @@
             BSONObj operand2() { return BSON( "" << 1.1 ); }
             BSONObj expectedResult() { return BSON( "" << 10.1 ); }
         };
-<<<<<<< HEAD
-=======
 
         /** Adding an int and a Date produces a Date. */
         class IntDate : public TwoOperandBase {
@@ -277,7 +226,6 @@
             BSONObj operand2() { return BSON( "" << Date_t(123450) ); }
             BSONObj expectedResult() { return BSON( "" << Date_t(123456) ); }
         };
->>>>>>> 3ee82cfb
         
         /** Adding a long and a double produces a double. */
         class LongDouble : public TwoOperandBase {
@@ -300,22 +248,14 @@
         class IntNull : public TwoOperandBase {
             BSONObj operand1() { return BSON( "" << 1 ); }
             BSONObj operand2() { return BSON( "" << BSONNULL ); }
-<<<<<<< HEAD
-            BSONObj expectedResult() { return BSON( "" << 1 ); }
-=======
             BSONObj expectedResult() { return BSON( "" << BSONNULL ); }
->>>>>>> 3ee82cfb
         };
         
         /** Adding a long and undefined. */
         class LongUndefined : public TwoOperandBase {
             BSONObj operand1() { return BSON( "" << 5LL ); }
             BSONObj operand2() { return fromjson( "{'':undefined}" ); }
-<<<<<<< HEAD
-            BSONObj expectedResult() { return BSON( "" << 5LL ); }
-=======
             BSONObj expectedResult() { return BSON( "" << BSONNULL ); }
->>>>>>> 3ee82cfb
         };
         
     } // namespace Add
@@ -1238,11 +1178,7 @@
                         ExpressionFieldRange::create( mongo::ExpressionFieldPath::create( "a" ),
                                                       compareOp(), valueFromBson( value() ) );
                 ASSERT_EQUALS( expectedSpec(), expressionToBson( expression ) );
-<<<<<<< HEAD
-                ASSERT_EQUALS( toBson( expectedResult() ? Value::getTrue() : Value::getFalse() ),
-=======
                 ASSERT_EQUALS( toBson( expectedResult() ? Value(true) : Value(false) ),
->>>>>>> 3ee82cfb
                                toBson( expression->evaluate( fromBson( sourceDocument() ) ) ) );
             }
         protected:
@@ -1379,11 +1315,7 @@
             void run() {
                 intrusive_ptr<ExpressionFieldRange> expression =
                         ExpressionFieldRange::create( mongo::ExpressionFieldPath::create( "a.b.c" ),
-<<<<<<< HEAD
-                                                      Expression::EQ, Value::getZero() );
-=======
                                                       Expression::EQ, Value(0) );
->>>>>>> 3ee82cfb
                 set<string> dependencies;
                 expression->addDependencies( dependencies );
                 ASSERT_EQUALS( 1U, dependencies.size() );
@@ -1391,27 +1323,16 @@
             }
         };
 
-<<<<<<< HEAD
-        /** Comparison is not performed for multikey values. */
-=======
         /** Comparison is performed for multikey values rather than set-containment. */
->>>>>>> 3ee82cfb
         class Multikey {
         public:
             void run() {
                 intrusive_ptr<ExpressionFieldRange> expression =
                         ExpressionFieldRange::create( mongo::ExpressionFieldPath::create( "a" ),
-<<<<<<< HEAD
-                                                      Expression::EQ, Value::getZero() );
-                intrusive_ptr<Document> document =
-                        fromBson( BSON( "a" << BSON_ARRAY( 1 << 0 << 2 ) ) );
-                ASSERT_THROWS( expression->evaluate( document ), UserException );
-=======
                                                       Expression::EQ, Value(0) );
                 Document document =
                         fromBson( BSON( "a" << BSON_ARRAY( 1 << 0 << 2 ) ) );
                 ASSERT_EQUALS(expression->evaluate(document), Value(false));
->>>>>>> 3ee82cfb
             }
         };
         
@@ -1422,18 +1343,10 @@
         /** A dummy child of ExpressionNary used for testing. */
         class Testable : public ExpressionNary {
         public:
-<<<<<<< HEAD
-            virtual intrusive_ptr<const Value> evaluate
-                    (const intrusive_ptr<Document> &pDocument) const {
-                // Just put all the values in a list.  This is not associative/commutative so
-                // the results will change if a factory is provided and operations are reordered.
-                vector<intrusive_ptr<const Value> > values;
-=======
             virtual Value evaluate(const Document& pDocument) const {
                 // Just put all the values in a list.  This is not associative/commutative so
                 // the results will change if a factory is provided and operations are reordered.
                 vector<Value> values;
->>>>>>> 3ee82cfb
                 for( ExpressionVector::const_iterator i = vpOperand.begin(); i != vpOperand.end();
                      ++i ) {
                     values.push_back( (*i)->evaluate( pDocument ) );
@@ -1547,13 +1460,6 @@
                 testable->addOperand( ExpressionConstant::create( Value::createInt( 1 ) ) );
                 assertDependencies( BSONArray(), testable );
 
-<<<<<<< HEAD
-                // Add a field path argument.
-                testable->addOperand( ExpressionFieldPath::create( "ab.c" ) );
-                assertDependencies( BSON_ARRAY( "ab.c" ), testable );
-
-=======
->>>>>>> 3ee82cfb
                 // Add an object expression.
                 BSONObj spec = BSON( "" << BSON( "a" << "$x" << "q" << "$r" ) );
                 BSONElement specElement = spec.firstElement();
@@ -1769,17 +1675,10 @@
             void run() {
                 _expression = ExpressionObject::create();
                 prepareExpression();
-<<<<<<< HEAD
-                intrusive_ptr<Document> document = fromBson( source() );
-                intrusive_ptr<Document> result = Document::create();
-                expression()->addToDocument( result, document, document );
-                assertBinaryEqual( expected(), toBson( result ) );
-=======
                 Document document = fromBson( source() );
                 MutableDocument result;
                 expression()->addToDocument( result, document, document );
                 assertBinaryEqual( expected(), toBson( result.freeze() ) );
->>>>>>> 3ee82cfb
                 assertDependencies( expectedDependencies(), _expression );
                 ASSERT_EQUALS( expectedBsonRepresentation(), expressionToBson( _expression ) );
                 ASSERT_EQUALS( expectedIsSimple(), _expression->isSimple() );
@@ -1999,11 +1898,7 @@
             }
         };
         
-<<<<<<< HEAD
-        /** An undefined value is not projected.. */
-=======
         /** An undefined value is passed through */
->>>>>>> 3ee82cfb
         class ComputedUndefined : public ExpectedResultBase {
         public:
             virtual BSONObj source() {
@@ -2011,15 +1906,9 @@
             }
             void prepareExpression() {
                 expression()->addField( mongo::FieldPath( "a" ),
-<<<<<<< HEAD
-                                        ExpressionConstant::create( Value::getUndefined() ) );
-            }
-            BSONObj expected() { return BSON( "_id" << 0 ); }
-=======
                                         ExpressionConstant::create( Value(mongo::Undefined) ) );
             }
             BSONObj expected() { return BSON( "_id" << 0 << "a" << BSONUndefined); }
->>>>>>> 3ee82cfb
             BSONArray expectedDependencies() { return BSON_ARRAY( "_id" ); }
             BSONObj expectedBsonRepresentation() {
                 return fromjson( "{a:{$const:undefined}}" );
@@ -2042,11 +1931,7 @@
             }
             void prepareExpression() {
                 expression()->addField( mongo::FieldPath( "a" ),
-<<<<<<< HEAD
-                                        ExpressionConstant::create( Value::getNull() ) );
-=======
                                         ExpressionConstant::create( Value(mongo::jstNULL) ) );
->>>>>>> 3ee82cfb
             }
             BSONObj expected() { return BSON( "_id" << 0 << "a" << BSONNULL ); }
             BSONArray expectedDependencies() { return BSON_ARRAY( "_id" ); }
@@ -2110,15 +1995,6 @@
                 // Create a sub expression returning an empty object.
                 intrusive_ptr<ExpressionObject> subExpression = ExpressionObject::create();
                 subExpression->addField( mongo::FieldPath( "b" ),
-<<<<<<< HEAD
-                                         ExpressionConstant::create( Value::getUndefined() ) );
-                expression()->addField( mongo::FieldPath( "a" ), subExpression );
-            }
-            BSONObj expected() { return BSON( "_id" << 0 ); }
-            BSONArray expectedDependencies() { return BSON_ARRAY( "_id" ); }
-            BSONObj expectedBsonRepresentation() {
-                return fromjson( "{a:{b:{$const:undefined}}}" );
-=======
                                          ExpressionFieldPath::create( "a.b" ) );
                 expression()->addField( mongo::FieldPath( "a" ), subExpression );
             }
@@ -2126,7 +2002,6 @@
             BSONArray expectedDependencies() { return BSON_ARRAY( "_id" << "a.b"); }
             BSONObj expectedBsonRepresentation() {
                 return fromjson( "{a:{b:'$a.b'}}" );
->>>>>>> 3ee82cfb
             }
             bool expectedIsSimple() { return false; }
         };
@@ -2507,11 +2382,7 @@
                 ASSERT_EQUALS( BSON( "b" << 5 << "c" << 1 ),
                                toBson( expression->evaluate
                                        ( fromBson
-<<<<<<< HEAD
-                                         ( BSON( "_id" << 0 << "a" << 1 ) ) )->getDocument() ) );
-=======
                                          ( BSON( "_id" << 0 << "a" << 1 ) ) ).getDocument() ) );
->>>>>>> 3ee82cfb
             }
         };
 
@@ -3105,11 +2976,7 @@
                 intrusive_ptr<Expression> expression = Expression::parseOperand( &specElement );
                 ASSERT_EQUALS( spec, expressionToBson( expression ) );
                 ASSERT_EQUALS( BSON( "" << expectedResult ),
-<<<<<<< HEAD
-                               toBson( expression->evaluate( Document::create() ) ) );                
-=======
                                toBson( expression->evaluate( Document() ) ) );                
->>>>>>> 3ee82cfb
             }
         };
 
@@ -3157,11 +3024,7 @@
                 intrusive_ptr<Expression> expression = Expression::parseOperand( &specElement );
                 ASSERT_EQUALS( spec(), expressionToBson( expression ) );
                 ASSERT_EQUALS( BSON( "" << expectedResult() ),
-<<<<<<< HEAD
-                               toBson( expression->evaluate( Document::create() ) ) );
-=======
                                toBson( expression->evaluate( Document() ) ) );
->>>>>>> 3ee82cfb
             }
         protected:
             virtual string str() = 0;
@@ -3228,11 +3091,7 @@
                 intrusive_ptr<Expression> expression = Expression::parseOperand( &specElement );
                 ASSERT_EQUALS( spec(), expressionToBson( expression ) );
                 ASSERT_EQUALS( BSON( "" << expectedResult() ),
-<<<<<<< HEAD
-                               toBson( expression->evaluate( Document::create() ) ) );
-=======
                                toBson( expression->evaluate( Document() ) ) );
->>>>>>> 3ee82cfb
             }
         protected:
             virtual string str() = 0;
@@ -3275,11 +3134,7 @@
                 intrusive_ptr<Expression> expression = Expression::parseOperand( &specElement );
                 ASSERT_EQUALS( spec(), expressionToBson( expression ) );
                 ASSERT_EQUALS( BSON( "" << expectedResult() ),
-<<<<<<< HEAD
-                               toBson( expression->evaluate( Document::create() ) ) );
-=======
                                toBson( expression->evaluate( Document() ) ) );
->>>>>>> 3ee82cfb
             }
         protected:
             virtual string str() = 0;
@@ -3330,10 +3185,7 @@
             add<Add::IntLong>();
             add<Add::IntLongOverflow>();
             add<Add::IntDouble>();
-<<<<<<< HEAD
-=======
             add<Add::IntDate>();
->>>>>>> 3ee82cfb
             add<Add::LongDouble>();
             add<Add::LongDoubleNoOverflow>();
             add<Add::IntNull>();
@@ -3427,10 +3279,7 @@
             add<FieldPath::Present>();
             add<FieldPath::NestedBelowNull>();
             add<FieldPath::NestedBelowUndefined>();
-<<<<<<< HEAD
-=======
             add<FieldPath::NestedBelowMissing>();
->>>>>>> 3ee82cfb
             add<FieldPath::NestedBelowInt>();
             add<FieldPath::NestedValue>();
             add<FieldPath::NestedBelowEmptyObject>();
@@ -3591,7 +3440,6 @@
             add<Parse::Operand::Object>();
             add<Parse::Operand::InclusionObject>();
             add<Parse::Operand::Constant>();
-<<<<<<< HEAD
 
             add<Strcasecmp::NullBegin>();
             add<Strcasecmp::NullEnd>();
@@ -3612,8 +3460,6 @@
             add<ToUpper::NullBegin>();
             add<ToUpper::NullMiddle>();
             add<ToUpper::NullEnd>();
-=======
->>>>>>> 3ee82cfb
         }
     } myall;
 
