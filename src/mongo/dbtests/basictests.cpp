// basictests.cpp : basic unit tests
//

/**
 *    Copyright (C) 2009 10gen Inc.
 *    Copyright (C) 2013 Tokutek Inc.
 *
 *    This program is free software: you can redistribute it and/or  modify
 *    it under the terms of the GNU Affero General Public License, version 3,
 *    as published by the Free Software Foundation.
 *
 *    This program is distributed in the hope that it will be useful,
 *    but WITHOUT ANY WARRANTY; without even the implied warranty of
 *    MERCHANTABILITY or FITNESS FOR A PARTICULAR PURPOSE.  See the
 *    GNU Affero General Public License for more details.
 *
 *    You should have received a copy of the GNU Affero General Public License
 *    along with this program.  If not, see <http://www.gnu.org/licenses/>.
 */

#include "pch.h"

#include "dbtests.h"
#include "mongo/util/base64.h"
#include "mongo/util/array.h"
#include "mongo/util/text.h"
#include "mongo/util/queue.h"
#include "mongo/util/paths.h"
#include "mongo/util/stringutils.h"
#include "mongo/util/time_support.h"

namespace BasicTests {

    class Rarely {
    public:
        void run() {
            int first = 0;
            int second = 0;
            int third = 0;
            for( int i = 0; i < 128; ++i ) {
                incRarely( first );
                incRarely2( second );
                ONCE ++third;
            }
            ASSERT_EQUALS( 1, first );
            ASSERT_EQUALS( 1, second );
            ASSERT_EQUALS( 1, third );
        }
    private:
        void incRarely( int &c ) {
            RARELY ++c;
        }
        void incRarely2( int &c ) {
            RARELY ++c;
        }
    };

    class Base64Tests {
    public:

        void roundTrip( string s ) {
            ASSERT_EQUALS( s , base64::decode( base64::encode( s ) ) );
        }

        void roundTrip( const unsigned char * _data , int len ) {
            const char *data = (const char *) _data;
            string s = base64::encode( data , len );
            string out = base64::decode( s );
            ASSERT_EQUALS( out.size() , static_cast<size_t>(len) );
            bool broke = false;
            for ( int i=0; i<len; i++ ) {
                if ( data[i] != out[i] )
                    broke = true;
            }
            if ( ! broke )
                return;

            cerr << s << endl;
            for ( int i=0; i<len; i++ )
                cerr << hex << ( data[i] & 0xFF ) << dec << " ";
            cerr << endl;
            for ( int i=0; i<len; i++ )
                cerr << hex << ( out[i] & 0xFF ) << dec << " ";
            cerr << endl;

            ASSERT(0);
        }

        void run() {

            ASSERT_EQUALS( "ZWxp" , base64::encode( "eli" , 3 ) );
            ASSERT_EQUALS( "ZWxpb3Rz" , base64::encode( "eliots" , 6 ) );
            ASSERT_EQUALS( "ZWxpb3Rz" , base64::encode( "eliots" ) );

            ASSERT_EQUALS( "ZQ==" , base64::encode( "e" , 1 ) );
            ASSERT_EQUALS( "ZWw=" , base64::encode( "el" , 2 ) );

            roundTrip( "e" );
            roundTrip( "el" );
            roundTrip( "eli" );
            roundTrip( "elio" );
            roundTrip( "eliot" );
            roundTrip( "eliots" );
            roundTrip( "eliotsz" );

            unsigned char z[] = { 0x1 , 0x2 , 0x3 , 0x4 };
            roundTrip( z , 4 );

            unsigned char y[] = {
                0x01, 0x10, 0x83, 0x10, 0x51, 0x87, 0x20, 0x92, 0x8B, 0x30,
                0xD3, 0x8F, 0x41, 0x14, 0x93, 0x51, 0x55, 0x97, 0x61, 0x96,
                0x9B, 0x71, 0xD7, 0x9F, 0x82, 0x18, 0xA3, 0x92, 0x59, 0xA7,
                0xA2, 0x9A, 0xAB, 0xB2, 0xDB, 0xAF, 0xC3, 0x1C, 0xB3, 0xD3,
                0x5D, 0xB7, 0xE3, 0x9E, 0xBB, 0xF3, 0xDF, 0xBF
            };
            roundTrip( y , 4 );
            roundTrip( y , 40 );
        }
    };

    namespace stringbuildertests {
#define SBTGB(x) ss << (x); sb << (x);

        class Base {
            virtual void pop() = 0;

        public:
            Base() {}
            virtual ~Base() {}

            void run() {
                pop();
                ASSERT_EQUALS( ss.str() , sb.str() );
            }

            stringstream ss;
            StringBuilder sb;
        };

        class simple1 : public Base {
            void pop() {
                SBTGB(1);
                SBTGB("yo");
                SBTGB(2);
            }
        };

        class simple2 : public Base {
            void pop() {
                SBTGB(1);
                SBTGB("yo");
                SBTGB(2);
                SBTGB( 12123123123LL );
                SBTGB( "xxx" );
                SBTGB( 5.4 );
                SBTGB( 5.4312 );
                SBTGB( "yyy" );
                SBTGB( (short)5 );
                SBTGB( (short)(1231231231231LL) );
            }
        };

        class reset1 {
        public:
            void run() {
                StringBuilder sb;
                sb << "1" << "abc" << "5.17";
                ASSERT_EQUALS( "1abc5.17" , sb.str() );
                ASSERT_EQUALS( "1abc5.17" , sb.str() );
                sb.reset();
                ASSERT_EQUALS( "" , sb.str() );
                sb << "999";
                ASSERT_EQUALS( "999" , sb.str() );
            }
        };

        class reset2 {
        public:
            void run() {
                StringBuilder sb;
                sb << "1" << "abc" << "5.17";
                ASSERT_EQUALS( "1abc5.17" , sb.str() );
                ASSERT_EQUALS( "1abc5.17" , sb.str() );
                sb.reset(1);
                ASSERT_EQUALS( "" , sb.str() );
                sb << "999";
                ASSERT_EQUALS( "999" , sb.str() );
            }
        };

    }

    class sleeptest {
    public:

        void run() {
            Timer t;
            int matches = 0;
            for( int p = 0; p < 3; p++ ) {
                sleepsecs( 1 );
                int sec = (t.millis() + 2)/1000;
                if( sec == 1 ) 
                    matches++;
                else
                    log() << "temp millis: " << t.millis() << endl;
                ASSERT( sec >= 0 && sec <= 2 );
                t.reset();
            }
            if ( matches < 2 )
                log() << "matches:" << matches << endl;
            ASSERT( matches >= 2 );

            sleepmicros( 1527123 );
            ASSERT( t.micros() > 1000000 );
            ASSERT( t.micros() < 2000000 );

            t.reset();
            sleepmillis( 1727 );
            ASSERT( t.millis() >= 1000 );
            ASSERT( t.millis() <= 2500 );

            {
                int total = 1200;
                int ms = 2;
                t.reset();
                for ( int i=0; i<(total/ms); i++ ) {
                    sleepmillis( ms );
                }
                {
                    int x = t.millis();
                    if ( x < 1000 || x > 2500 ) {
                        cerr << "sleeptest finds sleep accuracy to be not great. x: " << x << endl;
                        ASSERT( x >= 1000 );
                        ASSERT( x <= 20000 );
                    }
                }
            }

#ifdef __linux__
            {
                int total = 1200;
                int micros = 100;
                t.reset();
                int numSleeps = 1000*(total/micros);
                for ( int i=0; i<numSleeps; i++ ) {
                    sleepmicros( micros );
                }
                {
                    int y = t.millis();
                    if ( y < 1000 || y > 2500 ) {
                        cerr << "sleeptest y: " << y << endl;
                        ASSERT( y >= 1000 );
                        /* ASSERT( y <= 100000 ); */
                    }
                }
            }
#endif

        }

    };

    class SleepBackoffTest {
    public:
        void run() {

            int maxSleepTimeMillis = 1000;
            int lastSleepTimeMillis = -1;
            int epsMillis = 100; // Allowable inprecision for timing

            Backoff backoff( maxSleepTimeMillis, maxSleepTimeMillis * 2 );

            Timer t;

            // Make sure our backoff increases to the maximum value
            int maxSleepCount = 0;
            while( maxSleepCount < 3 ){

                t.reset();

                backoff.nextSleepMillis();

                int elapsedMillis = t.millis();

                log() << "Slept for " << elapsedMillis << endl;

                ASSERT( almostGTE( elapsedMillis, lastSleepTimeMillis, epsMillis ) );
                lastSleepTimeMillis = elapsedMillis;

                if( almostEq( elapsedMillis, maxSleepTimeMillis, epsMillis ) ) maxSleepCount++;
            }

            // Make sure that our backoff gets reset if we wait much longer than the maximum wait
            sleepmillis( maxSleepTimeMillis * 4 );

            t.reset();
            backoff.nextSleepMillis();

            ASSERT( almostEq( t.millis(), 0, epsMillis ) );

        }

        bool almostEq( int a, int b, int eps ){
            return std::abs( a - b ) <= eps;
        }

        bool almostGTE( int a, int b, int eps ){
            if( almostEq( a, b, eps ) ) return true;
            return a > b;
        }
    };

    class AssertTests {
    public:

        int x;

        AssertTests() {
            x = 0;
        }

        string foo() {
            x++;
            return "";
        }
        void run() {
            uassert( -1 , foo() , 1 );
            if( x != 0 ) {
                ASSERT_EQUALS( 0 , x );
            }
            try {
                uassert( -1 , foo() , 0 );
            }
            catch ( ... ) {}
            ASSERT_EQUALS( 1 , x );
        }
    };

    namespace ArrayTests {
        class basic1 {
        public:
            void run() {
                FastArray<int> a(100);
                a.push_back( 5 );
                a.push_back( 6 );

                ASSERT_EQUALS( 2 , a.size() );

                FastArray<int>::iterator i = a.begin();
                ASSERT( i != a.end() );
                ASSERT_EQUALS( 5 , *i );
                ++i;
                ASSERT( i != a.end() );
                ASSERT_EQUALS( 6 , *i );
                ++i;
                ASSERT( i == a.end() );
            }
        };
    };

    class ThreadSafeStringTest {
    public:
        void run() {
            ThreadSafeString s;
            s = "eliot";
            ASSERT_EQUALS( s , "eliot" );
            ASSERT( s != "eliot2" );

            ThreadSafeString s2 = s;
            ASSERT_EQUALS( s2 , "eliot" );


            {
                string foo;
                {
                    ThreadSafeString bar;
                    bar = "eliot2";
                    foo = bar.toString();
                }
                ASSERT_EQUALS( "eliot2" , foo );
            }
        }
    };


    class DatabaseValidNames {
    public:
        void run() {
            ASSERT( NamespaceString::validDBName( "foo" ) );
            ASSERT( ! NamespaceString::validDBName( "foo/bar" ) );
            ASSERT( ! NamespaceString::validDBName( "foo bar" ) );
            ASSERT( ! NamespaceString::validDBName( "foo.bar" ) );

            ASSERT( NamespaceString::normal( "asdads" ) );
            ASSERT( ! NamespaceString::normal( "asda$ds" ) );
            // This is no longer the case in TokuMX, see the comment on NamespaceString::normal.
            //ASSERT( NamespaceString::normal( "local.oplog.$main" ) );
        }
    };

    class NSValidNames {
    public:
        void run() {
            ASSERT( isValidNS( "test.foo" ) );
            ASSERT( ! isValidNS( "test." ) );
            ASSERT( ! isValidNS( "test" ) );
        }
    };

    class PtrTests {
    public:
        void run() {
            scoped_ptr<int> p1 (new int(1));
            boost::shared_ptr<int> p2 (new int(2));
            scoped_ptr<const int> p3 (new int(3));
            boost::shared_ptr<const int> p4 (new int(4));

            //non-const
            ASSERT_EQUALS( p1.get() , ptr<int>(p1) );
            ASSERT_EQUALS( p2.get() , ptr<int>(p2) );
            ASSERT_EQUALS( p2.get() , ptr<int>(p2.get()) ); // T* constructor
            ASSERT_EQUALS( p2.get() , ptr<int>(ptr<int>(p2)) ); // copy constructor
            ASSERT_EQUALS( *p2      , *ptr<int>(p2));
            ASSERT_EQUALS( p2.get() , ptr<boost::shared_ptr<int> >(&p2)->get() ); // operator->

            //const
            ASSERT_EQUALS( p1.get() , ptr<const int>(p1) );
            ASSERT_EQUALS( p2.get() , ptr<const int>(p2) );
            ASSERT_EQUALS( p2.get() , ptr<const int>(p2.get()) );
            ASSERT_EQUALS( p3.get() , ptr<const int>(p3) );
            ASSERT_EQUALS( p4.get() , ptr<const int>(p4) );
            ASSERT_EQUALS( p4.get() , ptr<const int>(p4.get()) );
            ASSERT_EQUALS( p2.get() , ptr<const int>(ptr<const int>(p2)) );
            ASSERT_EQUALS( p2.get() , ptr<const int>(ptr<int>(p2)) ); // constizing copy constructor
            ASSERT_EQUALS( *p2      , *ptr<int>(p2));
            ASSERT_EQUALS( p2.get() , ptr<const boost::shared_ptr<int> >(&p2)->get() );

            //bool context
            ASSERT( ptr<int>(p1) );
            ASSERT( !ptr<int>(NULL) );
            ASSERT( !ptr<int>() );

#if 0
            // These shouldn't compile
            ASSERT_EQUALS( p3.get() , ptr<int>(p3) );
            ASSERT_EQUALS( p4.get() , ptr<int>(p4) );
            ASSERT_EQUALS( p2.get() , ptr<int>(ptr<const int>(p2)) );
#endif
        }
    };

    struct StringSplitterTest {

        void test( string s ) {
            vector<string> v = StringSplitter::split( s , "," );
            ASSERT_EQUALS( s , StringSplitter::join( v , "," ) );
        }

        void run() {
            test( "a" );
            test( "a,b" );
            test( "a,b,c" );

            vector<string> x = StringSplitter::split( "axbxc" , "x" );
            ASSERT_EQUALS( 3 , (int)x.size() );
            ASSERT_EQUALS( "a" , x[0] );
            ASSERT_EQUALS( "b" , x[1] );
            ASSERT_EQUALS( "c" , x[2] );

            x = StringSplitter::split( "axxbxxc" , "xx" );
            ASSERT_EQUALS( 3 , (int)x.size() );
            ASSERT_EQUALS( "a" , x[0] );
            ASSERT_EQUALS( "b" , x[1] );
            ASSERT_EQUALS( "c" , x[2] );

        }
    };

    struct IsValidUTF8Test {
// macros used to get valid line numbers
#define good(s)  ASSERT(isValidUTF8(s));
#define bad(s)   ASSERT(!isValidUTF8(s));

        void run() {
            good("A");
            good("\xC2\xA2"); // cent: ¢
            good("\xE2\x82\xAC"); // euro: €
            good("\xF0\x9D\x90\x80"); // Blackboard A: 𝐀

            //abrupt end
            bad("\xC2");
            bad("\xE2\x82");
            bad("\xF0\x9D\x90");
            bad("\xC2 ");
            bad("\xE2\x82 ");
            bad("\xF0\x9D\x90 ");

            //too long
            bad("\xF8\x80\x80\x80\x80");
            bad("\xFC\x80\x80\x80\x80\x80");
            bad("\xFE\x80\x80\x80\x80\x80\x80");
            bad("\xFF\x80\x80\x80\x80\x80\x80\x80");

            bad("\xF5\x80\x80\x80"); // U+140000 > U+10FFFF
            bad("\x80"); //cant start with continuation byte
            bad("\xC0\x80"); // 2-byte version of ASCII NUL
#undef good
#undef bad
        }
    };


    class QueueTest {
    public:
        void run() {
            BlockingQueue<int> q;
            Timer t;
            int x;
            ASSERT( ! q.blockingPop( x , 5 ) );
            ASSERT( t.seconds() > 3 && t.seconds() < 9 );

        }
    };

    class StrTests {
    public:

        void run() {
            ASSERT_EQUALS( 1u , str::count( "abc" , 'b' ) );
            ASSERT_EQUALS( 3u , str::count( "babab" , 'b' ) );
        }

    };

    class HostAndPortTests {
    public:
        void run() {
            HostAndPort a( "x1" , 1000 );
            HostAndPort b( "x1" , 1000 );
            HostAndPort c( "x1" , 1001 );
            HostAndPort d( "x2" , 1000 );

            ASSERT( a == b );
            ASSERT( a != c );
            ASSERT( a != d );

        }
    };

    class RelativePathTest {
    public:
        void run() {
            RelativePath a = RelativePath::fromRelativePath( "a" );
            RelativePath b = RelativePath::fromRelativePath( "a" );
            RelativePath c = RelativePath::fromRelativePath( "b" );
            RelativePath d = RelativePath::fromRelativePath( "a/b" );


            ASSERT( a == b );
            ASSERT( a != c );
            ASSERT( a != d );
            ASSERT( c != d );
        }
    };

    class CmdLineParseConfigTest {
    public:
        void run() {
            stringstream ss1;
            istringstream iss1("");
            CmdLine::parseConfigFile( iss1, ss1 );
            stringstream ss2;
            istringstream iss2("password=\'foo bar baz\'");
            CmdLine::parseConfigFile( iss2, ss2 );
            stringstream ss3;
            istringstream iss3("\t    this = false  \n#that = true\n  #another = whocares\n\n  other = monkeys  ");
            CmdLine::parseConfigFile( iss3, ss3 );

            ASSERT_EQUALS( ss1.str(), "\n" );
<<<<<<< HEAD
            ASSERT_EQUALS( ss2.str(), "password=\'foo bar baz\'\n\n" );
            ASSERT_EQUALS( ss3.str(), "\n  other = monkeys  \n\n" );
=======
            ASSERT_EQUALS( ss2.str(), "password=\'foo bar baz\'\n" );
            ASSERT_EQUALS( ss3.str(), "\n  other = monkeys  \n" );
>>>>>>> 2dc500fa
        }
    };

    /** Simple tests for log tees. */
    class LogTee {
    public:
        ~LogTee() {
            // Clean global tees on test failure.
            Logstream::get().removeGlobalTee( &_tee );            
        }
        void run() {
            // Attempting to remove a tee before any tees are added is safe.
            Logstream::get().removeGlobalTee( &_tee );

            // A log is not written to a non global tee.
            log() << "LogTee test" << endl;
            assertNumLogs( 0 );

            // A log is written to a global tee.
            Logstream::get().addGlobalTee( &_tee );
            log() << "LogTee test" << endl;
            assertNumLogs( 1 );

            // A log is not written to a tee removed from the global tee list.
            Logstream::get().removeGlobalTee( &_tee );
            log() << "LogTee test" << endl;
            assertNumLogs( 1 );            
        }
    private:
        void assertNumLogs( int expected ) const {
            ASSERT_EQUALS( expected, _tee.numLogs() );
        }
        class Tee : public mongo::Tee {
        public:
            Tee() :
                _numLogs() {
            }
            virtual void write( LogLevel level, const string &str ) {
                ++_numLogs;
            }
            int numLogs() const { return _numLogs; }
        private:
            int _numLogs;
        };
        Tee _tee;
    };

    class All : public Suite {
    public:
        All() : Suite( "basic" ) {
        }

        void setupTests() {
            add< Rarely >();
            add< Base64Tests >();

            add< stringbuildertests::simple1 >();
            add< stringbuildertests::simple2 >();
            add< stringbuildertests::reset1 >();
            add< stringbuildertests::reset2 >();

            add< sleeptest >();
            add< SleepBackoffTest >();
            add< AssertTests >();

            add< ArrayTests::basic1 >();

            add< NSValidNames >();

            add< PtrTests >();

            add< StringSplitterTest >();
            add< IsValidUTF8Test >();

            add< QueueTest >();

            add< StrTests >();

            add< HostAndPortTests >();
            add< RelativePathTest >();
            add< CmdLineParseConfigTest >();

            add< LogTee >();
        }
    } myall;

} // namespace BasicTests
<|MERGE_RESOLUTION|>--- conflicted
+++ resolved
@@ -577,13 +577,8 @@
             CmdLine::parseConfigFile( iss3, ss3 );
 
             ASSERT_EQUALS( ss1.str(), "\n" );
-<<<<<<< HEAD
-            ASSERT_EQUALS( ss2.str(), "password=\'foo bar baz\'\n\n" );
-            ASSERT_EQUALS( ss3.str(), "\n  other = monkeys  \n\n" );
-=======
             ASSERT_EQUALS( ss2.str(), "password=\'foo bar baz\'\n" );
             ASSERT_EQUALS( ss3.str(), "\n  other = monkeys  \n" );
->>>>>>> 2dc500fa
         }
     };
 
