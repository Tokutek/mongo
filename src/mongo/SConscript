# -*- mode: python; -*-

# This SConscript describes build rules for the "mongo" project.

import os
import os.path
import itertools
from buildscripts import utils

Import("env")
Import("shellEnv")
Import("testEnv")
Import("has_option")
Import("usesm usev8")
Import("installSetup")
Import("darwin windows solaris linux nix")

tokupath = os.getenv('TOKUKV_PATH', '$BUILD_DIR/third_party/tokukv')
tokusrc = env.Dir('#%s' % env['TOKUKV_PATH'])
tokuinc = tokusrc.Dir('include')
tokulib = tokusrc.Dir('lib')
tokubackup_src = env.Dir('#%s' % os.getenv('TOKUBACKUP_PATH', 'src/third_party/tokubackup'))
tokubackup_inc = tokubackup_src.Dir('include')
tokubackup_lib = tokubackup_src.Dir('lib')

for e in [env, testEnv]:
    e.Append(CPPPATH=[tokuinc, tokubackup_inc])
    e.Append(LIBPATH=[tokubackup_lib])
    e.Append(RPATH=[tokulib.get_abspath(), tokubackup_lib.get_abspath(), Dir('plugins')])

ltokufractaltree = os.getenv('LIBTOKUFRACTALTREE_NAME', 'tokufractaltree')
ltokuportability = os.getenv('LIBTOKUPORTABILITY_NAME', 'tokuportability')
tokulibs = [ltokufractaltree, ltokuportability, 'm', 'dl', 'z']

env.SConscript(['base/SConscript',
                'db/auth/SConscript',
                'platform/SConscript',
                'unittest/SConscript'])

allPlugins = env.SConscript(['plugins/SConscript'])

def add_exe( v ):
    return "${PROGPREFIX}%s${PROGSUFFIX}" % v

# ------    SOURCE FILE SETUP -----------

env.StaticLibrary('foundation',
                  [ 'util/assert_util.cpp',
                    'util/concurrency/mutexdebugger.cpp',
                    'util/debug_util.cpp',
                    'util/log.cpp',
                    'util/signal_handlers.cpp',
                    'util/text.cpp',
                    'util/time_support.cpp',
                    'util/timer.cpp'
                    ],
                  LIBDEPS=['stacktrace',
                           '$BUILD_DIR/mongo/base/base',
                           '$BUILD_DIR/mongo/platform/platform',
                           '$BUILD_DIR/third_party/shim_boost'])

env.StaticLibrary('stringutils', ['util/stringutils.cpp', 'util/base64.cpp',])

env.StaticLibrary('md5', [
        'util/md5.cpp'
        ])

env.CppUnitTest( "stringutils_test", [ "util/stringutils_test.cpp" ],
                 LIBDEPS=["stringutils"] )

env.CppUnitTest( "md5_test", ["util/md5_test.cpp", "util/md5main.cpp" ],
                 LIBDEPS=["md5"] )

env.StaticLibrary('bson', [
        'bson/mutable/mutable_bson.cpp',
        'bson/mutable/mutable_bson_builder.cpp',
        'bson/mutable/mutable_bson_heap.cpp',
        'bson/mutable/mutable_bson_internal.cpp',
        'bson/util/bson_extract.cpp',
        'util/safe_num.cpp',
        'bson/bson_validate.cpp',
        'bson/oid.cpp',
        'db/jsobj.cpp',
        'db/json.cpp'
        ], LIBDEPS=[
        'base/base',
        'md5',
        'stringutils',
        '$BUILD_DIR/mongo/platform/platform',
        ])

env.CppUnitTest('string_map_test', ['util/string_map_test.cpp'],
                LIBDEPS=['bson','foundation'])

env.CppUnitTest('mutable_bson_test', ['bson/mutable/mutable_bson_test.cpp'],
                 LIBDEPS=['bson'])

env.CppUnitTest('mutable_bson_heap_test', ['bson/mutable/mutable_bson_heap_test.cpp'],
                 LIBDEPS=['bson'])

env.CppUnitTest('mutable_bson_builder_test', ['bson/mutable/mutable_bson_builder_test.cpp'],
                LIBDEPS=['bson'])

env.CppUnitTest('mutable_bson_algo_test', ['bson/mutable/mutable_bson_algo_test.cpp'],
                LIBDEPS=['bson'])

env.CppUnitTest('safe_num_test', ['util/safe_num_test.cpp'],
                LIBDEPS=['bson'])

env.CppUnitTest('bson_field_test', ['bson/bson_field_test.cpp'],
                LIBDEPS=['bson'])

env.CppUnitTest('bson_validate_test', ['bson/bson_validate_test.cpp'],
                LIBDEPS=['bson'])

env.CppUnitTest('bson_extract_test', ['bson/util/bson_extract_test.cpp'], LIBDEPS=['bson'])

commonFiles = [ "pch.cpp",
                "buildinfo.cpp",
                "db/hasher.cpp",
                "db/lasterror.cpp",
                "shell/mongo.cpp",
                "util/background.cpp",
                "util/intrusive_counter.cpp",
                "util/util.cpp",
                "util/trace.cpp",
                "util/ramlog.cpp",
                "util/progress_meter.cpp",
                "util/concurrency/task.cpp",
                "util/concurrency/thread_pool.cpp",
                "util/password.cpp",
                "util/concurrency/rwlockimpl.cpp",
                "util/histogram.cpp",
                "util/concurrency/spin_lock.cpp",
                "util/text_startuptest.cpp",
                "util/stack_introspect.cpp",
                "util/concurrency/synchronization.cpp",
                "util/net/sock.cpp",
                "util/net/httpclient.cpp",
                "util/net/message.cpp",
                "util/net/message_port.cpp",
                "util/net/listen.cpp",
                "util/startup_test.cpp",
                "util/version.cpp",
                "client/connpool.cpp",
                "client/dbclient.cpp",
                "client/dbclient_rs.cpp",
                "client/dbclientcursor.cpp",
                "client/model.cpp",
                "client/remote_loader.cpp",
                "client/remote_transaction.cpp",
                'client/sasl_client_authenticate.cpp',
                "client/syncclusterconnection.cpp",
                "client/distlock.cpp",
                "db/dbmessage.cpp"
                ]

extraCommonLibdeps = []

if env['MONGO_BUILD_SASL_CLIENT']:
    env.StaticLibrary('sasl_client_session',
                      ['client/sasl_client_session.cpp'],
                      LIBDEPS=['foundation'],
                      SYSLIBDEPS=['sasl2'])
    commonFiles.extend(['client/sasl_client_authenticate_impl.cpp'])
    extraCommonLibdeps.append('sasl_client_session')

# handle processinfo*
processInfoFiles = [ "util/processinfo.cpp" ]

processInfoPlatformFile = env.File( "util/processinfo_${PYSYSPLATFORM}.cpp" )
# NOTE( schwerin ): This is a very un-scons-y way to make this decision, and prevents one from using
# code generation to produce util/processinfo_$PYSYSPLATFORM.cpp.
if not os.path.exists( str( processInfoPlatformFile ) ):
    processInfoPlatformFile = env.File( "util/processinfo_none.cpp" )

processInfoFiles.append( processInfoPlatformFile )

env.StaticLibrary("processinfo",
                  processInfoFiles,
                  LIBDEPS=["foundation", "bson"])

env.CppUnitTest("processinfo_test",
                ["util/processinfo_test.cpp"],
                LIBDEPS=["processinfo"])

env.StaticLibrary("server_parameters",
                  ["db/server_parameters.cpp"],
                  LIBDEPS=["foundation","bson"])

env.CppUnitTest("server_parameters_test",
                [ "db/server_parameters_test.cpp" ],
                LIBDEPS=["server_parameters"] )


env.StaticLibrary("fail_point",
                  ["util/fail_point.cpp",
                   "util/fail_point_registry.cpp",
                   "util/fail_point_service.cpp"],
                  LIBDEPS=["foundation", "bson"])

env.StaticLibrary('mongocommon', commonFiles,
                  LIBDEPS=['bson',
                           'foundation',
                           'md5',
                           'processinfo',
                           'stacktrace',
                           'stringutils',
                           'fail_point',
                           '$BUILD_DIR/third_party/pcrecpp',
                           '$BUILD_DIR/third_party/murmurhash3/murmurhash3',
                           '$BUILD_DIR/third_party/shim_boost'] +
                           extraCommonLibdeps)

env.StaticLibrary("coredb", [
        "client/parallel.cpp",
        "db/client_transaction.cpp",
        "db/opsettings.cpp",
        "db/commands.cpp",
        "db/commands/authentication_commands.cpp",
        "db/commands/connection_status.cpp",
        "db/commands/fail_point_cmd.cpp",
        "db/commands/find_and_modify_common.cpp",
        "db/commands/hashcmd.cpp",
        "db/commands/isself.cpp",
        "db/commands/mr_common.cpp",
        "db/commands/rename_collection_common.cpp",
        "db/commands/parameters.cpp",
        "db/pipeline/pipeline.cpp",
        "db/dbcommands_generic.cpp",
        "db/dbpath.cpp",
        "db/dbwebserver.cpp",
        "db/keypattern.cpp",
        "db/keygenerator.cpp",
        "db/matcher.cpp",
        "db/txn_context.cpp",
        "db/gtid.cpp",
        "db/pipeline/accumulator.cpp",
        "db/pipeline/accumulator_add_to_set.cpp",
        "db/pipeline/accumulator_avg.cpp",
        "db/pipeline/accumulator_first.cpp",
        "db/pipeline/accumulator_last.cpp",
        "db/pipeline/accumulator_min_max.cpp",
        "db/pipeline/accumulator_push.cpp",
        "db/pipeline/accumulator_single_value.cpp",
        "db/pipeline/accumulator_sum.cpp",
        "db/pipeline/builder.cpp",
        "db/pipeline/doc_mem_monitor.cpp",
        "db/pipeline/document.cpp",
        "db/pipeline/document_source.cpp",
        "db/pipeline/document_source_bson_array.cpp",
        "db/pipeline/document_source_command_shards.cpp",
        "db/pipeline/document_source_filter.cpp",
        "db/pipeline/document_source_filter_base.cpp",
        "db/pipeline/document_source_geo_near.cpp",
        "db/pipeline/document_source_group.cpp",
        "db/pipeline/document_source_limit.cpp",
        "db/pipeline/document_source_match.cpp",
        "db/pipeline/document_source_out.cpp",
        "db/pipeline/document_source_project.cpp",
        "db/pipeline/document_source_skip.cpp",
        "db/pipeline/document_source_sort.cpp",
        "db/pipeline/document_source_unwind.cpp",
        "db/pipeline/expression.cpp",
        "db/pipeline/expression_context.cpp",
        "db/pipeline/field_path.cpp",
        "db/pipeline/value.cpp",
        "db/projection.cpp",
        "db/querypattern.cpp",
        "db/queryutil.cpp",
        "db/stats/top.cpp",
        "db/descriptor.cpp",
        "db/storage/cursor.cpp",
        "db/storage/txn.cpp",
        "db/storage/env.cpp",
        "db/storage/key.cpp",
        "s/shardconnection.cpp",
        ],
                  LIBDEPS=['db/auth/serverauth',
                           'plugins/plugins',
                           'server_parameters'])

coreServerFiles = [ "db/client_basic.cpp",
                    "db/common.cpp",
                    "util/net/miniwebserver.cpp",
                    "db/stats/counters.cpp",
                    "db/stats/service_stats.cpp",
                    ]

env.StaticLibrary('ntservice', ['util/ntservice.cpp'])

scripting_common_files = [ "scripting/engine.cpp",
                           "scripting/utils.cpp",
                           "scripting/bench.cpp",
                           ]

env.StaticLibrary('bson_template_evaluator', ["scripting/bson_template_evaluator.cpp"],
                  LIBDEPS=['bson'])
env.CppUnitTest('bson_template_evaluator_test', ['scripting/bson_template_evaluator_test.cpp'],
                LIBDEPS=['bson_template_evaluator'])

if usesm:
    env.StaticLibrary('scripting', scripting_common_files + ['scripting/engine_spidermonkey.cpp',
                                                             'scripting/sm_db.cpp'],
                      LIBDEPS=['$BUILD_DIR/third_party/js-1.7/js', 'bson_template_evaluator'])
elif usev8:
    env.StaticLibrary('scripting', scripting_common_files + ['scripting/engine_v8.cpp',
                                                             'scripting/v8_db.cpp',
                                                             'scripting/v8_utils.cpp',
                                                             'scripting/v8_profiler.cpp'],
                       LIBDEPS=['bson_template_evaluator', '$BUILD_DIR/third_party/shim_v8'])
else:
    env.StaticLibrary('scripting', scripting_common_files + ['scripting/engine_none.cpp'],
                      LIBDEPS=['bson_template_evaluator'])

# handle systeminfo*
systemInfoPlatformFile = env.File( "util/systeminfo_${PYSYSPLATFORM}.cpp" )
# NOTE( schwerin ): This is a very un-scons-y way to make this decision, and prevents one from using
# code generation to produce util/systeminfo_$PYSYSPLATFORM.cpp.
if not os.path.exists( str( systemInfoPlatformFile ) ):
    systemInfoPlatformFile = env.File( "util/systeminfo_none.cpp" )

coreServerFiles.append( systemInfoPlatformFile )

if has_option( "asio" ):
    coreServerFiles += [ "util/net/message_server_asio.cpp" ]

# TokuMX: Commented out files have been deleted - they were used to implement the old storage/durability layer.
# mongod files - also files used in tools. present in dbtests, but not in mongos and not in client libs.
serverOnlyFiles = [ "db/curop.cpp",
                    "db/interrupt_status_mongod.cpp",
                    "db/d_globals.cpp",
                    "db/ttl.cpp",
                    "db/d_concurrency.cpp",
                    "db/lockstat.cpp",
                    "db/lockstate.cpp",
                    "db/introspect.cpp",
                    "db/clientcursor.cpp",
                    "db/repl.cpp",
                    "db/oplogreader.cpp",
                    "db/repl/rs.cpp",
                    "db/repl/consensus.cpp",
                    "db/repl/rs_initiate.cpp",
                    "db/repl/replset_commands.cpp",
                    "db/repl/manager.cpp",
                    "db/repl/health.cpp",
                    "db/repl/heartbeat.cpp",
                    "db/repl/rs_config.cpp",
                    "db/repl/rs_sync.cpp",
                    "db/repl/rs_initialsync.cpp",
                    "db/repl/bgsync.cpp",
                    "db/oplog.cpp",
                    "db/oplog_helpers.cpp",
                    "db/repl_block.cpp",
                    "db/indexcursor.cpp",
                    "db/cloner.cpp",
                    "db/indexer.cpp",
                    "db/namespace_details.cpp",
                    "db/namespace_index.cpp",
                    "db/txn_complete_hooks.cpp",
                    "db/matcher_covered.cpp",
                    "db/dbeval.cpp",
                    "db/restapi.cpp",
                    "db/dbhelpers.cpp",
                    "db/instance.cpp",
                    "db/client.cpp",
                    "db/client_load.cpp",
                    "db/database.cpp",
                    "db/cursor.cpp",
<<<<<<< HEAD
                    "db/queryoptimizer.cpp",
=======
                    "db/security.cpp",
                    "db/query_optimizer.cpp",
                    "db/query_optimizer_internal.cpp",
>>>>>>> 165c075c
                    "db/queryoptimizercursorimpl.cpp",
                    "db/query_plan.cpp",
                    "db/query_plan_selection_policy.cpp",
                    "db/parsed_query.cpp",
                    "db/index.cpp",
                    "db/scanandorder.cpp",
                    "db/explain.cpp",
                    "db/ops/count.cpp",
                    "db/ops/delete.cpp",
                    "db/ops/query.cpp",
                    "db/ops/update.cpp",
                    "db/ops/update_internal.cpp",
                    "db/ops/insert.cpp",

                    # most commands are only for mongod
                    "db/dbcommands.cpp",
                    "db/commands/dbcommands_deprecated.cpp",
                    "db/commands/fsync.cpp",
                    "db/commands/distinct.cpp",
                    "db/commands/find_and_modify.cpp",
                    "db/commands/group.cpp",
                    "db/commands/mr.cpp",
                    "db/commands/pipeline_command.cpp",
                    "db/pipeline/pipeline_d.cpp",
                    "db/pipeline/document_source_cursor.cpp",
                    "db/commands/txn_commands.cpp",
                    "db/commands/load.cpp",
                    "db/commands/testhooks.cpp",
                    "db/driverHelpers.cpp",

                    # Most storage/ files are in coredb, but this is server-only.
                    "db/storage/loader.cpp",
                    "db/storage/indexer.cpp",
                    "db/storage/dictionary.cpp",
                    
                    "util/elapsed_tracker.cpp"
                  ]

env.Library( "dbcmdline", "db/cmdline.cpp", LIBDEPS=['bson', 'server_parameters'] )
env.CppUnitTest('cmdline_test', 'db/cmdline_test.cpp', LIBDEPS=['dbcmdline'])

env.CppUnitTest('v8_deadline_monitor_test', 'scripting/v8_deadline_monitor_test.cpp', LIBDEPS=[])

env.Library('stacktrace', 'util/stacktrace.cpp')

env.Program('lame_stacktrace_test', 'util/lame_stacktrace_test.cpp',
            LIBDEPS=['stacktrace',
                     '$BUILD_DIR/mongo/base/base'])

serverOnlyFiles += [ "db/stats/snapshots.cpp" ]

env.Library( "coreshard", [ "s/config.cpp",
                            "s/grid.cpp",
                            "s/chunk.cpp",
                            "s/shard.cpp",
                            "s/shardkey.cpp"] )

mongosLibraryFiles = [
    "s/interrupt_status_mongos.cpp",
    "s/strategy.cpp",
    "s/strategy_shard.cpp",
    "s/strategy_single.cpp",
    "s/commands_admin.cpp",
    "s/commands_public.cpp",
    "s/commands_deprecated.cpp",
    "s/request.cpp",
    "s/client_info.cpp",
    "s/cursors.cpp",
    "s/config_migrate.cpp",
    "s/s_only.cpp",
    "s/stats.cpp",
    "s/balance.cpp",
    "s/balancer_policy.cpp",
    "s/writeback_listener.cpp",
    "s/shard_version.cpp",
    ]

env.Library( "mongoscore" , mongosLibraryFiles, LIBDEPS=['db/auth/authmongos'] )

env.CppUnitTest( "balancer_policy_test" , [ "s/balancer_policy_tests.cpp" ] , LIBS=env['LIBS'] + tokulibs,
                 LIBDEPS=["mongoscore", "coreshard", "mongocommon","coreserver","coredb","dbcmdline","mongodandmongos"] ,
                 NO_CRUTCH=True)

env.CppUnitTest("scoped_db_conn_test", [ "client/scoped_db_conn_test.cpp" ], LIBS=env['LIBS'] + tokulibs,
                 LIBDEPS=[
                    "coredb",
                    "coreserver",
                    "coreshard",
                    "dbcmdline",
                    "mongocommon",
                    "mongodandmongos",
                    "mongoscore"],
                 NO_CRUTCH=True)

env.CppUnitTest("shard_conn_test", [ "s/shard_conn_test.cpp" ], LIBS=env['LIBS'] + tokulibs,
                 LIBDEPS=[
                    "mongoscore",
                    "coreshard",
                    "mongocommon",
                    "coreserver",
                    "coredb",
                    "dbcmdline",
                    "mongodandmongos",
                    "mocklib"],
                 NO_CRUTCH=True)


# Should only need stuff from util, unittest and platform
env.CppUnitTest("fail_point_test", [ "util/fail_point_test.cpp" ],
                LIBDEPS=["fail_point"])

env.CppUnitTest("shard_test", [ "s/shard_test.cpp" ], LIBS=env['LIBS'] + tokulibs,
                LIBDEPS=[ "mongoscore",
                          "coreshard",
                          "mongocommon",
                          "coreserver",
                          "coredb",
                          "dbcmdline",
                          "mongodandmongos"],
                NO_CRUTCH=True)

serverOnlyFiles += [ "s/d_logic.cpp",
                     "s/d_writeback.cpp",
                     "s/d_migrate.cpp",
                     "s/d_state.cpp",
                     "s/d_split.cpp",
                     "client/distlock_test.cpp",
                     "s/d_chunk_manager.cpp",
                     "db/module.cpp" ]

env.StaticLibrary("defaultversion", "s/default_version.cpp")

env.StaticLibrary("serveronly", serverOnlyFiles,
                  LIBDEPS=["coreshard",
                           "db/auth/authmongod",
                           "dbcmdline",
                           "defaultversion"])

# These files go into mongos and mongod only, not into the shell or any tools.
mongodAndMongosFiles = [
    "db/connection_factory.cpp",
    "db/initialize_server_global_state.cpp",
    "db/server_extra_log_context.cpp",
    "util/net/message_server_port.cpp",
    ]
env.StaticLibrary("mongodandmongos", mongodAndMongosFiles)

# These files go into the tools, tests, shell, etc. but not mongod or mongos
everythingButMongodAndMongosFiles = [
    "client/connection_factory.cpp",
    ]
env.StaticLibrary("notmongodormongos", everythingButMongodAndMongosFiles)

mongodOnlyFiles = [ "db/db.cpp", "db/commands/touch.cpp" ]

# ----- TARGETS ------

env.StaticLibrary("gridfs", "client/gridfs.cpp")

env.StaticLibrary("coreserver", coreServerFiles, LIBDEPS=["mongocommon", "scripting"])

# main db target
mongod = env.Install(
    '#/', env.Program( "mongod", mongodOnlyFiles, LIBS=['HotBackup'] + env['LIBS'] + tokulibs,
                       LIBDEPS=["coredb",
                                "coreserver",
                                "mongodandmongos",
                                "ntservice",
                                "serveronly",
                                ] + env['MODULE_LIBDEPS_MONGOD'] ) )
Default( mongod )

# tools
allToolFiles = [ "tools/tool.cpp", "tools/stat_util.cpp" ]
env.StaticLibrary("alltools", allToolFiles, LIBDEPS=["serveronly", "coreserver", "coredb",
                                                     "notmongodormongos"])

normalTools = [ "dump", "restore", "export", "import", "stat", "top", "2toku"]
env.Alias( "tools", [ "#/${PROGPREFIX}mongo" + x + "${PROGSUFFIX}" for x in normalTools ] )
for x in normalTools:
    env.Install( '#/', env.Program( "mongo" + x, [ "tools/" + x + ".cpp" ],
                                    LIBS=env['LIBS'] + tokulibs,
                                    LIBDEPS=["alltools"]) )

env.StaticLibrary("docgenerator", "tools/docgenerator.cpp")

#some special tools
env.Install( '#/', [
        env.Program( "mongofiles", "tools/files.cpp", LIBS=env['LIBS'] + tokulibs, LIBDEPS=["alltools", "gridfs"] ),
        env.Program( "docgen", "tools/docgeneratormain.cpp", LIBS=env['LIBS'] + tokulibs, LIBDEPS=["alltools", "docgenerator"] ),
        env.Program( "loadgen", "tools/loadgenerator.cpp", LIBS=env['LIBS'] + tokulibs, LIBDEPS=["alltools", "docgenerator"] ),
        env.Program( "bsondump", "tools/bsondump.cpp", LIBS=env['LIBS'] + tokulibs, LIBDEPS=["alltools"]),
        env.Program( "mongobridge", "tools/bridge.cpp", LIBS=env['LIBS'] + tokulibs, LIBDEPS=["alltools"]),
        ] )

# mongos
mongos = env.Program(
    "mongos", [ "s/server.cpp"] ,
    LIBS=env['LIBS'] + tokulibs, LIBDEPS=["mongoscore", "coreserver", "coredb", "mongocommon", "coreshard", "dbcmdline", "ntservice",
             "mongodandmongos"] + env['MODULE_LIBDEPS_MONGOS'])
env.Install( '#/', mongos )

env.Library("clientandshell", ["client/clientAndShell.cpp"],
                              LIBDEPS=["mongocommon",
                                       "defaultversion",
                                       "gridfs",
                                       "notmongodormongos"])
env.Library("allclient", "client/clientOnly.cpp", LIBDEPS=["clientandshell"])

# dbtests test binary
env.StaticLibrary('testframework', ['dbtests/framework.cpp'], LIBDEPS=['unittest/unittest'])

env.StaticLibrary('mocklib', [
        'dbtests/mock/mock_conn_registry.cpp',
        'dbtests/mock/mock_dbclient_connection.cpp',
        'dbtests/mock/mock_dbclient_cursor.cpp',
        'dbtests/mock/mock_remote_db_server.cpp',
        'dbtests/mock/mock_replica_set.cpp'
    ],
    LIBDEPS=['mongocommon'])

test = testEnv.Install(
    '#/',
    testEnv.Program("test",
                    [ f for f in Glob("dbtests/*.cpp") if not str(f).endswith('framework.cpp') ],
                    LIBS=env['LIBS'] + tokulibs,
                    LIBDEPS = [
                       "mongocommon",
                       "serveronly",
                       "coreserver",
                       "coredb",
                       "testframework",
                       "gridfs",
                       "notmongodormongos",
                       "mocklib"]))

if len(testEnv.subst('$PROGSUFFIX')):
    testEnv.Alias( "test", "#/${PROGPREFIX}test${PROGSUFFIX}" )

# --- sniffer ---
mongosniff_built = False
if darwin or env["_HAVEPCAP"]:
    mongosniff_built = True
    sniffEnv = env.Clone()
    sniffEnv.Append( CPPDEFINES="MONGO_EXPOSE_MACROS" )

    if not windows:
        sniffEnv.Append( LIBS=[ "pcap" ] )
    else:
        sniffEnv.Append( LIBS=[ "wpcap" ] )

    sniffEnv.Append(LIBS=tokulibs)

    sniffEnv.Install( '#/', sniffEnv.Program( "mongosniff", "tools/sniffer.cpp",
                                              LIBDEPS=["gridfs", "serveronly", "coreserver", "coredb", "notmongodormongos"]))

# --- shell ---

# if you add a file here, you need to add it in scripting/engine.cpp and shell/createCPPfromJavaScriptFiles.js as well
env.JSHeader("shell/mongo.cpp",
             ["shell/assert.js", "shell/types.js", "shell/utils.js", "shell/utils_sh.js",
              "shell/db.js", "shell/mongo.js", "shell/mr.js", "shell/query.js",
              "shell/collection.js"])

# if you add a file here, you need to add it in shell/shell_utils.cpp and shell/createCPPfromJavaScriptFiles.js as well
env.JSHeader("shell/mongo-server.cpp",
             ["shell/servers.js", "shell/shardingtest.js",
              "shell/servers_misc.js", "shell/replsettest.js", "shell/replsetbridge.js"])

coreShellFiles = [ "shell/dbshell.cpp",
                   "shell/shell_utils.cpp",
                   "shell/shell_utils_extended.cpp",
                   "shell/shell_utils_launcher.cpp",
                   "shell/mongo-server.cpp",
                   "shell/linenoise.cpp",
                   "shell/linenoise_utf8.cpp",
                   "shell/mk_wcwidth.cpp"]

if shellEnv is not None:
    mongo_shell = shellEnv.Program(
        "mongo",
        coreShellFiles,
        LIBDEPS=[ "clientandshell", "mongocommon", "scripting", 
                 "$BUILD_DIR/third_party/pcrecpp"] + env['MODULE_LIBDEPS_MONGOSHELL'] )

    shellEnv.Install( '#/', mongo_shell )

#  ----  INSTALL -------

# binaries

def checkGlibc(target,source,env):
    import subprocess
    stringProcess = subprocess.Popen( [ "strings", str( target[0] ) ], stdout=subprocess.PIPE )
    stringResult = stringProcess.communicate()[0]
    if stringResult.count( "GLIBC_2.4" ) > 0:
        print( "************* " + str( target[0] ) + " has GLIBC_2.4 dependencies!" )
        Exit(-3)

distBinaries = []
debuginfoBinaries = []

if windows:
    distBinaries.extend(['mongod.pdb', 'mongos.pdb'])

def installBinary( e, name, fix_rpath=True ):
    global distBinaries
    global debuginfoBinaries

    name = add_exe( name )

    if (not has_option( "no-glibc-check" ) and linux and "s3dist" in COMMAND_LINE_TARGETS):
        e.AddPostAction( name, checkGlibc )

    if fix_rpath:
        name = e.Command('install_rpath/%s' % name, name, Copy('$TARGET', '$SOURCE'))[0]
        e.AddPostAction(name, "chrpath -r '$$ORIGIN/../lib64:$$ORIGIN/../lib:$$ORIGIN/../lib64/plugins' $TARGET")

    if (solaris or linux) and (not has_option("nostrip")):
        basename = str(name).replace('install_rpath/', '')
        dbgname = e.Command('stripped/%s.dbg' % basename, name, Copy('$TARGET', '$SOURCE'))[0]
        e.AddPostAction(dbgname, 'objcopy --only-keep-debug $TARGET')
        debuginfoBinaries.append(dbgname)

        name = e.Command('stripped/%s' % basename, [name, dbgname], Copy('$TARGET', '$SOURCE'))[0]
        e.AddPostAction(name, 'strip $TARGET')
        e.AddPostAction(name, 'objcopy --add-gnu-debuglink=${TARGET}.dbg $TARGET')

    distBinaries.append(name)

    if not installSetup.binaries:
        return

    inst = e.Install( "$INSTALL_DIR/bin", name )

    if nix:
        e.AddPostAction( inst, 'chmod 755 $TARGET' )

for t in ["mongo" + x for x in normalTools] + ["mongofiles", "bsondump"]:
    installBinary( env, t )
    env.Alias("tools", '#/' + add_exe(t))

env.Alias("tools", "#/" + add_exe("mongobridge"))

if mongosniff_built:
    installBinary(env, "mongosniff")
    env.Alias("tools", '#/' + add_exe("mongosniff"))

installBinary( env, "mongod" )
installBinary( env, "mongos" )

if shellEnv is not None:
    # mongo doesn't have any toku components, it doesn't need its rpath changed
    installBinary( env, "mongo", False )

env.Alias( "core", [ '#/%s' % b for b in [ add_exe( "mongo" ), add_exe( "mongod" ), add_exe( "mongos" ) ] ] )

toku_readme_cmd = env.Command('distsrc/README-TOKUKV', tokusrc.File('README-TOKUDB'), 'sed -e s/TokuDB/TokuKV/g $SOURCE > $TARGET')
toku_readme = env.File('distsrc/README-TOKUKV')

# Stage the top-level mongodb banners
distsrc = env.Dir('#distsrc')
env.Append(MODULE_BANNERS = [distsrc.File('README'),
                             distsrc.File('THIRD-PARTY-NOTICES'),
                             distsrc.File('NEWS'),
                             toku_readme])
env.Append(TOKULIBS = [tokulib.File('lib%s.so' % libname) for libname in [ltokufractaltree, ltokuportability]])
env.Append(TOKULIBS=[tokubackup_lib.File('libHotBackup.so')])

# If no module has introduced a file named LICENSE.txt, then inject the AGPL.
if sum(itertools.imap(lambda x: x.name == "LICENSE.txt", env['MODULE_BANNERS'])) == 0:
    env.Append(MODULE_BANNERS = [distsrc.File('GNU-AGPL-3.0')])

# All module banners get staged to the top level of the tarfile, so we
# need to fail if we are going to have a name collision.
module_banner_filenames = set([f.name for f in env['MODULE_BANNERS']])
if not len(module_banner_filenames) == len(env['MODULE_BANNERS']):
    # TODO: Be nice and identify conflicts in error.
    print "ERROR: Filename conflicts exist in module banners."
    Exit(-1)

# Build a set of directories containing module banners, and use that
# to build a --transform option for each directory so that the files
# are tar'ed up to the proper location.
module_banner_dirs = set([Dir('#').rel_path(f.get_dir()) for f in env['MODULE_BANNERS']])
module_banner_transforms = ["--transform %s=$SERVER_DIST_BASENAME" % d for d in module_banner_dirs]

toku_lib_dirs = set([Dir('#').rel_path(f.get_dir()) for f in env['TOKULIBS']])
toku_lib_transforms = ["--transform %s=$SERVER_DIST_BASENAME/lib64" % d for d in toku_lib_dirs]

if not has_option("skip-tarballs"):
    for d in ['/', '/usr/local/gcc-4.7', '/usr/local/gcc-4.7.3']:
        for lib64, lib32 in [('lib64', 'lib'), ('lib/x86_64-linux-gnu', 'lib/i386-linux-gnu')]:
            libdir = os.path.join(d, lib64)
            libfile = os.path.join(libdir, 'libgcc_s.so.1')
            if os.path.exists(libfile):
                libgcc_s = libfile
                libgcc_s_base64 = libdir
                libgcc_s_base32 = os.path.join(d, lib32)
                break
    for d in ['/usr', '/usr/local/gcc-4.7', '/usr/local/gcc-4.7.3']:
        for lib64, lib32 in [('lib64', 'lib'), ('lib/x86_64-linux-gnu', 'lib/i386-linux-gnu')]:
            libdir = os.path.join(d, lib64)
            libfile = os.path.join(libdir, 'libstdc++.so.6')
            if os.path.exists(libfile):
                libstdcxx = libfile
                libstdcxx_base64 = libdir
                libstdcxx_base32 = os.path.join(d, lib32)
                break

    env.Command(
        '#/${SERVER_ARCHIVE}',
        ['#buildscripts/make_archive.py'] + env["MODULE_BANNERS"] + env['TOKULIBS'] + distBinaries + allPlugins +
        [libgcc_s,
         libstdcxx,
         os.path.realpath(libgcc_s),
         os.path.realpath(libstdcxx)],
        ' '.join(['$PYTHON ${SOURCES[0]} -o $TARGET'] + toku_lib_transforms + module_banner_transforms + [
                '--transform ${str(Dir(BUILD_DIR))}/mongo/stripped=$SERVER_DIST_BASENAME/bin',
                '--transform ${str(Dir(BUILD_DIR))}/mongo/install_rpath=$SERVER_DIST_BASENAME/bin',
                '--transform ${str(Dir(BUILD_DIR))}/mongo/plugins=$SERVER_DIST_BASENAME/lib64/plugins',
                '--transform ${str(Dir(BUILD_DIR))}/mongo=$SERVER_DIST_BASENAME/bin',
                '--transform %s=$SERVER_DIST_BASENAME/lib64' % libgcc_s_base64,
                '--transform %s=$SERVER_DIST_BASENAME/lib64' % libstdcxx_base64,
                '--transform %s=$SERVER_DIST_BASENAME/lib' % libgcc_s_base32,
                '--transform %s=$SERVER_DIST_BASENAME/lib' % libstdcxx_base32,
                '${TEMPFILE(SOURCES[1:])}']))
    
    if (solaris or linux) and (not has_option("nostrip")):
        env.Command(
            '#/${SERVER_DEBUGINFO_ARCHIVE}',
            ['#buildscripts/make_archive.py',
             debuginfoBinaries],
            '$PYTHON ${SOURCES[0]} -o $TARGET '
            '--transform distsrc=${SERVER_DIST_BASENAME} '
            '--transform ${str(Dir(BUILD_DIR))}/mongo/stripped=${SERVER_DIST_BASENAME}/bin '
            '--transform ${str(Dir(BUILD_DIR))}/mongo/install_rpath=${SERVER_DIST_BASENAME}/bin '
            '${TEMPFILE(SOURCES[1:])}')

#final alias
env.Alias( "install", "$INSTALL_DIR" )

env.Alias("clientBuild", ['#buildscripts/build_and_test_client.py',
                          '#/${PROGPREFIX}mongod${PROGSUFFIX}',
                          '#$CLIENT_ARCHIVE'],
          '$PYTHON ${SOURCES[0]} ${SOURCES[2]} ${EXTRAPATH and "--extrapath"} $EXTRAPATH'
          )
env.AlwaysBuild("clientBuild")<|MERGE_RESOLUTION|>--- conflicted
+++ resolved
@@ -367,13 +367,8 @@
                     "db/client_load.cpp",
                     "db/database.cpp",
                     "db/cursor.cpp",
-<<<<<<< HEAD
-                    "db/queryoptimizer.cpp",
-=======
-                    "db/security.cpp",
                     "db/query_optimizer.cpp",
                     "db/query_optimizer_internal.cpp",
->>>>>>> 165c075c
                     "db/queryoptimizercursorimpl.cpp",
                     "db/query_plan.cpp",
                     "db/query_plan_selection_policy.cpp",
