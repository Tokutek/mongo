# -*- mode: python; -*-

# This SConscript describes build rules for the "mongo" project.

import os
import os.path
import itertools
from buildscripts import utils

Import("env")
Import("shellEnv")
Import("testEnv")
Import("has_option")
Import("usesm usev8")
Import("installSetup")
Import("darwin windows solaris linux nix")

tokupath = os.getenv('TOKUKV_PATH', '$BUILD_DIR/third_party/tokukv')
tokusrc = env.Dir('#%s' % env['TOKUKV_PATH'])
tokuinc = tokusrc.Dir('include')
tokulib = tokusrc.Dir('lib')
tokubackup_src = env.Dir('#%s' % os.getenv('TOKUBACKUP_PATH', 'src/third_party/tokubackup'))
tokubackup_inc = tokubackup_src.Dir('include')
tokubackup_lib = tokubackup_src.Dir('lib')

for e in [env, testEnv]:
    e.Append(CPPPATH=[tokuinc, tokubackup_inc])
    e.Append(LIBPATH=[tokubackup_lib])
    e.Append(RPATH=[tokulib.get_abspath(), tokubackup_lib.get_abspath(), Dir('plugins')])

ltokufractaltree = os.getenv('LIBTOKUFRACTALTREE_NAME', 'tokufractaltree')
ltokuportability = os.getenv('LIBTOKUPORTABILITY_NAME', 'tokuportability')
tokulibs = [ltokufractaltree, ltokuportability, 'm', 'dl', 'z']

env.SConscript(['base/SConscript',
                'platform/SConscript',
                'unittest/SConscript'])

allPlugins = env.SConscript(['plugins/SConscript'])

def add_exe( v ):
    return "${PROGPREFIX}%s${PROGSUFFIX}" % v

# ------    SOURCE FILE SETUP -----------

env.StaticLibrary('foundation',
                  [ 'util/assert_util.cpp',
                    'util/concurrency/mutexdebugger.cpp',
                    'util/debug_util.cpp',
                    'util/log.cpp',
                    'util/signal_handlers.cpp',
                    'util/text.cpp',
                    'util/time_support.cpp',
                    'util/timer.cpp'
                    ],
                  LIBDEPS=['stacktrace',
                           '$BUILD_DIR/mongo/base/base',
                           '$BUILD_DIR/mongo/platform/platform',
                           '$BUILD_DIR/third_party/shim_boost'])

env.StaticLibrary('stringutils', ['util/stringutils.cpp', 'util/base64.cpp',])

env.StaticLibrary('md5', [
        'util/md5.cpp',
        'util/md5main.cpp',
        ])

env.CppUnitTest( "stringutils_test", [ "util/stringutils_test.cpp" ],
                 LIBDEPS=["stringutils"] )

env.StaticLibrary('bson', [
        'bson/oid.cpp',
        'db/nonce.cpp',
        'db/jsobj.cpp',
        'db/json.cpp',
        ], LIBDEPS=[
        'base/base',
        'md5',
        'stringutils',
        ])

env.CppUnitTest('string_map_test', ['util/string_map_test.cpp'],
                LIBDEPS=['bson','foundation'])


commonFiles = [ "pch.cpp",
                "buildinfo.cpp",
                "db/hasher.cpp",
                "db/lasterror.cpp",
                "shell/mongo.cpp",
                "util/background.cpp",
                "util/intrusive_counter.cpp",
                "util/util.cpp",
                "util/trace.cpp",
                "util/ramlog.cpp",
                "util/progress_meter.cpp",
                "util/concurrency/task.cpp",
                "util/concurrency/thread_pool.cpp",
                "util/password.cpp",
                "util/concurrency/rwlockimpl.cpp",
                "util/histogram.cpp",
                "util/concurrency/spin_lock.cpp",
                "util/text_startuptest.cpp",
                "util/stack_introspect.cpp",
                "util/concurrency/synchronization.cpp",
                "util/net/sock.cpp",
                "util/net/httpclient.cpp",
                "util/net/message.cpp",
                "util/net/message_port.cpp",
                "util/net/listen.cpp",
                "util/startup_test.cpp",
                "client/authentication_table_common.cpp",
                "client/connpool.cpp",
                "client/dbclient.cpp",
                "client/dbclient_rs.cpp",
                "client/dbclientcursor.cpp",
                "client/model.cpp",
                "client/remote_transaction.cpp",
                "client/syncclusterconnection.cpp",
                "client/distlock.cpp",
                ]

env.StaticLibrary('mongocommon', commonFiles,
                  LIBDEPS=['bson',
                           'foundation',
                           'md5',
                           'stacktrace',
                           'stringutils',
                           '$BUILD_DIR/third_party/pcrecpp',
                           '$BUILD_DIR/third_party/murmurhash3/murmurhash3',
                           '$BUILD_DIR/third_party/shim_boost'],)

env.StaticLibrary("coredb", [
        "client/authentication_table_server.cpp",
        "client/parallel.cpp",
        "db/client_transaction.cpp",
        "db/opsettings.cpp",
        "db/commands.cpp",
        "db/commands/hashcmd.cpp",
        "db/commands/isself.cpp",
        "db/pipeline/pipeline.cpp",
        "db/dbcommands_generic.cpp",
        "db/dbpath.cpp",
        "db/dbwebserver.cpp",
        "db/keypattern.cpp",
        "db/matcher.cpp",
        "db/txn_context.cpp",
        "db/gtid.cpp",
        "db/pipeline/accumulator.cpp",
        "db/pipeline/accumulator_add_to_set.cpp",
        "db/pipeline/accumulator_avg.cpp",
        "db/pipeline/accumulator_first.cpp",
        "db/pipeline/accumulator_last.cpp",
        "db/pipeline/accumulator_min_max.cpp",
        "db/pipeline/accumulator_push.cpp",
        "db/pipeline/accumulator_single_value.cpp",
        "db/pipeline/accumulator_sum.cpp",
        "db/pipeline/builder.cpp",
        "db/pipeline/doc_mem_monitor.cpp",
        "db/pipeline/document.cpp",
        "db/pipeline/document_source.cpp",
        "db/pipeline/document_source_bson_array.cpp",
        "db/pipeline/document_source_command_shards.cpp",
        "db/pipeline/document_source_filter.cpp",
        "db/pipeline/document_source_filter_base.cpp",
        "db/pipeline/document_source_group.cpp",
        "db/pipeline/document_source_limit.cpp",
        "db/pipeline/document_source_match.cpp",
        "db/pipeline/document_source_out.cpp",
        "db/pipeline/document_source_project.cpp",
        "db/pipeline/document_source_skip.cpp",
        "db/pipeline/document_source_sort.cpp",
        "db/pipeline/document_source_unwind.cpp",
        "db/pipeline/expression.cpp",
        "db/pipeline/expression_context.cpp",
        "db/pipeline/field_path.cpp",
        "db/pipeline/value.cpp",
        "db/projection.cpp",
        "db/querypattern.cpp",
        "db/queryutil.cpp",
        "db/security_commands.cpp",
        "db/security_common.cpp",
        "db/stats/top.cpp",
        "db/descriptor.cpp",
        "db/storage/cursor.cpp",
        "db/storage/txn.cpp",
        "db/storage/env.cpp",
        "db/storage/key.cpp",
        "s/shardconnection.cpp",
        ],
        LIBDEPS=['plugins/plugins'])

coreServerFiles = [ "util/version.cpp",
                    "db/common.cpp",
                    "util/net/miniwebserver.cpp",
                    "db/dbmessage.cpp",
                    "db/indexkey.cpp",
                    "db/stats/counters.cpp",
                    "db/stats/service_stats.cpp",
                    ]

env.StaticLibrary('ntservice', ['util/ntservice.cpp'])

scripting_common_files = [ "scripting/engine.cpp",
                           "scripting/utils.cpp",
                           "scripting/bench.cpp",
                           ]

env.StaticLibrary('bson_template_evaluator', ["scripting/bson_template_evaluator.cpp"],
                  LIBDEPS=['bson'])
env.CppUnitTest('bson_template_evaluator_test', ['scripting/bson_template_evaluator_test.cpp'],
                LIBDEPS=['bson_template_evaluator'])

if usesm:
    env.StaticLibrary('scripting', scripting_common_files + ['scripting/engine_spidermonkey.cpp'],
                      LIBDEPS=['$BUILD_DIR/third_party/js-1.7/js', 'bson_template_evaluator'])
elif usev8:
    env.StaticLibrary('scripting', scripting_common_files + ['scripting/engine_v8.cpp',
                                                             'scripting/v8_db.cpp',
                                                             'scripting/v8_utils.cpp',
                                                             'scripting/v8_wrapper.cpp'],
                       LIBDEPS=['bson_template_evaluator'])
else:
    env.StaticLibrary('scripting', scripting_common_files + ['scripting/engine_none.cpp'],
                      LIBDEPS=['bson_template_evaluator'])

# handle processinfo*
processInfoFiles = [ "util/processinfo.cpp" ]

processInfoPlatformFile = env.File( "util/processinfo_${PYSYSPLATFORM}.cpp" )
# NOTE( schwerin ): This is a very un-scons-y way to make this decision, and prevents one from using
# code generation to produce util/processinfo_$PYSYSPLATFORM.cpp.
if not os.path.exists( str( processInfoPlatformFile ) ):
    processInfoPlatformFile = env.File( "util/processinfo_none.cpp" )

processInfoFiles.append( processInfoPlatformFile )

coreServerFiles += processInfoFiles

# handle systeminfo*
systemInfoPlatformFile = env.File( "util/systeminfo_${PYSYSPLATFORM}.cpp" )
# NOTE( schwerin ): This is a very un-scons-y way to make this decision, and prevents one from using
# code generation to produce util/systeminfo_$PYSYSPLATFORM.cpp.
if not os.path.exists( str( systemInfoPlatformFile ) ):
    systemInfoPlatformFile = env.File( "util/systeminfo_none.cpp" )

coreServerFiles.append( systemInfoPlatformFile )

if has_option( "asio" ):
    coreServerFiles += [ "util/net/message_server_asio.cpp" ]

# TokuMX: Commented out files have been deleted - they were used to implement the old storage/durability layer.
# mongod files - also files used in tools. present in dbtests, but not in mongos and not in client libs.
serverOnlyFiles = [ "db/curop.cpp",
                    "db/interrupt_status_mongod.cpp",
                    "db/d_globals.cpp",
                    "db/ttl.cpp",
                    "db/d_concurrency.cpp",
                    "db/lockstat.cpp",
                    "db/lockstate.cpp",
                    "db/introspect.cpp",
                    "db/clientcursor.cpp",
                    "db/repl.cpp",
                    "db/oplogreader.cpp",
                    "db/repl/rs.cpp",
                    "db/repl/consensus.cpp",
                    "db/repl/rs_initiate.cpp",
                    "db/repl/replset_commands.cpp",
                    "db/repl/manager.cpp",
                    "db/repl/health.cpp",
                    "db/repl/heartbeat.cpp",
                    "db/repl/rs_config.cpp",
                    "db/repl/rs_sync.cpp",
                    "db/repl/rs_initialsync.cpp",
                    "db/repl/bgsync.cpp",
                    "db/oplog.cpp",
                    "db/oplog_helpers.cpp",
                    "db/repl_block.cpp",
                    "db/indexcursor.cpp",
                    "db/cloner.cpp",
                    "db/indexer.cpp",
                    "db/namespace_details.cpp",
                    "db/namespace_index.cpp",
                    "db/txn_complete_hooks.cpp",
                    "db/matcher_covered.cpp",
                    "db/dbeval.cpp",
                    "db/restapi.cpp",
                    "db/dbhelpers.cpp",
                    "db/instance.cpp",
                    "db/client.cpp",
                    "db/client_load.cpp",
                    "db/database.cpp",
                    "db/cursor.cpp",
                    "db/security.cpp",
                    "db/queryoptimizer.cpp",
                    "db/queryoptimizercursorimpl.cpp",
                    "db/index.cpp",
                    "db/scanandorder.cpp",
                    "db/explain.cpp",
                    "db/hashindex.cpp",
                    "db/ops/count.cpp",
                    "db/ops/delete.cpp",
                    "db/ops/query.cpp",
                    "db/ops/update.cpp",
                    "db/ops/update_internal.cpp",
                    "db/ops/insert.cpp",

                    # most commands are only for mongod
                    "db/dbcommands.cpp",
                    "db/commands/dbcommands_deprecated.cpp",
                    "db/commands/fsync.cpp",
                    "db/commands/distinct.cpp",
                    "db/commands/find_and_modify.cpp",
                    "db/commands/group.cpp",
                    "db/commands/mr.cpp",
                    "db/commands/pipeline_command.cpp",
                    "db/pipeline/pipeline_d.cpp",
                    "db/pipeline/document_source_cursor.cpp",
                    "db/commands/txn_commands.cpp",
<<<<<<< HEAD
                    "db/commands/load.cpp",
=======
                    "db/commands/testhooks.cpp",
>>>>>>> a0e50cb4
                    "db/driverHelpers.cpp",

                    # Most storage/ files are in coredb, but this is server-only.
                    "db/storage/loader.cpp" ]

env.Library( "dbcmdline", "db/cmdline.cpp" )

env.Library('stacktrace', 'util/stacktrace.cpp')

env.Program('lame_stacktrace_test', 'util/lame_stacktrace_test.cpp',
            LIBDEPS=['stacktrace',
                     '$BUILD_DIR/mongo/base/base'])

serverOnlyFiles += [ "db/stats/snapshots.cpp" ]

env.Library( "coreshard", [ "s/config.cpp",
                            "s/grid.cpp",
                            "s/chunk.cpp",
                            "s/shard.cpp",
                            "s/shardkey.cpp"] )

mongosLibraryFiles = [
    "s/interrupt_status_mongos.cpp",
    "s/strategy.cpp",
    "s/strategy_shard.cpp",
    "s/strategy_single.cpp",
    "s/commands_admin.cpp",
    "s/commands_public.cpp",
    "s/commands_deprecated.cpp",
    "s/request.cpp",
    "s/client_info.cpp",
    "s/cursors.cpp",
    "s/config_migrate.cpp",
    "s/s_only.cpp",
    "s/stats.cpp",
    "s/balance.cpp",
    "s/balancer_policy.cpp",
    "s/writeback_listener.cpp",
    "s/shard_version.cpp",
    "s/security.cpp",
    ]

env.Library( "mongoscore" , mongosLibraryFiles )

env.CppUnitTest( "balancer_policy_test" , [ "s/balancer_policy_tests.cpp" ] , LIBS=env['LIBS'] + tokulibs,
                 LIBDEPS=["mongoscore", "coreshard","mongocommon","coreserver","coredb","dbcmdline","mongodandmongos"] ,
                 NO_CRUTCH=True)

env.CppUnitTest("shard_test", [ "s/shard_test.cpp" ], LIBS=env['LIBS'] + tokulibs,
                LIBDEPS=[ "mongoscore",
                          "coreshard",
                          "mongocommon",
                          "coreserver",
                          "coredb",
                          "dbcmdline",
                          "mongodandmongos"],
                NO_CRUTCH=True)

serverOnlyFiles += [ "s/d_logic.cpp",
                     "s/d_writeback.cpp",
                     "s/d_migrate.cpp",
                     "s/d_state.cpp",
                     "s/d_split.cpp",
                     "client/distlock_test.cpp",
                     "s/d_chunk_manager.cpp",
                     "db/module.cpp",
                     "db/modules/mms.cpp", ]

env.StaticLibrary("defaultversion", "s/default_version.cpp")

env.StaticLibrary("serveronly", serverOnlyFiles,
                  LIBDEPS=["coreshard",
                           "dbcmdline",
                           "defaultversion"])

# These files go into mongos and mongod only, not into the shell or any tools.
mongodAndMongosFiles = [
    "db/connection_factory.cpp",
    "util/net/message_server_port.cpp",
    ]
env.StaticLibrary("mongodandmongos", mongodAndMongosFiles)

# These files go into the tools, tests, shell, etc. but not mongod or mongos
everythingButMongodAndMongosFiles = [
    "client/connection_factory.cpp",
    ]
env.StaticLibrary("notmongodormongos", everythingButMongodAndMongosFiles)

mongodOnlyFiles = [ "db/db.cpp", "db/commands/touch.cpp" ]

# create a library per module, and add it as a dependency
# for the mongod target; as of now, modules are only included
# in mongod, as though they were part of serverOnlyFiles
modules = []
for modName, modSources in env["MONGO_MODULES"].items():
    libName = "mod%s" % modName
    env.StaticLibrary(libName, modSources)
    modules.append(libName)

# ----- TARGETS ------

env.StaticLibrary("gridfs", "client/gridfs.cpp")

if has_option( 'use-cpu-profiler' ):
    coreServerFiles.append( 'db/commands/cpuprofile.cpp' )
    env.Append( LIBS=['profiler'] )

env.StaticLibrary("coreserver", coreServerFiles, LIBDEPS=["mongocommon", "scripting"])

# main db target
mongod = env.Install(
    '#/', env.Program( "mongod", mongodOnlyFiles, LIBS=['HotBackup'] + env['LIBS'] + tokulibs,
                       LIBDEPS=["coreserver", "serveronly", "coredb", "ntservice",
                                "mongodandmongos"] + modules ) )
Default( mongod )

# tools
allToolFiles = [ "tools/tool.cpp", "tools/stat_util.cpp" ]
env.StaticLibrary("alltools", allToolFiles, LIBDEPS=["serveronly", "coreserver", "coredb",
                                                     "notmongodormongos"])

normalTools = [ "dump", "restore", "export", "import", "stat", "top", "2toku"]
env.Alias( "tools", [ "#/${PROGPREFIX}mongo" + x + "${PROGSUFFIX}" for x in normalTools ] )
for x in normalTools:
    env.Install( '#/', env.Program( "mongo" + x, [ "tools/" + x + ".cpp" ],
                                    LIBS=env['LIBS'] + tokulibs,
                                    LIBDEPS=["alltools"]) )

env.StaticLibrary("docgenerator", "tools/docgenerator.cpp")

#some special tools
env.Install( '#/', [
        env.Program( "mongofiles", "tools/files.cpp", LIBS=env['LIBS'] + tokulibs, LIBDEPS=["alltools", "gridfs"] ),
        env.Program( "docgen", "tools/docgeneratormain.cpp", LIBS=env['LIBS'] + tokulibs, LIBDEPS=["alltools", "docgenerator"] ),
        env.Program( "loadgen", "tools/loadgenerator.cpp", LIBS=env['LIBS'] + tokulibs, LIBDEPS=["alltools", "docgenerator"] ),
        env.Program( "bsondump", "tools/bsondump.cpp", LIBS=env['LIBS'] + tokulibs, LIBDEPS=["alltools"]),
        env.Program( "mongobridge", "tools/bridge.cpp", LIBS=env['LIBS'] + tokulibs, LIBDEPS=["alltools"]),
        ] )

# mongos
mongos = env.Program(
    "mongos", [ "s/server.cpp"] ,
    LIBS=env['LIBS'] + tokulibs, LIBDEPS=["mongoscore", "coreserver", "coredb", "mongocommon", "coreshard", "dbcmdline", "ntservice",
             "mongodandmongos"])
env.Install( '#/', mongos )

env.Library("clientandshell", ["client/authentication_table_client.cpp",
                               "client/clientAndShell.cpp"],
                              LIBDEPS=["mongocommon",
                                       "defaultversion",
                                       "gridfs",
                                       "notmongodormongos"])
env.Library("allclient", "client/clientOnly.cpp", LIBDEPS=["clientandshell"])

if has_option( "sharedclient" ):
    sharedClientLibName = str( env.SharedLibrary( "mongoclient", [], LIBDEPS=["allclient"] )[0] )

# dbtests test binary
env.StaticLibrary('testframework', ['dbtests/framework.cpp'], LIBDEPS=['unittest/unittest'])

test = testEnv.Install(
    '#/',
    testEnv.Program( "test", [ f for f in Glob( "dbtests/*.cpp" ) if not str( f ).endswith( 'framework.cpp' ) ],
                     LIBS=env['LIBS'] + tokulibs,
                     LIBDEPS=["mongocommon", "serveronly", "coreserver", "coredb", "testframework", "gridfs", "notmongodormongos" ] ) )

if len(testEnv.subst('$PROGSUFFIX')):
    testEnv.Alias( "test", "#/${PROGPREFIX}test${PROGSUFFIX}" )

# --- sniffer ---
mongosniff_built = False
if darwin or env["_HAVEPCAP"]:
    mongosniff_built = True
    sniffEnv = env.Clone()
    sniffEnv.Append( CPPDEFINES="MONGO_EXPOSE_MACROS" )

    if not windows:
        sniffEnv.Append( LIBS=[ "pcap" ] )
    else:
        sniffEnv.Append( LIBS=[ "wpcap" ] )

    sniffEnv.Append(LIBS=tokulibs)

    sniffEnv.Install( '#/', sniffEnv.Program( "mongosniff", "tools/sniffer.cpp",
                                              LIBDEPS=["gridfs", "serveronly", "coreserver", "coredb", "notmongodormongos"] ) )

# --- shell ---

# if you add a file here, you need to add it in scripting/engine.cpp and shell/createCPPfromJavaScriptFiles.js as well
env.JSHeader( "shell/mongo.cpp" , 
              [ "shell/utils.js","shell/utils_sh.js","shell/db.js","shell/mongo.js","shell/mr.js","shell/query.js","shell/collection.js"] )

# if you add a file here, you need to add it in shell/shell_utils.cpp and shell/createCPPfromJavaScriptFiles.js as well
env.JSHeader( "shell/mongo-server.cpp" ,
              ["shell/servers.js", "shell/shardingtest.js", "shell/servers_misc.js", "shell/replsettest.js", "shell/replsetbridge.js"] )

coreShellFiles = [ "shell/dbshell.cpp",
                   "shell/shell_utils.cpp",
                   "shell/shell_utils_extended.cpp",
                   "shell/shell_utils_launcher.cpp",
                   "shell/mongo-server.cpp",
                   "shell/linenoise.cpp",
                   "shell/linenoise_utf8.cpp",
                   "shell/mk_wcwidth.cpp"]

if shellEnv is not None:
    mongo_shell = shellEnv.Program(
        "mongo",
        coreShellFiles,
        LIBDEPS=["coreserver", "clientandshell",
                 "$BUILD_DIR/third_party/pcrecpp"] )

    shellEnv.Install( '#/', mongo_shell )

#  ----  INSTALL -------

# binaries

def checkGlibc(target,source,env):
    import subprocess
    stringProcess = subprocess.Popen( [ "strings", str( target[0] ) ], stdout=subprocess.PIPE )
    stringResult = stringProcess.communicate()[0]
    if stringResult.count( "GLIBC_2.4" ) > 0:
        print( "************* " + str( target[0] ) + " has GLIBC_2.4 dependencies!" )
        Exit(-3)

distBinaries = []
debuginfoBinaries = []

if windows:
    distBinaries.extend(['mongod.pdb', 'mongos.pdb'])

def installBinary( e, name, fix_rpath=True ):
    global distBinaries
    global debuginfoBinaries

    name = add_exe( name )

    if (not has_option( "no-glibc-check" ) and linux and "s3dist" in COMMAND_LINE_TARGETS):
        e.AddPostAction( name, checkGlibc )

    if fix_rpath:
        name = e.Command('install_rpath/%s' % name, name, Copy('$TARGET', '$SOURCE'))[0]
        e.AddPostAction(name, "chrpath -r '$$ORIGIN/../lib64:$$ORIGIN/../lib:$$ORIGIN/../lib64/plugins' $TARGET")

    if (solaris or linux) and (not has_option("nostrip")):
        basename = str(name).replace('install_rpath/', '')
        dbgname = e.Command('stripped/%s.dbg' % basename, name, Copy('$TARGET', '$SOURCE'))[0]
        e.AddPostAction(dbgname, 'objcopy --only-keep-debug $TARGET')
        debuginfoBinaries.append(dbgname)

        name = e.Command('stripped/%s' % basename, [name, dbgname], Copy('$TARGET', '$SOURCE'))[0]
        e.AddPostAction(name, 'strip $TARGET')
        e.AddPostAction(name, 'objcopy --add-gnu-debuglink=${TARGET}.dbg $TARGET')

    distBinaries.append(name)

    if not installSetup.binaries:
        return

    inst = e.Install( "$INSTALL_DIR/bin", name )

    if nix:
        e.AddPostAction( inst, 'chmod 755 $TARGET' )

for t in ["mongo" + x for x in normalTools] + ["mongofiles", "bsondump"]:
    installBinary( env, t )
    env.Alias("tools", '#/' + add_exe(t))

env.Alias("tools", "#/" + add_exe("mongobridge"))

if mongosniff_built:
    installBinary(env, "mongosniff")
    env.Alias("tools", '#/' + add_exe("mongosniff"))

installBinary( env, "mongod" )
installBinary( env, "mongos" )

if shellEnv is not None:
    # mongo doesn't have any toku components, it doesn't need its rpath changed
    installBinary( env, "mongo", False )

env.Alias( "core", [ '#/%s' % b for b in [ add_exe( "mongo" ), add_exe( "mongod" ), add_exe( "mongos" ) ] ] )

#headers
if installSetup.headers:
    for id in [ "", "util/", "util/net/", "util/mongoutils/", "util/concurrency/", "db/",
                "db/stats/", "db/repl/", "db/ops/", "client/", "bson/", "bson/util/", "s/",
                "scripting/", "base/", "platform/" ]:
        env.Install( "$INSTALL_DIR/include/" + id, Glob( id + "*.h" ) )
        env.Install( "$INSTALL_DIR/include/" + id, Glob( id + "*.hpp" ) )

#lib
if installSetup.libraries:
    env.Install('$INSTALL_DIR/$NIX_LIB_DIR', '#${LIBPREFIX}mongoclient${LIBSUFFIX}')
    if has_option( "sharedclient" ):
        env.Install( "$INSTALL_DIR/$NIX_LIB_DIR",  '#${SHLIBPREFIX}mongoclient${SHLIBSUFFIX}')

toku_readme_cmd = env.Command('distsrc/README-TOKUKV', tokusrc.File('README-TOKUDB'), 'sed -e s/TokuDB/TokuKV/g $SOURCE > $TARGET')
toku_readme = env.File('distsrc/README-TOKUKV')

# Stage the top-level mongodb banners
distsrc = env.Dir('#distsrc')
env.Append(MODULE_BANNERS = [distsrc.File('README'),
                             distsrc.File('THIRD-PARTY-NOTICES'),
                             distsrc.File('NEWS'),
                             toku_readme])
env.Append(TOKULIBS = [tokulib.File('lib%s.so' % libname) for libname in [ltokufractaltree, ltokuportability]])
env.Append(TOKULIBS=[tokubackup_lib.File('libHotBackup.so')])

# If no module has introduced a file named LICENSE.txt, then inject the AGPL.
if sum(itertools.imap(lambda x: x.name == "LICENSE.txt", env['MODULE_BANNERS'])) == 0:
    env.Append(MODULE_BANNERS = [distsrc.File('GNU-AGPL-3.0')])

# All module banners get staged to the top level of the tarfile, so we
# need to fail if we are going to have a name collision.
module_banner_filenames = set([f.name for f in env['MODULE_BANNERS']])
if not len(module_banner_filenames) == len(env['MODULE_BANNERS']):
    # TODO: Be nice and identify conflicts in error.
    print "ERROR: Filename conflicts exist in module banners."
    Exit(-1)

# Build a set of directories containing module banners, and use that
# to build a --transform option for each directory so that the files
# are tar'ed up to the proper location.
module_banner_dirs = set([Dir('#').rel_path(f.get_dir()) for f in env['MODULE_BANNERS']])
module_banner_transforms = ["--transform %s=$SERVER_DIST_BASENAME" % d for d in module_banner_dirs]

toku_lib_dirs = set([Dir('#').rel_path(f.get_dir()) for f in env['TOKULIBS']])
toku_lib_transforms = ["--transform %s=$SERVER_DIST_BASENAME/lib64" % d for d in toku_lib_dirs]

if not has_option("skip-tarballs"):
    for d in ['/', '/usr/local/gcc-4.7', '/usr/local/gcc-4.7.3']:
        for lib64, lib32 in [('lib64', 'lib'), ('lib/x86_64-linux-gnu', 'lib/i386-linux-gnu')]:
            libdir = os.path.join(d, lib64)
            if os.path.exists(libdir):
                libgcc_s = os.path.join(libdir, 'libgcc_s.so.1')
                libgcc_s_base64 = libdir
                libgcc_s_base32 = os.path.join(d, lib32)
                break
    for d in ['/usr', '/usr/local/gcc-4.7', '/usr/local/gcc-4.7.3']:
        for lib64, lib32 in [('lib64', 'lib'), ('lib/x86_64-linux-gnu', 'lib/i386-linux-gnu')]:
            libdir = os.path.join(d, lib64)
            if os.path.exists(libdir):
                libstdcxx = os.path.join(libdir, 'libstdc++.so.6')
                libstdcxx_base64 = libdir
                libstdcxx_base32 = os.path.join(d, lib32)
                break

    env.Command(
        '#/${SERVER_ARCHIVE}',
        ['#buildscripts/make_archive.py'] + env["MODULE_BANNERS"] + env['TOKULIBS'] + distBinaries + allPlugins +
        [libgcc_s,
         libstdcxx,
         os.path.realpath(libgcc_s),
         os.path.realpath(libstdcxx)],
        ' '.join(['$PYTHON ${SOURCES[0]} -o $TARGET'] + toku_lib_transforms + module_banner_transforms + [
                '--transform ${str(Dir(BUILD_DIR))}/mongo/stripped=$SERVER_DIST_BASENAME/bin',
                '--transform ${str(Dir(BUILD_DIR))}/mongo/install_rpath=$SERVER_DIST_BASENAME/bin',
                '--transform ${str(Dir(BUILD_DIR))}/mongo/plugins=$SERVER_DIST_BASENAME/lib64/plugins',
                '--transform ${str(Dir(BUILD_DIR))}/mongo=$SERVER_DIST_BASENAME/bin',
                '--transform %s=$SERVER_DIST_BASENAME/lib64' % libgcc_s_base64,
                '--transform %s=$SERVER_DIST_BASENAME/lib64' % libstdcxx_base64,
                '--transform %s=$SERVER_DIST_BASENAME/lib' % libgcc_s_base32,
                '--transform %s=$SERVER_DIST_BASENAME/lib' % libstdcxx_base32,
                '${TEMPFILE(SOURCES[1:])}']))
    
    if (solaris or linux) and (not has_option("nostrip")):
        env.Command(
            '#/${SERVER_DEBUGINFO_ARCHIVE}',
            ['#buildscripts/make_archive.py',
             debuginfoBinaries],
            '$PYTHON ${SOURCES[0]} -o $TARGET '
            '--transform distsrc=${SERVER_DIST_BASENAME} '
            '--transform ${str(Dir(BUILD_DIR))}/mongo/stripped=${SERVER_DIST_BASENAME}/bin '
            '--transform ${str(Dir(BUILD_DIR))}/mongo/install_rpath=${SERVER_DIST_BASENAME}/bin '
            '${TEMPFILE(SOURCES[1:])}')

#final alias
env.Alias( "install", "$INSTALL_DIR" )

env.Alias("clientBuild", ['#buildscripts/build_and_test_client.py',
                          '#/${PROGPREFIX}mongod${PROGSUFFIX}',
                          '#$CLIENT_ARCHIVE'],
          '$PYTHON ${SOURCES[0]} ${SOURCES[2]} ${EXTRAPATH and "--extrapath"} $EXTRAPATH'
          )
env.AlwaysBuild("clientBuild")<|MERGE_RESOLUTION|>--- conflicted
+++ resolved
@@ -317,11 +317,8 @@
                     "db/pipeline/pipeline_d.cpp",
                     "db/pipeline/document_source_cursor.cpp",
                     "db/commands/txn_commands.cpp",
-<<<<<<< HEAD
                     "db/commands/load.cpp",
-=======
                     "db/commands/testhooks.cpp",
->>>>>>> a0e50cb4
                     "db/driverHelpers.cpp",
 
                     # Most storage/ files are in coredb, but this is server-only.
