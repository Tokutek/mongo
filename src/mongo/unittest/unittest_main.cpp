--- conflicted
+++ resolved
@@ -4,20 +4,14 @@
 #include <string>
 #include <vector>
 
-<<<<<<< HEAD
+#include "mongo/util/log.h"
 #include "base/initializer.h"
 #include "mongo/unittest/unittest.h"
 
 int main( int argc, char **argv, char **envp ) {
-    ::mongo::runGlobalInitializersOrDie(argc, argv, envp);
-=======
-#include "mongo/util/log.h"
-#include "mongo/unittest/unittest.h"
-
-int main( int argc, char **argv ) {
     mongo::Logstream::setLogFile(stderr);
 
->>>>>>> f1eab58b
+    ::mongo::runGlobalInitializersOrDie(argc, argv, envp);
     return ::mongo::unittest::Suite::run(std::vector<std::string>(), "", 1);
 }
 
