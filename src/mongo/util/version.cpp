--- conflicted
+++ resolved
@@ -47,13 +47,8 @@
      *      1.2.3-rc4-pre-
      * If you really need to do something else you'll need to fix _versionArray()
      */
-<<<<<<< HEAD
-    const char mongodbVersionString[] = "2.4.9";
+    const char mongodbVersionString[] = "2.4.10";
     const char tokumxVersionString[] = "1.5.0-pre-";
-=======
-    const char mongodbVersionString[] = "2.4.10";
-    const char tokumxVersionString[] = "1.4.0-pre-";
->>>>>>> 4c3e2cfc
 
     std::string fullVersionString() {
         stringstream ss;
