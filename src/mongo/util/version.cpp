// @file version.cpp

/*    Copyright 2009 10gen Inc.
 *
 *    Licensed under the Apache License, Version 2.0 (the "License");
 *    you may not use this file except in compliance with the License.
 *    You may obtain a copy of the License at
 *
 *    http://www.apache.org/licenses/LICENSE-2.0
 *
 *    Unless required by applicable law or agreed to in writing, software
 *    distributed under the License is distributed on an "AS IS" BASIS,
 *    WITHOUT WARRANTIES OR CONDITIONS OF ANY KIND, either express or implied.
 *    See the License for the specific language governing permissions and
 *    limitations under the License.
 */

#include "pch.h"
#include <cstdlib>
#include <iostream>
#include <iomanip>
#include <sstream>
#include <string>
#include <fstream>
#include "mongo/util/startup_test.h"
#include "version.h"
#include "stringutils.h"
#include "../db/jsobj.h"
#include "file.h"
#include "ramlog.h"
#include "../db/cmdline.h"
#include "processinfo.h"

#include <boost/filesystem/operations.hpp>

namespace mongo {

    /* Approved formats for versionString:
     *      1.2.3
     *      1.2.3-pre-
     *      1.2.3-rc4 (up to rc9)
     *      1.2.3-rc4-pre-
     * If you really need to do something else you'll need to fix _versionArray()
     */
    const char versionString[] = "2.2.0";
<<<<<<< HEAD
    const char tokutekPatchVersionString[] = "0.0.3-pre-";
=======
    const char tokutekPatchVersionString[] = "0.0.4-pre-";
>>>>>>> 98eab299

    std::string fullVersionString() {
        stringstream ss;
        ss << versionString << "-tokutek-" << tokutekPatchVersionString;
        return ss.str();
    }

    // See unit test for example outputs
    static BSONArray _versionArray(const char* version){
        // this is inefficient, but cached so it doesn't matter
        BSONArrayBuilder b;
        string curPart;
        const char* c = version;
        int finalPart = 0; // 0 = final release, -100 = pre, -10 to -1 = -10 + X for rcX
        do { //walks versionString including NUL byte
            if (!(*c == '.' || *c == '-' || *c == '\0')){
                curPart += *c;
                continue;
            }

            try {
                unsigned num = stringToNum(curPart.c_str());
                b.append((int) num);
            }
            catch (...){ // not a number
                if (curPart.empty()){
                    verify(*c == '\0');
                    break;
                }
                else if (startsWith(curPart, "rc")){
                    finalPart = -10 + stringToNum(curPart.c_str()+2);
                    break;
                }
                else if (curPart == "pre"){
                    finalPart = -100;
                    break;
                }
            }

            curPart = "";
        } while (*c++);

        b.append(finalPart);
        return b.arr();
    }

    const BSONArray versionArray = _versionArray(versionString);

    string mongodVersion() {
        stringstream ss;
        ss << "db version v" << fullVersionString() << ", tokudb version r" << tokudbVersion();
        return ss.str();
    }

#ifndef _SCONS
    // only works in scons
    const char * gitVersion() { return "not-scons"; }
#endif

    void printGitVersion() { log() << "git version: " << gitVersion() << endl; }

#ifndef _SCONS
#if defined(_WIN32)
    string sysInfo() {
        stringstream ss;
        ss << "not-scons win";
        ss << " mscver:" << _MSC_FULL_VER << " built:" << __DATE__;
        ss << " boostver:" << BOOST_VERSION;
#if( !defined(_MT) )
#error _MT is not defined
#endif
        ss << (sizeof(char *) == 8) ? " 64bit" : " 32bit";
        return ss.str();
    }
#else
    string sysInfo() { return ""; }
#endif
#endif

    void printSysInfo() {
        log() << "build info: " << sysInfo() << endl;
    }

#ifndef _SCONS
    // only works in scons
    const char *tokudbVersion() { return "not-scons"; }
#endif

    void printTokudbVersion() { log() << "tokudb version: " << tokudbVersion() << endl; }


    Tee * startupWarningsLog = new RamLog("startupWarnings"); //intentionally leaked

    //
    // system warnings
    //
    void show_warnings() {
        // each message adds a leading and a trailing newline

        bool warned = false;
        {
            const char * foo = strchr( fullVersionString().c_str() , '.' ) + 1;
            int bar = atoi( foo );
            if ( ( 2 * ( bar / 2 ) ) != bar ) {
                log() << startupWarningsLog;
                log() << "** NOTE: This is a development version (" << fullVersionString() << ") of MongoDB." << startupWarningsLog;
                log() << "**       Not recommended for production." << startupWarningsLog;
                warned = true;
            }
        }

        if ( sizeof(int*) == 4 ) {
            log() << startupWarningsLog;
            log() << "** NOTE: when using MongoDB 32 bit, you are limited to about 2 gigabytes of data" << startupWarningsLog;
            log() << "**       see http://blog.mongodb.org/post/137788967/32-bit-limitations" << startupWarningsLog;
            log() << "**       with --journal, the limit is lower" << startupWarningsLog;
            warned = true;
        }

        if ( !ProcessInfo::blockCheckSupported() ) {
            log() << startupWarningsLog;
            log() << "** NOTE: your operating system version does not support the method that MongoDB" << startupWarningsLog;
            log() << "**       uses to detect impending page faults." << startupWarningsLog;
            log() << "**       This may result in slower performance for certain use cases" << startupWarningsLog;
            warned = true;
        }
#ifdef __linux__
        if (boost::filesystem::exists("/proc/vz") && !boost::filesystem::exists("/proc/bc")) {
            log() << startupWarningsLog;
            log() << "** WARNING: You are running in OpenVZ. This is known to be broken!!!" << startupWarningsLog;
            warned = true;
        }

        if (boost::filesystem::exists("/sys/devices/system/node/node1")){
            // We are on a box with a NUMA enabled kernel and more than 1 numa node (they start at node0)
            // Now we look at the first line of /proc/self/numa_maps
            //
            // Bad example:
            // $ cat /proc/self/numa_maps
            // 00400000 default file=/bin/cat mapped=6 N4=6
            //
            // Good example:
            // $ numactl --interleave=all cat /proc/self/numa_maps
            // 00400000 interleave:0-7 file=/bin/cat mapped=6 N4=6

            File f;
            f.open("/proc/self/numa_maps", /*read_only*/true);
            if ( f.is_open() && ! f.bad() ) {
                char line[100]; //we only need the first line
                if (read(f.fd, line, sizeof(line)) < 0){
                    warning() << "failed to read from /proc/self/numa_maps: " << errnoWithDescription() << startupWarningsLog;
                    warned = true;
                }
                else {
                    // just in case...
                    line[98] = ' ';
                    line[99] = '\0';
                    
                    // skip over pointer
                    const char* space = strchr(line, ' ');
                    
                    if ( ! space ) {
                        log() << startupWarningsLog;
                        log() << "** WARNING: cannot parse numa_maps" << startupWarningsLog;
                        warned = true;
                    }
                    else if ( ! startsWith(space+1, "interleave") ) {
                        log() << startupWarningsLog;
                        log() << "** WARNING: You are running on a NUMA machine." << startupWarningsLog;
                        log() << "**          We suggest launching mongod like this to avoid performance problems:" << startupWarningsLog;
                        log() << "**              numactl --interleave=all mongod [other options]" << startupWarningsLog;
                        warned = true;
                    }
                }
            }
        }

        if (boost::filesystem::exists("/proc/sys/vm/zone_reclaim_mode")){
            fstream f ("/proc/sys/vm/zone_reclaim_mode", ios_base::in);
            unsigned val;
            f >> val;

            if (val != 0) {
                log() << startupWarningsLog;
                log() << "** WARNING: /proc/sys/vm/zone_reclaim_mode is " << val << startupWarningsLog;
                log() << "**          We suggest setting it to 0" << startupWarningsLog;
                log() << "**          http://www.kernel.org/doc/Documentation/sysctl/vm.txt" << startupWarningsLog;
            }
        }
#endif

#if defined(RLIMIT_NPROC) && defined(RLIMIT_NOFILE)
        //Check that # of files rlmit > 1000 , and # of processes > # of files/2
        const unsigned int minNumFiles = 1000;
        const double filesToProcsRatio = 2.0;
        struct rlimit rlnproc;
        struct rlimit rlnofile;

        if(!getrlimit(RLIMIT_NPROC,&rlnproc) && !getrlimit(RLIMIT_NOFILE,&rlnofile)){
            if(rlnofile.rlim_cur < minNumFiles){
                log() << startupWarningsLog;
                log() << "** WARNING: soft rlimits too low. Number of files is "
                        << rlnofile.rlim_cur
                        << ", should be at least " << minNumFiles << startupWarningsLog;
            }

            if(false){
                // juse to make things cleaner
            }
#ifdef __APPLE__
            else if(rlnproc.rlim_cur >= 709){
                // os x doesn't make it easy to go higher
                // ERH thinks its ok not to add the warning in this case 7/3/2012
            }
#endif
            else if(rlnproc.rlim_cur < rlnofile.rlim_cur/filesToProcsRatio){
                log() << startupWarningsLog;
                log() << "** WARNING: soft rlimits too low. rlimits set to " << rlnproc.rlim_cur << " processes, "
                        << rlnofile.rlim_cur << " files. Number of processes should be at least "
                        << rlnofile.rlim_cur/filesToProcsRatio << " : " 
                        << 1/filesToProcsRatio << " times number of files." << startupWarningsLog;
            }
        } else {
            log() << startupWarningsLog;
            log() << "** WARNING: getrlimit failed. " << errnoWithDescription() << startupWarningsLog;
        }
#endif
        if (warned) {
            log() << startupWarningsLog;
        }
    }

    int versionCmp(StringData rhs, StringData lhs) {
        if (strcmp(rhs.data(),lhs.data()) == 0)
            return 0;

        // handle "1.2.3-" and "1.2.3-pre"
        if (rhs.size() < lhs.size()) {
            if (strncmp(rhs.data(), lhs.data(), rhs.size()) == 0 && lhs.data()[rhs.size()] == '-')
                return +1;
        }
        else if (rhs.size() > lhs.size()) {
            if (strncmp(rhs.data(), lhs.data(), lhs.size()) == 0 && rhs.data()[lhs.size()] == '-')
                return -1;
        }

        return LexNumCmp::cmp(rhs.data(), lhs.data(), false);
    }

    class VersionCmpTest : public StartupTest {
    public:
        void run() {
            verify( versionCmp("1.2.3", "1.2.3") == 0 );
            verify( versionCmp("1.2.3", "1.2.4") < 0 );
            verify( versionCmp("1.2.3", "1.2.20") < 0 );
            verify( versionCmp("1.2.3", "1.20.3") < 0 );
            verify( versionCmp("2.2.3", "10.2.3") < 0 );
            verify( versionCmp("1.2.3", "1.2.3-") > 0 );
            verify( versionCmp("1.2.3", "1.2.3-pre") > 0 );
            verify( versionCmp("1.2.3", "1.2.4-") < 0 );
            verify( versionCmp("1.2.3-", "1.2.3") < 0 );
            verify( versionCmp("1.2.3-pre", "1.2.3") < 0 );

            log(1) << "versionCmpTest passed" << endl;
        }
    } versionCmpTest;

    class VersionArrayTest : public StartupTest {
    public:
        void run() {
            verify( _versionArray("1.2.3") == BSON_ARRAY(1 << 2 << 3 << 0) );
            verify( _versionArray("1.2.0") == BSON_ARRAY(1 << 2 << 0 << 0) );
            verify( _versionArray("2.0.0") == BSON_ARRAY(2 << 0 << 0 << 0) );

            verify( _versionArray("1.2.3-pre-") == BSON_ARRAY(1 << 2 << 3 << -100) );
            verify( _versionArray("1.2.0-pre-") == BSON_ARRAY(1 << 2 << 0 << -100) );
            verify( _versionArray("2.0.0-pre-") == BSON_ARRAY(2 << 0 << 0 << -100) );

            verify( _versionArray("1.2.3-rc0") == BSON_ARRAY(1 << 2 << 3 << -10) );
            verify( _versionArray("1.2.0-rc1") == BSON_ARRAY(1 << 2 << 0 << -9) );
            verify( _versionArray("2.0.0-rc2") == BSON_ARRAY(2 << 0 << 0 << -8) );

            // Note that the pre of an rc is the same as the rc itself
            verify( _versionArray("1.2.3-rc3-pre-") == BSON_ARRAY(1 << 2 << 3 << -7) );
            verify( _versionArray("1.2.0-rc4-pre-") == BSON_ARRAY(1 << 2 << 0 << -6) );
            verify( _versionArray("2.0.0-rc5-pre-") == BSON_ARRAY(2 << 0 << 0 << -5) );

            log(1) << "versionArrayTest passed" << endl;
        }
    } versionArrayTest;
}<|MERGE_RESOLUTION|>--- conflicted
+++ resolved
@@ -43,11 +43,7 @@
      * If you really need to do something else you'll need to fix _versionArray()
      */
     const char versionString[] = "2.2.0";
-<<<<<<< HEAD
-    const char tokutekPatchVersionString[] = "0.0.3-pre-";
-=======
     const char tokutekPatchVersionString[] = "0.0.4-pre-";
->>>>>>> 98eab299
 
     std::string fullVersionString() {
         stringstream ss;
