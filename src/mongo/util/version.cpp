// @file version.cpp

/*    Copyright 2009 10gen Inc.
 *
 *    Licensed under the Apache License, Version 2.0 (the "License");
 *    you may not use this file except in compliance with the License.
 *    You may obtain a copy of the License at
 *
 *    http://www.apache.org/licenses/LICENSE-2.0
 *
 *    Unless required by applicable law or agreed to in writing, software
 *    distributed under the License is distributed on an "AS IS" BASIS,
 *    WITHOUT WARRANTIES OR CONDITIONS OF ANY KIND, either express or implied.
 *    See the License for the specific language governing permissions and
 *    limitations under the License.
 */

#include "pch.h"
#include <cstdlib>
#include <iostream>
#include <iomanip>
#include <sstream>
#include <string>
#include <fstream>
#include "mongo/util/startup_test.h"
#include "version.h"
#include "stringutils.h"
#include "../db/jsobj.h"
#include "file.h"
#include "ramlog.h"
#include "../db/cmdline.h"
#include "processinfo.h"

#include <boost/filesystem/operations.hpp>

namespace mongo {

    /* Approved formats for versionString:
     *      1.2.3
     *      1.2.3-pre-
     *      1.2.3-rc4 (up to rc9)
     *      1.2.3-rc4-pre-
     * If you really need to do something else you'll need to fix _versionArray()
     */
<<<<<<< HEAD
    const char versionString[] = "2.2.0";
    const char tokutekPatchVersionString[] = "0.2.0-pre-";

    std::string fullVersionString() {
        stringstream ss;
        ss << versionString << "-tokutek-" << tokutekPatchVersionString;
        return ss.str();
    }
=======
    const char versionString[] = "2.2.5-pre-";
>>>>>>> c1bd54f4

    // See unit test for example outputs
    static BSONArray _versionArray(const char* version){
        // this is inefficient, but cached so it doesn't matter
        BSONArrayBuilder b;
        string curPart;
        const char* c = version;
        int finalPart = 0; // 0 = final release, -100 = pre, -10 to -1 = -10 + X for rcX
        do { //walks versionString including NUL byte
            if (!(*c == '.' || *c == '-' || *c == '\0')){
                curPart += *c;
                continue;
            }

            try {
                unsigned num = stringToNum(curPart.c_str());
                b.append((int) num);
            }
            catch (...){ // not a number
                if (curPart.empty()){
                    verify(*c == '\0');
                    break;
                }
                else if (startsWith(curPart, "rc")){
                    finalPart = -10 + stringToNum(curPart.c_str()+2);
                    break;
                }
                else if (curPart == "pre"){
                    finalPart = -100;
                    break;
                }
            }

            curPart = "";
        } while (*c++);

        b.append(finalPart);
        return b.arr();
    }

    const BSONArray versionArray = _versionArray(versionString);

    string mongodVersion() {
        stringstream ss;
        ss << "db version v" << fullVersionString() << ", tokudb version r" << tokudbVersion();
        return ss.str();
    }

#ifndef _SCONS
    // only works in scons
    const char * gitVersion() { return "not-scons"; }
#endif

    void printGitVersion() { log() << "git version: " << gitVersion() << endl; }

#ifndef _SCONS
#if defined(_WIN32)
    string sysInfo() {
        stringstream ss;
        ss << "not-scons win";
        ss << " mscver:" << _MSC_FULL_VER << " built:" << __DATE__;
        ss << " boostver:" << BOOST_VERSION;
#if( !defined(_MT) )
#error _MT is not defined
#endif
        ss << (sizeof(char *) == 8) ? " 64bit" : " 32bit";
        return ss.str();
    }
#else
    string sysInfo() { return ""; }
#endif
#endif

    void printSysInfo() {
        log() << "build info: " << sysInfo() << endl;
    }

#ifndef _SCONS
    // only works in scons
    const char *tokudbVersion() { return "not-scons"; }
#endif

    void printTokudbVersion() { log() << "tokudb version: " << tokudbVersion() << endl; }


    Tee * startupWarningsLog = new RamLog("startupWarnings"); //intentionally leaked

    //
    // system warnings
    //
    void show_warnings() {
        // each message adds a leading and a trailing newline

        bool warned = false;
        {
            const char * foo = strchr( fullVersionString().c_str() , '.' ) + 1;
            int bar = atoi( foo );
            if ( ( 2 * ( bar / 2 ) ) != bar ) {
                log() << startupWarningsLog;
                log() << "** NOTE: This is a development version (" << fullVersionString() << ") of MongoDB." << startupWarningsLog;
                log() << "**       Not recommended for production." << startupWarningsLog;
                warned = true;
            }
        }

        if ( sizeof(int*) == 4 ) {
            log() << startupWarningsLog;
            log() << "** NOTE: when using MongoDB 32 bit, you are limited to about 2 gigabytes of data" << startupWarningsLog;
            log() << "**       see http://blog.mongodb.org/post/137788967/32-bit-limitations" << startupWarningsLog;
            log() << "**       with --journal, the limit is lower" << startupWarningsLog;
            warned = true;
        }

        if ( !ProcessInfo::blockCheckSupported() ) {
            log() << startupWarningsLog;
            log() << "** NOTE: your operating system version does not support the method that MongoDB" << startupWarningsLog;
            log() << "**       uses to detect impending page faults." << startupWarningsLog;
            log() << "**       This may result in slower performance for certain use cases" << startupWarningsLog;
            warned = true;
        }
#ifdef __linux__
        if (boost::filesystem::exists("/proc/vz") && !boost::filesystem::exists("/proc/bc")) {
            log() << startupWarningsLog;
            log() << "** WARNING: You are running in OpenVZ. This is known to be broken!!!" << startupWarningsLog;
            warned = true;
        }

        if (boost::filesystem::exists("/sys/devices/system/node/node1")){
            // We are on a box with a NUMA enabled kernel and more than 1 numa node (they start at node0)
            // Now we look at the first line of /proc/self/numa_maps
            //
            // Bad example:
            // $ cat /proc/self/numa_maps
            // 00400000 default file=/bin/cat mapped=6 N4=6
            //
            // Good example:
            // $ numactl --interleave=all cat /proc/self/numa_maps
            // 00400000 interleave:0-7 file=/bin/cat mapped=6 N4=6

            File f;
            f.open("/proc/self/numa_maps", /*read_only*/true);
            if ( f.is_open() && ! f.bad() ) {
                char line[100]; //we only need the first line
                if (read(f.fd, line, sizeof(line)) < 0){
                    warning() << "failed to read from /proc/self/numa_maps: " << errnoWithDescription() << startupWarningsLog;
                    warned = true;
                }
                else {
                    // just in case...
                    line[98] = ' ';
                    line[99] = '\0';
                    
                    // skip over pointer
                    const char* space = strchr(line, ' ');
                    
                    if ( ! space ) {
                        log() << startupWarningsLog;
                        log() << "** WARNING: cannot parse numa_maps" << startupWarningsLog;
                        warned = true;
                    }
                    else if ( ! startsWith(space+1, "interleave") ) {
                        log() << startupWarningsLog;
                        log() << "** WARNING: You are running on a NUMA machine." << startupWarningsLog;
                        log() << "**          We suggest launching mongod like this to avoid performance problems:" << startupWarningsLog;
                        log() << "**              numactl --interleave=all mongod [other options]" << startupWarningsLog;
                        warned = true;
                    }
                }
            }
        }

        if (boost::filesystem::exists("/proc/sys/vm/zone_reclaim_mode")){
            fstream f ("/proc/sys/vm/zone_reclaim_mode", ios_base::in);
            unsigned val;
            f >> val;

            if (val != 0) {
                log() << startupWarningsLog;
                log() << "** WARNING: /proc/sys/vm/zone_reclaim_mode is " << val << startupWarningsLog;
                log() << "**          We suggest setting it to 0" << startupWarningsLog;
                log() << "**          http://www.kernel.org/doc/Documentation/sysctl/vm.txt" << startupWarningsLog;
            }
        }
#endif

#if defined(RLIMIT_NPROC) && defined(RLIMIT_NOFILE)
        //Check that # of files rlmit > 1000 , and # of processes > # of files/2
        const unsigned int minNumFiles = 1000;
        const double filesToProcsRatio = 2.0;
        struct rlimit rlnproc;
        struct rlimit rlnofile;

        if(!getrlimit(RLIMIT_NPROC,&rlnproc) && !getrlimit(RLIMIT_NOFILE,&rlnofile)){
            if(rlnofile.rlim_cur < minNumFiles){
                log() << startupWarningsLog;
                log() << "** WARNING: soft rlimits too low. Number of files is "
                        << rlnofile.rlim_cur
                        << ", should be at least " << minNumFiles << startupWarningsLog;
            }

            if(false){
                // juse to make things cleaner
            }
#ifdef __APPLE__
            else if(rlnproc.rlim_cur >= 709){
                // os x doesn't make it easy to go higher
                // ERH thinks its ok not to add the warning in this case 7/3/2012
            }
#endif
            else if(rlnproc.rlim_cur < rlnofile.rlim_cur/filesToProcsRatio){
                log() << startupWarningsLog;
                log() << "** WARNING: soft rlimits too low. rlimits set to " << rlnproc.rlim_cur << " processes, "
                        << rlnofile.rlim_cur << " files. Number of processes should be at least "
                        << rlnofile.rlim_cur/filesToProcsRatio << " : " 
                        << 1/filesToProcsRatio << " times number of files." << startupWarningsLog;
            }
        } else {
            log() << startupWarningsLog;
            log() << "** WARNING: getrlimit failed. " << errnoWithDescription() << startupWarningsLog;
        }
#endif
        if (warned) {
            log() << startupWarningsLog;
        }
    }

    int versionCmp(StringData rhs, StringData lhs) {
        if (strcmp(rhs.data(),lhs.data()) == 0)
            return 0;

        // handle "1.2.3-" and "1.2.3-pre"
        if (rhs.size() < lhs.size()) {
            if (strncmp(rhs.data(), lhs.data(), rhs.size()) == 0 && lhs.data()[rhs.size()] == '-')
                return +1;
        }
        else if (rhs.size() > lhs.size()) {
            if (strncmp(rhs.data(), lhs.data(), lhs.size()) == 0 && rhs.data()[lhs.size()] == '-')
                return -1;
        }

        return LexNumCmp::cmp(rhs.data(), lhs.data(), false);
    }

    class VersionCmpTest : public StartupTest {
    public:
        void run() {
            verify( versionCmp("1.2.3", "1.2.3") == 0 );
            verify( versionCmp("1.2.3", "1.2.4") < 0 );
            verify( versionCmp("1.2.3", "1.2.20") < 0 );
            verify( versionCmp("1.2.3", "1.20.3") < 0 );
            verify( versionCmp("2.2.3", "10.2.3") < 0 );
            verify( versionCmp("1.2.3", "1.2.3-") > 0 );
            verify( versionCmp("1.2.3", "1.2.3-pre") > 0 );
            verify( versionCmp("1.2.3", "1.2.4-") < 0 );
            verify( versionCmp("1.2.3-", "1.2.3") < 0 );
            verify( versionCmp("1.2.3-pre", "1.2.3") < 0 );

            LOG(1) << "versionCmpTest passed" << endl;
        }
    } versionCmpTest;

    class VersionArrayTest : public StartupTest {
    public:
        void run() {
            verify( _versionArray("1.2.3") == BSON_ARRAY(1 << 2 << 3 << 0) );
            verify( _versionArray("1.2.0") == BSON_ARRAY(1 << 2 << 0 << 0) );
            verify( _versionArray("2.0.0") == BSON_ARRAY(2 << 0 << 0 << 0) );

            verify( _versionArray("1.2.3-pre-") == BSON_ARRAY(1 << 2 << 3 << -100) );
            verify( _versionArray("1.2.0-pre-") == BSON_ARRAY(1 << 2 << 0 << -100) );
            verify( _versionArray("2.0.0-pre-") == BSON_ARRAY(2 << 0 << 0 << -100) );

            verify( _versionArray("1.2.3-rc0") == BSON_ARRAY(1 << 2 << 3 << -10) );
            verify( _versionArray("1.2.0-rc1") == BSON_ARRAY(1 << 2 << 0 << -9) );
            verify( _versionArray("2.0.0-rc2") == BSON_ARRAY(2 << 0 << 0 << -8) );

            // Note that the pre of an rc is the same as the rc itself
            verify( _versionArray("1.2.3-rc3-pre-") == BSON_ARRAY(1 << 2 << 3 << -7) );
            verify( _versionArray("1.2.0-rc4-pre-") == BSON_ARRAY(1 << 2 << 0 << -6) );
            verify( _versionArray("2.0.0-rc5-pre-") == BSON_ARRAY(2 << 0 << 0 << -5) );

            LOG(1) << "versionArrayTest passed" << endl;
        }
    } versionArrayTest;
}<|MERGE_RESOLUTION|>--- conflicted
+++ resolved
@@ -42,8 +42,7 @@
      *      1.2.3-rc4-pre-
      * If you really need to do something else you'll need to fix _versionArray()
      */
-<<<<<<< HEAD
-    const char versionString[] = "2.2.0";
+    const char versionString[] = "2.2.4";
     const char tokutekPatchVersionString[] = "0.2.0-pre-";
 
     std::string fullVersionString() {
@@ -51,9 +50,6 @@
         ss << versionString << "-tokutek-" << tokutekPatchVersionString;
         return ss.str();
     }
-=======
-    const char versionString[] = "2.2.5-pre-";
->>>>>>> c1bd54f4
 
     // See unit test for example outputs
     static BSONArray _versionArray(const char* version){
