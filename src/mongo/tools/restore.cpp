// @file restore.cpp

/**
*    Copyright (C) 2008 10gen Inc.
*    Copyright (C) 2013 Tokutek Inc.
*
*    This program is free software: you can redistribute it and/or  modify
*    it under the terms of the GNU Affero General Public License, version 3,
*    as published by the Free Software Foundation.
*
*    This program is distributed in the hope that it will be useful,
*    but WITHOUT ANY WARRANTY; without even the implied warranty of
*    MERCHANTABILITY or FITNESS FOR A PARTICULAR PURPOSE.  See the
*    GNU Affero General Public License for more details.
*
*    You should have received a copy of the GNU Affero General Public License
*    along with this program.  If not, see <http://www.gnu.org/licenses/>.
*/

#include "pch.h"

#include <boost/filesystem/convenience.hpp>
#include <boost/filesystem/operations.hpp>
#include <boost/program_options.hpp>
#include <boost/scoped_ptr.hpp>
#include <boost/lexical_cast.hpp>
#include <fcntl.h>
#include <fstream>
#include <set>

#include "mongo/base/initializer.h"
#include "mongo/db/namespacestring.h"
#include "mongo/tools/tool.h"
#include "mongo/util/version.h"
#include "mongo/db/json.h"
#include "mongo/client/dbclientcursor.h"
#include "mongo/client/remote_loader.h"

using namespace mongo;

namespace po = boost::program_options;

class Restore : public BSONTool {
public:

    bool _drop;
    bool _restoreOptions;
    bool _restoreIndexes;
    int _w;
    bool _doBulkLoad;
    string _curns;
    string _curdb;
    string _curcoll;
    set<string> _users; // For restoring users with --drop

    Restore() : BSONTool( "restore" ),
        _drop(false), _restoreOptions(false), _restoreIndexes(false),
        _w(0), _doBulkLoad(false) {

        add_options()
        ("drop" , "drop each collection before import. RECOMMENDED, since only non-existent collections are eligible for the bulk load optimization.")
        ("oplogReplay", "deprecated")
        ("oplogLimit", po::value<string>(), "deprecated")
        ("keepIndexVersion" , "deprecated")
        ("noOptionsRestore" , "don't restore collection options")
        ("noIndexRestore" , "don't restore indexes")
        ("w" , po::value<int>()->default_value(1) , "minimum number of replicas per write. WARNING, setting w > 0 prevents the bulk load optimization." )
        ;
        add_hidden_options()
        ("dir", po::value<string>()->default_value("dump"), "directory to restore from")
        ("indexesLast" , "deprecated") // left in for backwards compatibility
        ;
        addPositionArg("dir", 1);
    }

    virtual void printExtraHelp(ostream& out) {
        out << "Import BSON files into MongoDB.\n" << endl;
        out << "usage: " << _name << " [options] [directory or filename to restore from]" << endl;
    }

    virtual int doRun() {

        // authenticate
        enum Auth::Level authLevel = Auth::NONE;
        auth("", &authLevel);
        uassert(15935, "user does not have write access", authLevel == Auth::WRITE);

        boost::filesystem::path root = getParam("dir");

        // check if we're actually talking to a machine that can write
        if (!isMaster()) {
            return -1;
        }

        if (isMongos() && _db == "" && exists(root / "config")) {
            log() << "Cannot do a full restore on a sharded system" << endl;
            return -1;
        }

        _drop = hasParam( "drop" );
        _restoreOptions = !hasParam("noOptionsRestore");
        _restoreIndexes = !hasParam("noIndexRestore");
        _w = getParam( "w" , 1 );
        _doBulkLoad = _w <= 1;
        if (!_doBulkLoad) {
            log() << "warning: not using bulk loader due to --w > 1" << endl;
        }
        if (hasParam( "keepIndexVersion" )) {
            log() << "warning: --keepIndexVersion is deprecated in TokuMX" << endl;
        }
        if (hasParam( "oplogReplay" )) {
            log() << "warning: --oplogReplay is deprecated in TokuMX" << endl;
        }
        if (hasParam( "oplogLimit" )) {
            log() << "warning: --oplogLimit is deprecated in TokuMX" << endl;
        }

        /* If _db is not "" then the user specified a db name to restore as.
         *
         * In that case we better be given either a root directory that
         * contains only .bson files or a single .bson file  (a db).
         *
         * In the case where a collection name is specified we better be
         * given either a root directory that contains only a single
         * .bson file, or a single .bson file itself (a collection).
         */
        drillDown(root, _db != "", _coll != "", true);
        conn().getLastError(_db == "" ? "admin" : _db);
        return EXIT_CLEAN;
    }

    void drillDown( boost::filesystem::path root,
                    bool use_db,
                    bool use_coll,
                    bool top_level=false) {
        LOG(2) << "drillDown: " << root.string() << endl;

        // skip hidden files and directories
        if (root.leaf()[0] == '.' && root.leaf() != ".")
            return;

        if ( is_directory( root ) ) {
            boost::filesystem::directory_iterator end;
            boost::filesystem::directory_iterator i(root);
            while ( i != end ) {
                boost::filesystem::path p = *i;
                i++;

                if (use_db) {
                    if (boost::filesystem::is_directory(p)) {
                        error() << "ERROR: root directory must be a dump of a single database" << endl;
                        error() << "       when specifying a db name with --db" << endl;
                        printHelp(cout);
                        return;
                    }
                }

                if (use_coll) {
                    if (boost::filesystem::is_directory(p) || i != end) {
                        error() << "ERROR: root directory must be a dump of a single collection" << endl;
                        error() << "       when specifying a collection name with --collection" << endl;
                        printHelp(cout);
                        return;
                    }
                }

                // don't insert oplog
                if (top_level && !use_db && p.leaf() == "oplog.bson")
                    continue;

                // Only restore indexes from a corresponding .metadata.json file.
                if ( p.leaf() != "system.indexes.bson" ) {
                    drillDown(p, use_db, use_coll);
                }
            }

            return;
        }

        if ( endsWith( root.string().c_str() , ".metadata.json" ) ) {
            // Metadata files are handled when the corresponding .bson file is handled
            return;
        }

        if ( ! ( endsWith( root.string().c_str() , ".bson" ) ||
                 endsWith( root.string().c_str() , ".bin" ) ) ) {
            error() << "don't know what to do with file [" << root.string() << "]" << endl;
            return;
        }

        log() << root.string() << endl;

        if ( root.leaf() == "system.profile.bson" ) {
            log() << "\t skipping" << endl;
            return;
        }

        string ns;
        if (use_db) {
            ns += _db;
        }
        else {
            string dir = root.branch_path().string();
            if ( dir.find( "/" ) == string::npos )
                ns += dir;
            else
                ns += dir.substr( dir.find_last_of( "/" ) + 1 );

            if ( ns.size() == 0 )
                ns = "test";
        }

        verify( ns.size() );

        string oldCollName = root.leaf(); // Name of the collection that was dumped from
        oldCollName = oldCollName.substr( 0 , oldCollName.find_last_of( "." ) );
        if (use_coll) {
            ns += "." + _coll;
        }
        else {
            ns += "." + oldCollName;
        }

        log() << "\tgoing into namespace [" << ns << "]" << endl;

        if ( _drop ) {
            if (root.leaf() != "system.users.bson" ) {
                log() << "\t dropping" << endl;
                conn().dropCollection( ns );
            } else {
                // Create map of the users currently in the DB
                BSONObj fields = BSON("user" << 1);
                scoped_ptr<DBClientCursor> cursor(conn().query(ns, Query(), 0, 0, &fields));
                while (cursor->more()) {
                    BSONObj user = cursor->next();
                    _users.insert(user["user"].String());
                }
            }
        }

        BSONObj metadataObject;
        if (_restoreOptions || _restoreIndexes) {
            boost::filesystem::path metadataFile = (root.branch_path() / (oldCollName + ".metadata.json"));
            if (!boost::filesystem::exists(metadataFile.string())) {
                // This is fine because dumps from before 2.1 won't have a metadata file, just print a warning.
                // System collections shouldn't have metadata so don't warn if that file is missing.
                if (!startsWith(metadataFile.leaf(), "system.")) {
                    log() << metadataFile.string() << " not found. Skipping." << endl;
                }
            } else {
                metadataObject = parseMetadataFile(metadataFile.string());
            }
        }

        _curns = ns.c_str();
        _curdb = NamespaceString(_curns).db;
        _curcoll = NamespaceString(_curns).coll;

        // If drop is not used, warn if the collection exists.
        if (!_drop) {
            scoped_ptr<DBClientCursor> cursor(conn().query(_curdb + ".system.namespaces",
                                                            Query(BSON("name" << ns))));
            if (cursor->more()) {
                // collection already exists show warning
                warning() << "Restoring to " << ns << " without dropping. Restored data "
                             "will be inserted without raising errors; check your server log"
                             << endl;
            }
        }

        vector<BSONObj> indexes;
        if (_restoreIndexes && metadataObject.hasField("indexes")) {
            const vector<BSONElement> indexElements = metadataObject["indexes"].Array();
            for (vector<BSONElement>::const_iterator it = indexElements.begin(); it != indexElements.end(); ++it) {
<<<<<<< HEAD
                BSONObj indexObj = renameIndexNs(it->Obj());
                indexes.push_back(indexObj);
=======
                // Need to make sure the ns field gets updated to
                // the proper _curdb + _curns value, if we're 
                // restoring to a different database.
                const BSONObj o = fixupIndexObj(it->Obj());
                indexes.push_back(o);
>>>>>>> 7e313e1c
            }
        }
        const BSONObj options = _restoreOptions && metadataObject.hasField("options") ?
                                metadataObject["options"].Obj() : BSONObj();

        if (_doBulkLoad) {
            RemoteLoader loader(conn(), _curdb, _curcoll, indexes, options);
            processFile( root );
            loader.commit();
        } else {
            // No bulk load. Create collection and indexes manually.
            if (!options.isEmpty()) {
                createCollectionWithOptions(options);
            }
            // Build indexes last - it's a little faster.
            processFile( root );
            for (vector<BSONObj>::iterator it = indexes.begin(); it != indexes.end(); ++it) {
                createIndex(*it);
            }
        }

        if (_drop && root.leaf() == "system.users.bson") {
            // Delete any users that used to exist but weren't in the dump file
            for (set<string>::iterator it = _users.begin(); it != _users.end(); ++it) {
                BSONObj userMatch = BSON("user" << *it);
                conn().remove(ns, Query(userMatch));
            }
            _users.clear();
        }
    }

    virtual void gotObject( const BSONObj& obj ) {
        massert( 16910, "Shouldn't be inserting into system.indexes directly",
                        !endsWith( _curns.c_str() , ".system.indexes" ));
        if (_drop && endsWith(_curns.c_str(), ".system.users") && _users.count(obj["user"].String())) {
            // Since system collections can't be dropped, we have to manually
            // replace the contents of the system.users collection
            BSONObj userMatch = BSON("user" << obj["user"].String());
            conn().update(_curns, Query(userMatch), obj);
            _users.erase(obj["user"].String());
        } else {
            conn().insert( _curns , obj );

            // wait for insert to propagate to "w" nodes (doesn't warn if w used without replset)
            if ( _w > 1 ) {
                verify( !_doBulkLoad );
                conn().getLastErrorDetailed(_curdb, false, false, _w);
            }
        }
    }

private:

    BSONObj parseMetadataFile(string filePath) {
        long long fileSize = boost::filesystem::file_size(filePath);
        ifstream file(filePath.c_str(), ios_base::in);

        scoped_ptr<char> buf(new char[fileSize]);
        file.read(buf.get(), fileSize);
        int objSize;
        BSONObj obj;
        obj = fromjson (buf.get(), &objSize);
        return obj;
    }

    // Compares 2 BSONObj representing collection options. Returns true if the objects
    // represent different options. Ignores the "create" field.
    bool optionsSame(BSONObj obj1, BSONObj obj2) {
        int nfields = 0;
        BSONObjIterator i(obj1);
        while ( i.more() ) {
            BSONElement e = i.next();
            if (!obj2.hasField(e.fieldName())) {
                if (strcmp(e.fieldName(), "create") == 0) {
                    continue;
                } else {
                    return false;
                }
            }
            nfields++;
            if (e != obj2[e.fieldName()]) {
                return false;
            }
        }
        return nfields == obj2.nFields();
    }

    void createCollectionWithOptions(BSONObj cmdObj) {
        if (!cmdObj.hasField("create") || cmdObj["create"].String() != _curcoll) {
            BSONObjBuilder bo;
            if (!cmdObj.hasField("create")) {
                bo.append("create", _curcoll);
            }

            BSONObjIterator i(cmdObj);
            while ( i.more() ) {
                BSONElement e = i.next();
                if (strcmp(e.fieldName(), "create") == 0) {
                    bo.append("create", _curcoll);
                }
                else {
                    bo.append(e);
                }
            }
            cmdObj = bo.obj();
        }

        BSONObj fields = BSON("options" << 1);
        scoped_ptr<DBClientCursor> cursor(conn().query(_curdb + ".system.namespaces", Query(BSON("name" << _curns)), 0, 0, &fields));

        bool createColl = true;
        if (cursor->more()) {
            createColl = false;
            BSONObj obj = cursor->next();
            if (!obj.hasField("options") || !optionsSame(cmdObj, obj["options"].Obj())) {
                    log() << "WARNING: collection " << _curns << " exists with different options than are in the metadata.json file and not using --drop. Options in the metadata file will be ignored." << endl;
            }
        }

        if (!createColl) {
            return;
        }

        BSONObj info;
        if (!conn().runCommand(_curdb, cmdObj, info)) {
            uasserted(15936, "Creating collection " + _curns + " failed. Errmsg: " + info["errmsg"].String());
        } else {
            log() << "\tCreated collection " << _curns << " with options: " << cmdObj.jsonString() << endl;
        }
    }

<<<<<<< HEAD
    BSONObj renameIndexNs(const BSONObj &orig) {
=======
    BSONObj fixupIndexObj(const BSONObj &indexObj) {
>>>>>>> 7e313e1c
        BSONObjBuilder bo;
        BSONObjIterator i(orig);
        while ( i.more() ) {
            BSONElement e = i.next();
            if (strcmp(e.fieldName(), "ns") == 0) {
<<<<<<< HEAD
                NamespaceString n(e.String());
=======
>>>>>>> 7e313e1c
                string s = _curdb + "." + _curcoll;
                bo.append("ns", s);
            }
            else if (strcmp(e.fieldName(), "v") != 0) { // Remove index version number
                bo.append(e);
            }
        }
        return bo.obj();
    }

    /* We must handle if the dbname or collection name is different at restore time than what was dumped.
<<<<<<< HEAD
       If keepCollName is true, however, we keep the same collection name that's in the index object.
=======
>>>>>>> 7e313e1c
     */
    void createIndex(BSONObj indexObj) {
        LOG(0) << "\tCreating index: " << indexObj << endl;
        conn().insert( _curdb + ".system.indexes" ,  indexObj );

        // We're stricter about errors for indexes than for regular data
        BSONObj err = conn().getLastErrorDetailed(_curdb, false, false, _w);

        if (err.hasField("err") && !err["err"].isNull()) {
            if (err["err"].str() == "norepl" && _w > 1) {
                error() << "Cannot specify write concern for non-replicas" << endl;
            }
            else {
                string errCode;

                if (err.hasField("code")) {
                    errCode = str::stream() << err["code"].numberInt();
                }

                error() << "Error creating index " << indexObj["ns"].String() << ": "
                        << errCode << " " << err["err"] << endl;
            }

            ::abort();
        }

        massert(16441, str::stream() << "Error calling getLastError: " << err["errmsg"],
                err["ok"].trueValue());
    }
};

int main( int argc , char ** argv, char ** envp ) {
    mongo::runGlobalInitializersOrDie(argc, argv, envp);
    Restore restore;
    return restore.main( argc , argv );
}<|MERGE_RESOLUTION|>--- conflicted
+++ resolved
@@ -272,16 +272,11 @@
         if (_restoreIndexes && metadataObject.hasField("indexes")) {
             const vector<BSONElement> indexElements = metadataObject["indexes"].Array();
             for (vector<BSONElement>::const_iterator it = indexElements.begin(); it != indexElements.end(); ++it) {
-<<<<<<< HEAD
-                BSONObj indexObj = renameIndexNs(it->Obj());
-                indexes.push_back(indexObj);
-=======
                 // Need to make sure the ns field gets updated to
                 // the proper _curdb + _curns value, if we're 
                 // restoring to a different database.
-                const BSONObj o = fixupIndexObj(it->Obj());
+                const BSONObj indexObj = renameIndexNs(it->Obj());
                 indexes.push_back(o);
->>>>>>> 7e313e1c
             }
         }
         const BSONObj options = _restoreOptions && metadataObject.hasField("options") ?
@@ -413,20 +408,12 @@
         }
     }
 
-<<<<<<< HEAD
     BSONObj renameIndexNs(const BSONObj &orig) {
-=======
-    BSONObj fixupIndexObj(const BSONObj &indexObj) {
->>>>>>> 7e313e1c
         BSONObjBuilder bo;
         BSONObjIterator i(orig);
         while ( i.more() ) {
             BSONElement e = i.next();
             if (strcmp(e.fieldName(), "ns") == 0) {
-<<<<<<< HEAD
-                NamespaceString n(e.String());
-=======
->>>>>>> 7e313e1c
                 string s = _curdb + "." + _curcoll;
                 bo.append("ns", s);
             }
@@ -438,10 +425,6 @@
     }
 
     /* We must handle if the dbname or collection name is different at restore time than what was dumped.
-<<<<<<< HEAD
-       If keepCollName is true, however, we keep the same collection name that's in the index object.
-=======
->>>>>>> 7e313e1c
      */
     void createIndex(BSONObj indexObj) {
         LOG(0) << "\tCreating index: " << indexObj << endl;
