--- conflicted
+++ resolved
@@ -124,27 +124,6 @@
         return NamespaceDetailsTransient::get_inlock( info()["ns"].String() ).getIndexSpec( this );
     }
 
-<<<<<<< HEAD
-    struct UniqueCheckExtra : public ExceptionSaver {
-        const IndexDetails &d;
-        const BSONObj &newkey;
-        bool &isUnique;
-        UniqueCheckExtra(const IndexDetails &_d, const BSONObj &_newkey, bool &_isUnique)
-                : d(_d), newkey(_newkey), isUnique(_isUnique) {}
-    };
-
-    int uniqueCheckCallback(const DBT *key, const DBT *val, void *extra) {
-        if (key != NULL) {
-            UniqueCheckExtra *e = static_cast<UniqueCheckExtra *>(extra);
-            try {
-                const storage::Key sKey(key);
-                e->d.uniqueCheckCallback(e->newkey, sKey.key(), e->isUnique);
-            }
-            catch (const std::exception &ex) {
-                e->saveException(ex);
-                return -1;
-            }
-=======
     int IndexDetails::uniqueCheckCallback(const DBT *key, const DBT *val, void *extra) {
         UniqueCheckExtra *info = static_cast<UniqueCheckExtra *>(extra);
         try {
@@ -162,9 +141,8 @@
                 }
             }
             return 0;
-        } catch (std::exception &e) {
-            info->ex = &e;
->>>>>>> d4cbf214
+        } catch (const std::exception &ex) {
+            info->saveException(ex);
         }
         return -1;
     }
