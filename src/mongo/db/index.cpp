--- conflicted
+++ resolved
@@ -333,22 +333,8 @@
         return -1;
     }
 
-<<<<<<< HEAD
-    void IndexDetails::uniqueCheck(const BSONObj &key, const BSONObj *pk) const {
-        IndexDetails::Cursor c(*this, DB_SERIALIZABLE);
-=======
     void IndexDetails::uniqueCheck(const BSONObj &key, const BSONObj &pk) const {
-        BSONObjIterator it(key);
-        while (it.more()) {
-            BSONElement id = it.next();
-            if (!id.ok()) {
-                // If one of the key fields is null, we just insert it.
-                return;
-            }
-        }
-
         IndexDetails::Cursor c(*this, DB_SERIALIZABLE | DB_RMW);
->>>>>>> c2502057
         DBC *cursor = c.dbc();
 
         // We need to check if a secondary key, 'key', exists. We'd like to only
