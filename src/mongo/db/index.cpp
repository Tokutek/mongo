/** @file index.cpp */

/**
*    Copyright (C) 2008 10gen Inc.
*    Copyright (C) 2013 Tokutek Inc.
*
*    This program is free software: you can redistribute it and/or  modify
*    it under the terms of the GNU Affero General Public License, version 3,
*    as published by the Free Software Foundation.
*
*    This program is distributed in the hope that it will be useful,
*    but WITHOUT ANY WARRANTY; without even the implied warranty of
*    MERCHANTABILITY or FITNESS FOR A PARTICULAR PURPOSE.  See the
*    GNU Affero General Public License for more details.
*
*    You should have received a copy of the GNU Affero General Public License
*    along with this program.  If not, see <http://www.gnu.org/licenses/>.
*
*    As a special exception, the copyright holders give permission to link the
*    code of portions of this program with the OpenSSL library under certain
*    conditions as described in each individual source file and distribute
*    linked combinations including the program with the OpenSSL library. You
*    must comply with the GNU Affero General Public License in all respects for
*    all of the code used other than as permitted herein. If you modify file(s)
*    with this exception, you may extend this exception to your version of the
*    file(s), but you are not obligated to do so. If you do not wish to do so,
*    delete this exception statement from your version. If you delete this
*    exception statement from all source files in the program, then also delete
*    it in the license file.
*/

#include "mongo/pch.h"

#include <boost/checked_delete.hpp>

#include "mongo/db/collection.h"
#include "mongo/db/index.h"
#include "mongo/db/curop.h"
#include "mongo/db/cursor.h"
#include "mongo/db/keygenerator.h"
#include "mongo/db/namespacestring.h"
#include "mongo/db/queryutil.h"
#include "mongo/db/repl/rs.h"
#include "mongo/db/ops/delete.h"
#include "mongo/db/storage/key.h"
#include "mongo/db/storage/env.h"
#include "mongo/util/mongoutils/str.h"
#include "mongo/util/stringutils.h"

namespace mongo {

    /* This is an index where the keys are hashes of a given field.
     *
     * Optional arguments:
     *  "seed" : int (default = 0, a seed for the hash function)
     *  "hashVersion : int (default = 0, determines which hash function to use)
     *
     * Example use in the mongo shell:
     * > db.foo.ensureIndex({a : "hashed"}, {seed : 3, hashVersion : 0})
     *
     * LIMITATION: Only works with a single field. The HashedIndex
     * constructor uses uassert to ensure that the spec has the form
     * {<fieldname> : "hashed"}, and not, for example,
     * { a : "hashed" , b : 1}
     *
     * LIMITATION: Cannot be used as a unique index.
     * The HashedIndex constructor uses uassert to ensure that
     * the spec does not contain {"unique" : true}
     *
     * LIMITATION: Cannot be used to index arrays.
     * The getKeys function uasserts that value being inserted
     * is not an array.  This index will not be built if any
     * array values of the hashed field exist.
     */
    class HashedIndex : public IndexDetailsBase {
    public:
        HashedIndex(const BSONObj &info) :
            IndexDetailsBase(info),
            _hashedField(_keyPattern.firstElement().fieldName()),
            // Default seed/version to 0 if not specified or not an integer.
            _seed(_info["seed"].numberInt()),
            _hashVersion(_info["hashVersion"].numberInt()),
            _hashedNullObj(BSON("" << HashKeyGenerator::makeSingleKey(nullElt, _seed, _hashVersion))) {

            // change these if single-field limitation lifted later
            uassert( 16241, "Currently only single field hashed index supported.",
                            _keyPattern.nFields() == 1 );
            uassert( 16242, "Currently hashed indexes cannot guarantee uniqueness. Use a regular index.",
                            !unique() );

            // Create a descriptor with hashed = true and the appropriate hash seed.
            _descriptor.reset(new Descriptor(_keyPattern, true, _seed, _sparse, _clustering));

        }

        // @return the "special" name for this index.
        const string &getSpecialIndexName() const {
            static string name = "hashed";
            return name;
        }

        bool special() const {
            return true;
        }

        Suitability suitability(const FieldRangeSet &queryConstraints,
                                const BSONObj &order) const {
            if (queryConstraints.isPointIntervalSet(_hashedField)) {
                return HELPFUL;
            }
            return USELESS;
        }

        /* The newCursor method works for suitable queries by generating a IndexCursor
         * using the hash of point-intervals parsed by FieldRangeSet.
         * For unsuitable queries it just instantiates a cursor over the whole index.
         */
        shared_ptr<mongo::Cursor> newCursor(const BSONObj &query,
                                            const BSONObj &order,
                                            const int numWanted = 0) const {

            // Use FieldRangeSet to parse the query into a vector of intervals
            // These should be point-intervals if this cursor is ever used
            // So the FieldInterval vector will be, e.g. <[1,1], [3,3], [6,6]>
            FieldRangeSet frs("" , query , true, true);
            const vector<FieldInterval> &intervals = frs.range(_hashedField.c_str()).intervals();

            // Force a match of the query against the actual document by giving
            // the cursor a matcher with an empty indexKeyPattern.  This insures the
            // index is not used as a covered index.
            // NOTE: this forcing is necessary due to potential hash collisions
            const shared_ptr<CoveredIndexMatcher> forceDocMatcher(
                    new CoveredIndexMatcher(query, BSONObj()));

            Collection *cl = getCollection(parentNS());

            // Construct a new query based on the hashes of the previous point-intervals
            // e.g. {a : {$in : [ hash(1) , hash(3) , hash(6) ]}}
            BSONObjBuilder newQueryBuilder;
            BSONObjBuilder inObj(newQueryBuilder.subobjStart(_hashedField));
            BSONArrayBuilder inArray(inObj.subarrayStart("$in"));
            for (vector<FieldInterval>::const_iterator i = intervals.begin();
                 i != intervals.end(); ++i ){
                if (!i->equality()){
                    const shared_ptr<mongo::Cursor> cursor =
                        mongo::Cursor::make(cl, *this, 1);
                    cursor->setMatcher(forceDocMatcher);
                    return cursor;
                }
                inArray.append(HashKeyGenerator::makeSingleKey(i->_lower._bound, _seed, _hashVersion));
            }
            inArray.done();
            inObj.done();

            // Use the point-intervals of the new query to create an index cursor
            const BSONObj newQuery = newQueryBuilder.obj();
            FieldRangeSet newfrs("" , newQuery, true, true);
            shared_ptr<FieldRangeVector> newVector(
                    new FieldRangeVector(newfrs, _keyPattern, 1));

            const shared_ptr<mongo::Cursor> cursor =
                mongo::Cursor::make(cl, *this, newVector, false, 1, numWanted);
            cursor->setMatcher(forceDocMatcher);
            return cursor;
        }

        // A missing field is represented by a hashed null element.
        virtual BSONElement missingField() const {
            return _hashedNullObj.firstElement();
        }

    private:
        const string _hashedField;
        const HashSeed _seed;
        // In case we have hashed indexes based on other hash functions in
        // the future, we store a hashVersion number.
        const HashVersion _hashVersion;
        const BSONObj _hashedNullObj;
    };

    static string findSpecialIndexName(const BSONObj &keyPattern) {
        string special = "";
        for (BSONObjIterator i(keyPattern); i.more(); ) {
            const BSONElement &e = i.next();
            if (e.type() == String) {
                uassert( 13007, "can only have 1 special index / bad index key pattern" ,
                                special.size() == 0 || special == e.String() );
                special = e.String();
            }
        }
        return special;
    }

    shared_ptr<IndexDetailsBase> IndexDetailsBase::make(const BSONObj &info, const bool may_create) {
        shared_ptr<IndexDetailsBase> idx;
        const string special = findSpecialIndexName(info["key"].Obj());
        if (special == "hashed") {
            idx.reset(new HashedIndex(info));
        } else {
            if (special != "") {
                warning() << "cannot find special index [" << special << "]" << endl;
            }
            idx.reset(new IndexDetailsBase(info));
        }
        bool ok = idx->open(may_create);
        if (!ok) {
            // This signals Collection::make that we got ENOENT due to #673
            return shared_ptr<IndexDetailsBase>();
        }
        return idx;
    }

    static BSONObj stripDropDups(const BSONObj &obj) {
        BSONObjBuilder b;
        for (BSONObjIterator it(obj); it.more(); ) {
            BSONElement e = it.next();
            if (StringData(e.fieldName()) == "dropDups") {
                warning() << "dropDups is not supported because it deletes arbitrary data." << endl;
                warning() << "We'll proceed without it but if there are duplicates, the index build will fail." << endl;
            } else {
                b.append(e);
            }
        }
        return b.obj();
    }

    IndexDetails::IndexDetails(const BSONObj &info) :
        _info(stripDropDups(info)),
        _keyPattern(info["key"].Obj().copy()),
        _unique(info["unique"].trueValue()),
        _sparse(info["sparse"].trueValue()),
        _clustering(info["clustering"].trueValue()) {
        verify(!_info.isEmpty());
        verify(!_keyPattern.isEmpty());
    }

    IndexDetailsBase::IndexDetailsBase(const BSONObj& info) :
        IndexDetails(info),
        _descriptor(new Descriptor(_keyPattern, false, 0, _sparse, _clustering)) {
    }


    // Open the dictionary. Creates it if necessary.
    bool IndexDetailsBase::open(const bool may_create) {
        const string dname = indexNamespace();

        TOKULOG(1) << "Opening IndexDetails " << dname << endl;
        try {
            _db.reset(new storage::Dictionary(dname, _info, *_descriptor, may_create,
                                              _info["background"].trueValue()));
            return true;
        } catch (storage::Dictionary::NeedsCreate) {
            if (cc().upgradingSystemUsers() &&
                isSystemUsersCollection(parentNS()) &&
                keyPattern() == oldSystemUsersKeyPattern) {
                // We're upgrading the system.users collection, and we are missing the old index.
                // That's ok, we'll signal the caller about this by returning a NULL pointer from
                // IndexDetailsBase::make.  See #673
                return false;
            }
            // This dictionary must exist on disk if we think it should exist.
            // This error only gets thrown if may_create is false, which happens when we're
            // trying to open a collection for which we have serialized info.
            // Therefore, this is a fatal non-user error.
            msgasserted(16988, mongoutils::str::stream() << "dictionary " << dname
                               << " should exist, but we got ENOENT");
        }
    }

    IndexDetails::~IndexDetails() {
    }

    IndexDetailsBase::~IndexDetailsBase() {
        try {
            close();
        } catch (DBException &ex) {
            problem() << "~IndexDetails " << _keyPattern
                      << ": Caught exception: " << ex.what() << endl;
        }
    }

    void IndexDetailsBase::close() {
        if (_db) {
            shared_ptr<storage::Dictionary> db = _db;
            _db.reset();
            const int r = db->close();
            if (r != 0) {
                storage::handle_ydb_error(r);
            }
        }
    }

    int IndexDetails::keyPatternOffset( const StringData& key ) const {
        BSONObjIterator i( keyPattern() );
        int n = 0;
        while ( i.more() ) {
            BSONElement e = i.next();
            if ( key == e.fieldName() )
                return n;
            n++;
        }
        return -1;
    }

    void IndexDetailsBase::kill_idx() {
        const string ns = indexNamespace();

        close();
        storage::db_remove(ns);
    }

    bool IndexDetailsBase::changeAttributes(const BSONObj &info, BSONObjBuilder &wasBuilder) {
        if (!_db->changeAttributes(info, wasBuilder)) {
            return false;
        }

        BSONObj was = wasBuilder.done();
        // need to merge new values in
        BSONObjBuilder infoBuilder;
        for (BSONObjIterator it(_info); it.more(); ++it) {
            BSONElement e = *it;
            StringData fn(e.fieldName());
            if (fn != "name" && was.hasField(fn)) {
                dassert(info[fn].ok());
                infoBuilder.append(info[fn]);
            } else {
                infoBuilder.append(_info[fn]);
            }
        }
        for (BSONObjIterator it(was); it.more(); ++it) {
            BSONElement e = *it;
            StringData fn(e.fieldName());
            if (!_info.hasField(fn)) {
                infoBuilder.append(info[fn]);
            }
        }
        _info = infoBuilder.obj();
        return true;
    }

    void IndexDetailsBase::getKeysFromObject(const BSONObj &obj, BSONObjSet &keys) const {
        _descriptor->generateKeys(obj, keys);
    }

    IndexDetails::Suitability IndexDetails::suitability(const FieldRangeSet &queryConstraints,
                                                        const BSONObj &order) const {
        // This is a quick first pass to determine the suitability of the index.  It produces some
        // false positives (returns HELPFUL for some indexes which are not particularly). When we
        // return HELPFUL a more precise determination of utility is done by the query optimizer.

        // check whether any field in the index is constrained at all by the query
        BSONForEach( elt, _keyPattern ){
            const FieldRange& frange = queryConstraints.range( elt.fieldName() );
            if( ! frange.universal() )
                return IndexDetails::HELPFUL;
        }
        // or whether any field in the desired sort order is in the index
        set<string> orderFields;
        order.getFieldNames( orderFields );
        BSONForEach( k, _keyPattern ) {
            if ( orderFields.find( k.fieldName() ) != orderFields.end() )
                return IndexDetails::HELPFUL;
        }
        return IndexDetails::USELESS;
    }

    int IndexDetailsBase::uniqueCheckCallback(const DBT *key, const DBT *val, void *extra) {
        UniqueCheckExtra *info = static_cast<UniqueCheckExtra *>(extra);
        try {
            if (key != NULL) {
                // Create two new storage keys that have the pk stripped out. This will tell
                // us whether or not just the 'key' portions are equal, which is what.
                // Stripping out the pk is as easy as calling the key constructor with
                // the original key's buffer but hasPK = false (which will silently ignore
                // any bytes that are found after the first key).
                const storage::Key sKey1(reinterpret_cast<const char *>(key->data), false);
                const storage::Key sKey2(reinterpret_cast<const char *>(info->newKey.buf()), false);
                const int c = info->descriptor.compareKeys(sKey1, sKey2);
                if (c == 0) {
                    info->isUnique = false;
                }
            }
            return 0;
        } catch (const std::exception &ex) {
            info->saveException(ex);
        }
        return -1;
    }

    void IndexDetailsBase::uniqueCheck(const BSONObj &key, const BSONObj &pk) const {
        shared_ptr<storage::Cursor> c = getCursor(DB_SERIALIZABLE | DB_RMW);
        DBC *cursor = c->dbc();

        // We need to check if a secondary key, 'key', exists. We'd like to only
        // lock just the range of the index that may contain that secondary key,
        // if it exists. That range is { key, minKey } -> { key, maxKey }, where
        // the second part of the compound key is the appended primary key.
        storage::Key leftSKey(key, &minKey);
        storage::Key rightSKey(key, &maxKey);
        DBT start = leftSKey.dbt();
        DBT end = rightSKey.dbt();
        int r = cursor->c_set_bounds(cursor, &start, &end, true, 0);
        if (r != 0) {
            storage::handle_ydb_error(r);
        }

        bool isUnique = true;
        UniqueCheckExtra extra(leftSKey, *_descriptor, isUnique);
        const int flags = DB_PRELOCKED | DB_PRELOCKED_WRITE; // prelocked above
        r = cursor->c_getf_set_range(cursor, flags, &start, uniqueCheckCallback, &extra);
                              
        if (r != 0 && r != DB_NOTFOUND) {
            extra.throwException();
            storage::handle_ydb_error(r);
        }
        if (!isUnique) {
            uassertedDupKey(key);
        }
    }

    void IndexDetailsBase::uassertedDupKey(const BSONObj &key) const {
        uasserted(ASSERT_ID_DUPKEY, mongoutils::str::stream()
                                    << "E11000 duplicate key error, " << key
                                    << " already exists in unique index");
    }

    void IndexDetailsBase::acquireTableLock() {
        const int r = db()->pre_acquire_table_lock(db(), cc().txn().db_txn());
        if (r != 0) {
            storage::handle_ydb_error(r);
        }
    }

    void IndexDetailsBase::updatePair(const BSONObj &key, const BSONObj *pk, const BSONObj &msg, uint64_t flags) {
        storage::Key skey(key, pk);
        DBT kdbt = skey.dbt();
        DBT vdbt = storage::dbt_make(msg.objdata(), msg.objsize());

        const int update_flags = (flags & Collection::NO_LOCKTREE) ? DB_PRELOCKED_WRITE : 0;
        const int r = db()->update(db(), cc().txn().db_txn(), &kdbt, &vdbt, update_flags);
        if (r != 0) {
            storage::handle_ydb_error(r);
        }
        TOKULOG(3) << "index " << info()["key"].Obj() << ": sent update to "
                   << key << ", pk " << (pk ? *pk : BSONObj()) << ", msg " << msg << endl;
    }

    enum toku_compression_method IndexDetailsBase::getCompressionMethod() const {
        enum toku_compression_method ret;
        int r = db()->get_compression_method(db(), &ret);
        if (r != 0) {
            storage::handle_ydb_error(r);
        }
        return ret;
    }

    uint32_t IndexDetailsBase::getFanout() const {
        uint32_t ret;
        int r = db()->get_fanout(db(), &ret);
        if (r != 0) {
            storage::handle_ydb_error(r);
        }
        return ret;
    }

    uint32_t IndexDetailsBase::getPageSize() const {
        uint32_t ret;
        int r = db()->get_pagesize(db(), &ret);
        if (r != 0) {
            storage::handle_ydb_error(r);
        }
        return ret;
    }

    uint32_t IndexDetailsBase::getReadPageSize() const {
        uint32_t ret;
        int r = db()->get_readpagesize(db(), &ret);
        if (r != 0) {
            storage::handle_ydb_error(r);
        }
        return ret;
    }

    void IndexDetailsBase::getStat64(DB_BTREE_STAT64* stats) const {
        int r = db()->stat64(db(), NULL, stats);
        if (r != 0) {
            storage::handle_ydb_error(r);
        }
    }

    int IndexDetailsBase::hot_optimize_callback(void *extra, float progress) {
        struct hot_optimize_callback_extra *info =
                reinterpret_cast<hot_optimize_callback_extra *>(extra);

        try {
            killCurrentOp.checkForInterrupt(); // uasserts if we should stop
            if (info->timeout > 0 && info->timer.seconds() > info->timeout) {
                // optimize timed out
                return 1;
            } else {
                if (info->pm.report(progress) && cc().curop()) {
                    std::string status = info->pm.toString();
                    cc().curop()->setMessage(status.c_str());
                }
                return 0;
            }
        } catch (std::exception &e) {
            info->saveException(e);
            return -1;
        }
    }

    void IndexDetailsBase::optimize(const storage::Key &leftSKey, const storage::Key &rightSKey,
                                const bool sendOptimizeMessage, const int timeout,
                                uint64_t *loops_run) {
        if (sendOptimizeMessage) {
            const int r = db()->optimize(db());
            if (r != 0) {
                storage::handle_ydb_error(r);
            }
        }

        std::stringstream pmss;
        pmss << "Optimizing index " << indexNamespace() << " from " << leftSKey.key() << " to " << rightSKey.key();

        DBT left = leftSKey.dbt();
        DBT right = rightSKey.dbt();
<<<<<<< HEAD
        const int r = db()->hot_optimize(db(), &left, &right, hot_opt_callback, &iter, loops_run);
        if (r != 0) {
            uassert(17199, mongoutils::str::stream() << "reIndex query killed ", false);
=======
        struct hot_optimize_callback_extra extra(timeout, pmss.str());
        const int r = db()->hot_optimize(db(), &left, &right, hot_optimize_callback, &extra, loops_run);
        if (r < 0) { // we return -1 on interrupt, 1 on timeout (no "error" on timeout)
            extra.throwException();
            storage::handle_ydb_error(r);
>>>>>>> 4aa9de8e
        }
    }

    IndexDetails::Stats IndexDetails::getStats() const {
        DB_BTREE_STAT64 st;
        getStat64(&st);
        Stats stats;
        stats.name = indexName();
        stats.count = st.bt_nkeys;
        stats.dataSize = st.bt_dsize;
        stats.storageSize = st.bt_fsize;
        stats.pageSize = getPageSize();
        stats.readPageSize = getReadPageSize();
        stats.compressionMethod = getCompressionMethod();
        stats.fanout = getFanout();
        stats.queries = _accessStats.queries.load();
        stats.nscanned = _accessStats.nscanned.load();
        stats.nscannedObjects = _accessStats.nscannedObjects.load();
        stats.inserts = _accessStats.inserts.load();
        stats.deletes = _accessStats.deletes.load();
        return stats;
    }

    void IndexDetails::Stats::appendInfo(BSONObjBuilder &b, int scale) const {
        b.append("name", name);
        b.appendNumber("count", (long long) count);
        b.appendNumber("size", (long long) dataSize / scale);
        b.appendNumber("avgObjSize", count == 0 ? 0.0 : double(dataSize) / double(count));
        b.appendNumber("storageSize", (long long) storageSize / scale);
        b.append("pageSize", pageSize / scale);
        b.append("readPageSize", readPageSize / scale);
        b.append("fanout", fanout);
        switch(compressionMethod) {
        case TOKU_NO_COMPRESSION:
            b.append("compression", "uncompressed");
            break;
        case TOKU_ZLIB_METHOD:
            b.append("compression", "zlib");
            break;
        case TOKU_ZLIB_WITHOUT_CHECKSUM_METHOD:
            b.append("compression", "zlib");
            break;
        case TOKU_QUICKLZ_METHOD:
            b.append("compression", "quicklz");
            break;
        case TOKU_LZMA_METHOD:
            b.append("compression", "lzma");
            break;
        case TOKU_FAST_COMPRESSION_METHOD:
            b.append("compression", "fast");
            break;
        case TOKU_SMALL_COMPRESSION_METHOD:
            b.append("compression", "small");
            break;
        case TOKU_DEFAULT_COMPRESSION_METHOD:
            b.append("compression", "default");
            break;
        default:
            b.append("compression", "unknown");
            break;
        }
        b.appendNumber("queries", queries);
        b.appendNumber("nscanned", nscanned);
        b.appendNumber("nscannedObjects", nscannedObjects);
        b.appendNumber("inserts", inserts);
        b.appendNumber("deletes", deletes);
        // TODO: (Zardosht) Need to figure out how to display these dates
        /*
        Date_t create_date(_stats.bt_create_time_sec);
        Date_t modify_date(_stats.bt_modify_time_sec);
        bson_stats->append("create time", create_date);
        bson_stats->append("last modify time", modify_date);
        */
    }
    
    /* ---------------------------------------------------------------------- */

    IndexDetailsBase::Builder::Builder(IndexDetailsBase &idx)
            : _idx(idx),
              _db(_idx.db()),
              _loader(&_db, 1,
                      str::stream() << "Foreground index build progress (sort phase) for "
                                    << idx.parentNS() << ", key "
                                    << idx.keyPattern()) {}

    void IndexDetailsBase::Builder::insertPair(const BSONObj &key, const BSONObj *pk, const BSONObj &val) {
        storage::Key skey(key, pk);
        DBT kdbt = skey.dbt();
        DBT vdbt = storage::dbt_make(NULL, 0);
        if (_idx.clustering()) {
            vdbt = storage::dbt_make(val.objdata(), val.objsize());
        }
        const int r = _loader.put(&kdbt, &vdbt);
        if (r != 0) {
            storage::handle_ydb_error(r);
        }
    }

    void IndexDetailsBase::Builder::done() {
        const int r = _loader.close();
        if (r != 0) {
            storage::handle_ydb_error(r);
        }
    }

    
    enum toku_compression_method PartitionedIndexDetails::getCompressionMethod() const {
        return _pc->getPartition(0)->idx(_idxNum).getCompressionMethod();
    }

    uint32_t PartitionedIndexDetails::getFanout() const {
        return _pc->getPartition(0)->idx(_idxNum).getFanout();
    }

    uint32_t PartitionedIndexDetails::getPageSize() const {
        return _pc->getPartition(0)->idx(_idxNum).getPageSize();
    }

    uint32_t PartitionedIndexDetails::getReadPageSize() const {
        return _pc->getPartition(0)->idx(_idxNum).getReadPageSize();
    }

    void PartitionedIndexDetails::getStat64(DB_BTREE_STAT64* stats) const {
        DB_BTREE_STAT64 ret;
        memset(&ret, 0, sizeof(ret));
        // TODO: figure out what the proper way to set max is
        ret.bt_verify_time_sec = (uint64_t)-1;
        for (uint64_t i = 0; i < _pc->numPartitions(); i++) {
            DB_BTREE_STAT64 curr;
            _pc->getPartition(i)->idx(_idxNum).getStat64(&curr);
            ret.bt_nkeys += curr.bt_nkeys;
            ret.bt_ndata += curr.bt_ndata;
            ret.bt_dsize += curr.bt_dsize;
            ret.bt_fsize += curr.bt_fsize;
            if (curr.bt_create_time_sec > ret.bt_create_time_sec) {
                ret.bt_create_time_sec = curr.bt_create_time_sec;
            }
            if (curr.bt_modify_time_sec > ret.bt_modify_time_sec) {
                ret.bt_modify_time_sec = curr.bt_modify_time_sec;
            }
            if (curr.bt_verify_time_sec < ret.bt_verify_time_sec) {
                ret.bt_verify_time_sec = curr.bt_verify_time_sec;
            }
        }
        *stats = ret;
    }
    
    // find a way to remove this eventually and have callers get
    // access to IndexDetailsBase directly somehow
    // This is a workaround to get going for now
    shared_ptr<storage::Cursor> PartitionedIndexDetails::getCursor(const int flags) const {
        uasserted(17243, "should not call getCursor on a PartitionedIndexDetails");
    }

} // namespace mongo<|MERGE_RESOLUTION|>--- conflicted
+++ resolved
@@ -525,17 +525,11 @@
 
         DBT left = leftSKey.dbt();
         DBT right = rightSKey.dbt();
-<<<<<<< HEAD
-        const int r = db()->hot_optimize(db(), &left, &right, hot_opt_callback, &iter, loops_run);
-        if (r != 0) {
-            uassert(17199, mongoutils::str::stream() << "reIndex query killed ", false);
-=======
         struct hot_optimize_callback_extra extra(timeout, pmss.str());
         const int r = db()->hot_optimize(db(), &left, &right, hot_optimize_callback, &extra, loops_run);
         if (r < 0) { // we return -1 on interrupt, 1 on timeout (no "error" on timeout)
             extra.throwException();
             storage::handle_ydb_error(r);
->>>>>>> 4aa9de8e
         }
     }
 
