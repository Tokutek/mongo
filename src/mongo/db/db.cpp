// @file db.cpp : Defines main() for the mongod program.

/**
*    Copyright (C) 2008 10gen Inc.
*    Copyright (C) 2013 Tokutek Inc.
*
*    This program is free software: you can redistribute it and/or  modify
*    it under the terms of the GNU Affero General Public License, version 3,
*    as published by the Free Software Foundation.
*
*    This program is distributed in the hope that it will be useful,
*    but WITHOUT ANY WARRANTY; without even the implied warranty of
*    MERCHANTABILITY or FITNESS FOR A PARTICULAR PURPOSE.  See the
*    GNU Affero General Public License for more details.
*
*    You should have received a copy of the GNU Affero General Public License
*    along with this program.  If not, see <http://www.gnu.org/licenses/>.
*/

#include "mongo/pch.h"

#include <boost/thread/thread.hpp>
#include <boost/filesystem/operations.hpp>
#include <fstream>

#include "mongo/base/initializer.h"
#include "mongo/db/client.h"
#include "mongo/db/clientcursor.h"
#include "mongo/db/cmdline.h"
#include "mongo/db/d_concurrency.h"
#include "mongo/db/d_globals.h"
#include "mongo/db/dbmessage.h"
#include "mongo/db/dbwebserver.h"
#include "mongo/db/initialize_server_global_state.h"
#include "mongo/db/instance.h"
#include "mongo/db/introspect.h"
#include "mongo/db/json.h"
#include "mongo/db/module.h"
#include "mongo/db/repl.h"
#include "mongo/db/repl/rs.h"
#include "mongo/db/restapi.h"
#include "mongo/db/stats/counters.h"
#include "mongo/db/stats/snapshots.h"
#include "mongo/db/storage/env.h"
#include "mongo/db/ttl.h"
#include "mongo/plugins/loader.h"
#include "mongo/s/d_writeback.h"
#include "mongo/scripting/engine.h"
#include "mongo/util/background.h"
#include "mongo/util/concurrency/task.h"
#include "mongo/util/net/message_server.h"
#include "mongo/util/ntservice.h"
#include "mongo/util/ramlog.h"
#include "mongo/util/stacktrace.h"
#include "mongo/util/startup_test.h"
#include "mongo/util/text.h"
#include "mongo/util/version.h"

#if defined(_WIN32)
# include <DbgHelp.h>
#else
# include <sys/file.h>
#endif

namespace mongo {

    /* only off if --nohints */
    extern bool useHints;

    extern int diagLogging;
    extern int lockFile;

    void setupQuittingSignals();
    void setupSignals( bool ignored );
    void startReplication();
    void exitCleanly( ExitCode code );

#ifdef _WIN32
    ntservice::NtServiceDefaultStrings defaultServiceStrings = {
        L"MongoDB",
        L"Mongo DB",
        L"Mongo DB Server"
    };
#endif

    CmdLine cmdLine;
    static bool scriptingEnabled = true;
    static bool noHttpInterface = false;
    bool shouldRepairDatabases = 0;
    Timer startupSrandTimer;

    const char *ourgetns() {
        Client *c = currentClient.get();
        if ( ! c )
            return "";
        Client::Context* cc = c->getContext();
        return cc ? cc->ns() : "";
    }

    struct MyStartupTests {
        MyStartupTests() {
            verify( sizeof(OID) == 12 );
        }
    } mystartupdbcpp;

    QueryResult* emptyMoreResult(long long);


    /* todo: make this a real test.  the stuff in dbtests/ seem to do all dbdirectclient which exhaust doesn't support yet. */
// QueryOption_Exhaust
#define TESTEXHAUST 0
#if( TESTEXHAUST )
    void testExhaust() {
        sleepsecs(1);
        unsigned n = 0;
        auto f = [&n](const BSONObj& o) {
            verify( o.valid() );
            //cout << o << endl;
            n++;
            bool testClosingSocketOnError = false;
            if( testClosingSocketOnError )
                verify(false);
        };
        DBClientConnection db(false);
        db.connect("localhost");
        const char *ns = "local.foo";
        if( db.count(ns) < 10000 )
            for( int i = 0; i < 20000; i++ )
                db.insert(ns, BSON("aaa" << 3 << "b" << "aaaaaaaaaaaaaaaaaaaaaaaaaaaaaaaaaaaaaaaaaaaaaaaaaaaaaaaaa"));

        try {
            db.query(f, ns, Query() );
        }
        catch(...) {
            cout << "hmmm" << endl;
        }

        try {
            db.query(f, ns, Query() );
        }
        catch(...) {
            cout << "caught" << endl;
        }

        cout << n << endl;
    };
#endif

    void sysRuntimeInfo() {
        out() << "sysinfo:" << endl;
#if defined(_SC_PAGE_SIZE)
        out() << "  page size: " << (int) sysconf(_SC_PAGE_SIZE) << endl;
#endif
#if defined(_SC_PHYS_PAGES)
        out() << "  _SC_PHYS_PAGES: " << sysconf(_SC_PHYS_PAGES) << endl;
#endif
#if defined(_SC_AVPHYS_PAGES)
        out() << "  _SC_AVPHYS_PAGES: " << sysconf(_SC_AVPHYS_PAGES) << endl;
#endif
    }

    class MyMessageHandler : public MessageHandler {
    public:
        virtual void connected( AbstractMessagingPort* p ) {
            Client::initThread("conn", p);
        }

        virtual void process( Message& m , AbstractMessagingPort* port , LastError * le) {
            while ( true ) {
                if ( inShutdown() ) {
                    log() << "got request after shutdown()" << endl;
                    break;
                }

                lastError.startRequest( m , le );

                DbResponse dbresponse;
                try {
                    assembleResponse( m, dbresponse, port->remote() );
                }
                catch ( const ClockSkewException & ) {
                    log() << "ClockSkewException - shutting down" << endl;
                    exitCleanly( EXIT_CLOCK_SKEW );
                }

                if ( dbresponse.response ) {
                    port->reply(m, *dbresponse.response, dbresponse.responseTo);
                    if( dbresponse.exhaustNS.size() > 0 ) {
                        MsgData *header = dbresponse.response->header();
                        QueryResult *qr = (QueryResult *) header;
                        long long cursorid = qr->cursorId;
                        if( cursorid ) {
                            verify( dbresponse.exhaustNS.size() && dbresponse.exhaustNS[0] );
                            string ns = dbresponse.exhaustNS; // before reset() free's it...
                            m.reset();
                            BufBuilder b(512);
                            b.appendNum((int) 0 /*size set later in appendData()*/);
                            b.appendNum(header->id);
                            b.appendNum(header->responseTo);
                            b.appendNum((int) dbGetMore);
                            b.appendNum((int) 0);
                            b.appendStr(ns);
                            b.appendNum((int) 0); // ntoreturn
                            b.appendNum(cursorid);
                            m.appendData(b.buf(), b.len());
                            b.decouple();
                            DEV log() << "exhaust=true sending more" << endl;
                            continue; // this goes back to top loop
                        }
                    }
                }
                break;
            }
        }

        virtual void disconnected( AbstractMessagingPort* p ) {
            Client * c = currentClient.get();
            if( c ) c->shutdown();
        }

    };

    void listen(int port) {
        //testTheDb();
        MessageServer::Options options;
        options.port = port;
        options.ipList = cmdLine.bind_ip;

        MessageServer * server = createServer( options , new MyMessageHandler() );
        server->setAsTimeTracker();

        startReplication();
        if ( !noHttpInterface )
            boost::thread web( boost::bind(&webServerThread, new RestAdminAccess() /* takes ownership */));

#if(TESTEXHAUST)
        boost::thread thr(testExhaust);
#endif
        server->run();
    }

    /**
     * Checks if this server was started without --replset but has a config in local.system.replset
     * (meaning that this is probably a replica set member started in stand-alone mode).
     *
     * @returns the number of documents in local.system.replset or 0 if this was started with
     *          --replset.
     */
    unsigned long long checkIfReplMissingFromCommandLine() {
        Lock::GlobalWrite lk;
        if( !cmdLine.usingReplSets() ) {
            Client::GodScope gs;
            DBDirectClient c;
            return c.count("local.system.replset");
        }
        return 0;
    }

<<<<<<< HEAD
    void clearTmpCollections() {
        Lock::GlobalWrite lk;
        Client::GodScope gs;
        vector< string > toDelete;
        DBDirectClient cli;
        {
            // We don't want to get read locks on system.namespaces,
            // so chose a snapshot transaction. We'll do the actual
            // drops in _dropTempCollections, outside of this txn.
            Client::Transaction txn(DB_TXN_SNAPSHOT);
            vector< string > dbNames;
            getDatabaseNames( dbNames );
            for (vector<string>::const_iterator it(dbNames.begin()), end(dbNames.end()); it != end; ++it){
                const string coll = getSisterNS(*it, "system.namespaces");
                scoped_ptr< DBClientCursor > c (cli.query(coll, Query( fromjson( "{'options.temp': {$in: [true, 1]}}" ) ) ));
                while( c->more() ) {
                    BSONObj o = c->next();
                    toDelete.push_back( o.getStringField( "name" ) );
                }
            }
            txn.commit();
        }
        {
            Client::Transaction txn(DB_SERIALIZABLE);
            for( vector< string >::iterator i = toDelete.begin(); i != toDelete.end(); ++i ) {
                log() << "Dropping old temporary collection: " << *i << endl;
                cli.dropCollection( *i );
            }
            txn.commit();
        }
    }

=======
>>>>>>> c6fbbcc9
    const char * jsInterruptCallback() {
        // should be safe to interrupt in js code, even if we have a write lock
        return killCurrentOp.checkForInterruptNoAssert();
    }

    unsigned jsGetCurrentOpIdCallback() {
        return cc().curop()->opNum();
    }

    void _initAndListen(int listenPort ) {

        Client::initThread("initandlisten");

        Logstream::get().addGlobalTee( new RamLog("global") );

        bool is32bit = sizeof(int*) == 4;

        {
#if !defined(_WIN32)
            pid_t pid = getpid();
#else
            DWORD pid=GetCurrentProcessId();
#endif
            Nullstream& l = log();
            l << "TokuMX starting : pid=" << pid << " port=" << cmdLine.port << " dbpath=" << dbpath;
            l << ( is32bit ? " 32" : " 64" ) << "-bit host=" << getHostNameCached() << endl;
        }
        DEV log() << "_DEBUG build (which is slower)" << endl;
        show_warnings();
        log() << mongodVersion() << endl;
        printGitVersion();
        printSysInfo();
        printCommandLineOpts();

        {
            stringstream ss;
            ss << endl;
            ss << "*********************************************************************" << endl;
            ss << " ERROR: dbpath (" << dbpath << ") does not exist." << endl;
            ss << " Create this directory or give existing directory in --dbpath." << endl;
            ss << " See http://dochub.mongodb.org/core/startingandstoppingmongo" << endl;
            ss << "*********************************************************************" << endl;
            uassert( 10296 ,  ss.str().c_str(), boost::filesystem::exists( dbpath ) );
        }

        acquirePathLock();

        // the last thing we do before initializing storage is to install the
        // txn complete hooks, which live in namespace_details.cpp
        extern TxnCompleteHooks _txnCompleteHooks;
        setTxnCompleteHooks(&_txnCompleteHooks);
        storage::startup();

        unsigned long long missingRepl = checkIfReplMissingFromCommandLine();
        if (missingRepl) {
            log() << startupWarningsLog;
            log() << "** warning: mongod started without --replSet yet " << missingRepl
                  << " documents are present in local.system.replset" << startupWarningsLog;
            log() << "**          restart with --replSet unless you are doing maintenance and no"
                  << " other clients are connected" << startupWarningsLog;
            log() << startupWarningsLog;
        }

        Module::initAll();

        if ( scriptingEnabled ) {
            ScriptEngine::setup();
            globalScriptEngine->setCheckInterruptCallback( jsInterruptCallback );
            globalScriptEngine->setGetCurrentOpIdCallback( jsGetCurrentOpIdCallback );
        }

        /* this is for security on certain platforms (nonce generation) */
        srand((unsigned) (curTimeMicros() ^ startupSrandTimer.micros()));

        if (!cmdLine.pluginsDir.empty()) {
            plugins::loader->setPluginsDir(cmdLine.pluginsDir);
        }
        plugins::loader->autoload(cmdLine.plugins);

        snapshotThread.go();
        d.clientCursorMonitor.go();
        PeriodicTask::theRunner->go();
        if (missingRepl) {
            log() << "** warning: not starting TTL monitor" << startupWarningsLog;
            log() << "**          if this member is not part of a replica set and you want to use "
                  << startupWarningsLog;
            log() << "**          TTL collections, remove local.system.replset and restart"
                  << startupWarningsLog;
        }
        else {
            startTTLBackgroundJob();
        }

#ifndef _WIN32
        CmdLine::launchOk();
#endif

        if( !noauth ) {
            // open admin db in case we need to use it later. TODO this is not the right way to
            // resolve this.
            Client::WriteContext c("admin", dbpath);
        }

        listen(listenPort);

        // listen() will return when exit code closes its socket.
        exitCleanly(EXIT_NET_ERROR);
    }

    void initAndListen(int listenPort) {
        try {
            _initAndListen(listenPort);
        }
        catch ( DBException &e ) {
            log() << "exception in initAndListen: " << e.toString() << ", terminating" << endl;
            dbexit( EXIT_UNCAUGHT );
        }
        catch ( std::exception &e ) {
            log() << "exception in initAndListen std::exception: " << e.what() << ", terminating" << endl;
            dbexit( EXIT_UNCAUGHT );
        }
        catch ( int& n ) {
            log() << "exception in initAndListen int: " << n << ", terminating" << endl;
            dbexit( EXIT_UNCAUGHT );
        }
        catch(...) {
            log() << "exception in initAndListen, terminating" << endl;
            dbexit( EXIT_UNCAUGHT );
        }
    }

#if defined(_WIN32)
    void initService() {
        ntservice::reportStatus( SERVICE_RUNNING );
        log() << "Service running" << endl;
        initAndListen( cmdLine.port );
    }
#endif

} // namespace mongo

using namespace mongo;

#include <boost/program_options.hpp>

namespace po = boost::program_options;

void show_help_text(po::options_description options) {
    show_warnings();
    cout << options << endl;
};

static int mongoDbMain(int argc, char* argv[], char** envp);

int main(int argc, char* argv[], char** envp) {
    int exitCode = mongoDbMain(argc, argv, envp);
    ::_exit(exitCode);
}

static void buildOptionsDescriptions(po::options_description *pVisible,
                                     po::options_description *pHidden,
                                     po::positional_options_description *pPositional) {

    po::options_description& visible_options = *pVisible;
    po::options_description& hidden_options = *pHidden;
    po::positional_options_description& positional_options = *pPositional;

    po::options_description general_options("General options");
#if defined(_WIN32)
    po::options_description windows_scm_options("Windows Service Control Manager options");
#endif
    po::options_description replication_options("Replication options");
    po::options_description ms_options("Master/slave options");
    po::options_description rs_options("Replica set options");
    po::options_description sharding_options("Sharding options");
    po::options_description ssl_options("SSL options");

    CmdLine::addGlobalOptions( general_options , hidden_options , ssl_options );

    StringBuilder dbpathBuilder;
    dbpathBuilder << "directory for datafiles - defaults to " << dbpath;

    general_options.add_options()
    ("auth", "run with security")
    ("cacheSize", po::value(&cmdLine.cacheSize), "tokumx cache size (in bytes) for data and indexes")
    ("checkpointPeriod", po::value<uint32_t>(), "tokumx time between checkpoints, 0 means never checkpoint")
    ("cleanerIterations", po::value<uint32_t>(), "tokumx number of iterations per cleaner thread operation, 0 means never run")
    ("cleanerPeriod", po::value<uint32_t>(), "tokumx time between cleaner thread operations, 0 means never run")
    ("cpu", "periodically show cpu and iowait utilization")
    ("dbpath", po::value<string>() , dbpathBuilder.str().c_str())
    ("diaglog", po::value<int>(), "0=off 1=W 2=R 3=both 7=W+some reads")
    ("directio", "use direct I/O in tokumx")
    ("fsRedzone", po::value<int>(), "percentage of free-space left on device before the system goes read-only.")
    ("logDir", po::value<string>(), "directory to store transaction log files (default is --dbpath)")
    ("tmpDir", po::value<string>(), "directory to store temporary bulk loader files (default is --dbpath)")
    ("gdb", "go into a debug-friendly mode, disabling TTL and SIGINT/TERM handlers (development use only).")
    ("gdbPath", po::value<string>(), "if specified, debugging information will be gathered on fatal error by launching gdb at the given path")
    ("ipv6", "enable IPv6 support (disabled by default)")
    ("journal", "DEPRECATED")
    ("journalCommitInterval", po::value<uint32_t>(), "how often to fsync recovery log (same as logFlushPeriod)")
    ("logFlushPeriod", po::value<uint32_t>(), "how often to fsync recovery log")
    ("expireOplogDays", po::value<uint32_t>(), "how many days of oplog data to keep")
    ("expireOplogHours", po::value<uint32_t>(), "how many hours, in addition to expireOplogDays, of oplog data to keep")
    ("journalOptions", po::value<int>(), "DEPRECATED")
    ("jsonp","allow JSONP access via http (has security implications)")
    ("lockTimeout", po::value(&cmdLine.lockTimeout), "tokumx row lock wait timeout (in ms), 0 means wait as long as necessary")
    ("locktreeMaxMemory", po::value(&cmdLine.locktreeMaxMemory), "tokumx memory limit (in bytes) for storing transactions' row locks.")
    ("noauth", "run without security")
    ("nohttpinterface", "disable http interface")
    ("nojournal", "DEPRECATED)")
    ("noprealloc", "disable data file preallocation - will often hurt performance")
    ("noscripting", "disable scripting engine")
    ("notablescan", "do not allow table scans")
    ("nssize", po::value<int>()->default_value(16), ".ns file size (in MB) for new databases")
    ("profile",po::value<int>(), "0=off 1=slow, 2=all")
    ("quota", "limits each database to a certain number of files (8 default)")
    ("quotaFiles", po::value<int>(), "number of files allowed per db, requires --quota")
    ("repair", "run repair on all dbs")
    ("rest","turn on simple rest api")
#if defined(__linux__)
    ("shutdown", "kill a running server (for init scripts)")
#endif
    ("slowms",po::value<int>(&cmdLine.slowMS)->default_value(100), "value of slow for profile and console log" )
    ("smallfiles", "DEPRECATED")
    ("syncdelay",po::value<double>(&cmdLine.syncdelay)->default_value(60), "seconds between disk syncs (0=never, but not recommended)")
    ("sysinfo", "print some diagnostic system information")
    ("txnMemLimit", po::value(&cmdLine.txnMemLimit)->default_value(cmdLine.txnMemLimit), "limit of the size of a transaction's  operation")
    ("upgrade", "upgrade db if needed")
    ;

#if defined(_WIN32)
    CmdLine::addWindowsOptions( windows_scm_options, hidden_options );
#endif

    replication_options.add_options()
    ("oplogSize", po::value<int>(), "DEPRECATED")
    ;

    ms_options.add_options()
    ("master", "master mode")
    ("slave", "slave mode")
    ("source", po::value<string>(), "when slave: specify master as <server:port>")
    ("only", po::value<string>(), "when slave: specify a single database to replicate")
    ("slavedelay", po::value<int>(), "specify delay (in seconds) to be used when applying master ops to slave")
    ("autoresync", "automatically resync if slave data is stale")
    ;

    rs_options.add_options()
    ("replSet", po::value<string>(), "arg is <setname>[/<optionalseedhostlist>]")
    ("replIndexPrefetch", po::value<string>(), "specify index prefetching behavior (if secondary) [none|_id_only|all]")
    ;

    sharding_options.add_options()
    ("configsvr", "declare this is a config db of a cluster; default port 27019; default dir /data/configdb")
    ("shardsvr", "declare this is a shard db of a cluster; default port 27018")
    ("noMoveParanoia" , "turn off paranoid saving of data for moveChunk.  this is on by default for now, but default will switch" )
    ;

    hidden_options.add_options()
    ("fastsync", "indicate that this instance is starting from a dbpath snapshot of the repl peer")
    ("pretouch", po::value<int>(), "DEPRECATED")
    ("command", po::value< vector<string> >(), "command")
    ("nodur", "DEPRECATED")
    // things we don't want people to use
    ("nohints", "ignore query hints")
    ("nopreallocj", "DEPRECATED")
    ("dur", "DEPRECATED") // old name for --journal
    ("durOptions", po::value<int>(), "DEPRECATED") // deprecated name
    // deprecated pairing command line options
    ("pairwith", "DEPRECATED")
    ("arbiter", "DEPRECATED")
    ("opIdMem", "DEPRECATED")
    ;

    positional_options.add("command", 3);
    visible_options.add(general_options);
#if defined(_WIN32)
    visible_options.add(windows_scm_options);
#endif
    visible_options.add(replication_options);
    visible_options.add(ms_options);
    visible_options.add(rs_options);
    visible_options.add(sharding_options);
#ifdef MONGO_SSL
    visible_options.add(ssl_options);
#endif
    Module::addOptions( visible_options );
}

static void processCommandLineOptions(const std::vector<std::string>& argv) {
    po::options_description visible_options("Allowed options");
    po::options_description hidden_options("Hidden options");
    po::positional_options_description positional_options;
    buildOptionsDescriptions(&visible_options, &hidden_options, &positional_options);

    {
        po::variables_map params;

        if (!CmdLine::store(argv,
                            visible_options,
                            hidden_options,
                            positional_options,
                            params)) {
            ::_exit(EXIT_FAILURE);
        }

        if (params.count("help")) {
            show_help_text(visible_options);
            ::_exit(EXIT_SUCCESS);
        }
        if (params.count("version")) {
            cout << mongodVersion() << endl;
            printGitVersion();
            ::_exit(EXIT_SUCCESS);
        }
        if (params.count("sysinfo")) {
            sysRuntimeInfo();
            ::_exit(EXIT_SUCCESS);
        }

        if ( params.count( "dbpath" ) ) {
            dbpath = params["dbpath"].as<string>();
            if ( params.count( "fork" ) && dbpath[0] != '/' ) {
                // we need to change dbpath if we fork since we change
                // cwd to "/"
                // fork only exists on *nix
                // so '/' is safe
                dbpath = cmdLine.cwd + "/" + dbpath;
            }
        }
#ifdef _WIN32
        if (dbpath.size() > 1 && dbpath[dbpath.size()-1] == '/') {
            // size() check is for the unlikely possibility of --dbpath "/"
            dbpath = dbpath.erase(dbpath.size()-1);
        }
#endif

        if (params.count("cpu")) {
            cmdLine.cpu = true;
        }
        if (params.count("noauth")) {
            noauth = true;
        }
        if (params.count("auth")) {
            noauth = false;
        }
        if (params.count("quota")) {
            cmdLine.quota = true;
        }
        if (params.count("quotaFiles")) {
            cmdLine.quota = true;
            cmdLine.quotaFiles = params["quotaFiles"].as<int>() - 1;
        }
        if (params.count("nodur")) {
            out() << "nodur deprecated" <<endl;
        }
        if (params.count("nojournal")) {
            out() << "nojournal deprecated" <<endl;
        }
        if (params.count("dur")) {
            out() << "dur deprecated" <<endl;
        }
        if (params.count("journal")) {
            out() << "journal deprecated" <<endl;
        }
        if (params.count("durOptions")) {
            out() << "durOptions deprecated" <<endl;
        }
        if( params.count("journalCommitInterval") ) {
            cmdLine.logFlushPeriod = params["journalCommitInterval"].as<uint32_t>();
            out() << "--journalCommitInterval deprecated, treating as --logFlushPeriod" << endl;
            if( cmdLine.logFlushPeriod > 300 ) {
                out() << "--logFlushPeriod out of allowed range (0-300ms)" << endl;
                dbexit( EXIT_BADOPTIONS );
            }
        }
        if( params.count("logFlushPeriod") ) {
            cmdLine.logFlushPeriod = params["logFlushPeriod"].as<uint32_t>();
            if( cmdLine.logFlushPeriod > 300 ) {
                out() << "--logFlushPeriod out of allowed range (0-300ms)" << endl;
                dbexit( EXIT_BADOPTIONS );
            }
        }
        if( params.count("expireOplogDays") ) {
            cmdLine.expireOplogDays = params["expireOplogDays"].as<uint32_t>();
        }
        if( params.count("expireOplogHours") ) {
            cmdLine.expireOplogHours = params["expireOplogHours"].as<uint32_t>();
        }
        if (params.count("journalOptions")) {
            out() << "journalOptions deprecated" <<endl;
        }
        if (params.count("directio")) {
            cmdLine.directio = true;
        }
        if (params.count("checkpointPeriod")) {
            cmdLine.checkpointPeriod = params["checkpointPeriod"].as<uint32_t>();
        }
        if (params.count("cleanerPeriod")) {
            cmdLine.cleanerPeriod = params["cleanerPeriod"].as<uint32_t>();
        }
        if (params.count("cleanerIterations")) {
            cmdLine.cleanerIterations = params["cleanerIterations"].as<uint32_t>();
        }
        if (params.count("fsRedzone")) {
            cmdLine.fsRedzone = params["fsRedzone"].as<int>();
            if (cmdLine.fsRedzone < 1 || cmdLine.fsRedzone > 99) {
                out() << "--fsRedzone must be between 1 and 99." << endl;
                dbexit( EXIT_BADOPTIONS );
            }
        }
        if (params.count("logDir")) {
            cmdLine.logDir = params["logDir"].as<string>();
            if ( cmdLine.logDir[0] != '/' ) {
                // we need to change dbpath if we fork since we change
                // cwd to "/"
                // fork only exists on *nix
                // so '/' is safe
                cmdLine.logDir = cmdLine.cwd + "/" + cmdLine.logDir;
            }
        }
        if (params.count("tmpDir")) {
            cmdLine.tmpDir = params["tmpDir"].as<string>();
            if ( cmdLine.tmpDir[0] != '/' ) {
                // we need to change dbpath if we fork since we change
                // cwd to "/"
                // fork only exists on *nix
                // so '/' is safe
                cmdLine.tmpDir = cmdLine.cwd + "/" + cmdLine.tmpDir;
            }
        }
        if (params.count("gdbPath")) {
            cmdLine.gdbPath = params["gdbPath"].as<string>();
        }
        if (params.count("txnMemLimit")) {
            uint64_t limit = (uint64_t) params["txnMemLimit"].as<BytesQuantity<uint64_t> >();
            if( limit > 1ULL<<21 ) {
                out() << "--txnMemLimit cannot be greater than 2MB" << endl;
                dbexit( EXIT_BADOPTIONS );
            }
        }
        if (params.count("nohints")) {
            useHints = false;
        }
        if (params.count("nopreallocj")) {
            out() << "nopreallocj deprecated" << endl;
        }
        if (params.count("nohttpinterface")) {
            noHttpInterface = true;
        }
        if (params.count("rest")) {
            cmdLine.rest = true;
        }
        if (params.count("jsonp")) {
            cmdLine.jsonp = true;
        }
        if (params.count("noscripting")) {
            scriptingEnabled = false;
        }
        if (params.count("noprealloc")) {
            out() << "noprealloc is a deprecated parameter" << endl;
        }
        if (params.count("smallfiles")) {
            out() << " smallfiles is a deprecated parameter." << endl;
        }
        if (params.count("diaglog")) {
            int x = params["diaglog"].as<int>();
            if ( x < 0 || x > 7 ) {
                out() << "can't interpret --diaglog setting" << endl;
                dbexit( EXIT_BADOPTIONS );
            }
            _diaglog.setLevel(x);
        }
        if (params.count("repair")) {
            out() << " repair is a deprecated parameter." << endl;
        }
        if (params.count("upgrade")) {
            out() << " upgrade is a deprecated parameter." << endl;
        }
        if (params.count("notablescan")) {
            cmdLine.noTableScan = true;
        }
        if (params.count("master")) {
            out() << " master is a deprecated parameter" << endl;
        }
        if (params.count("slave")) {
            out() << " slave is a deprecated parameter" << endl;
        }
        if (params.count("slavedelay")) {
            replSettings.slavedelay = params["slavedelay"].as<int>();
        }
        if (params.count("fastsync")) {
            replSettings.fastsync = true;
        }
        if (params.count("autoresync")) {
            replSettings.autoresync = true;
            if( params.count("replSet") ) {
                out() << "--autoresync is not used with --replSet" << endl;
                out() << "see http://dochub.mongodb.org/core/resyncingaverystalereplicasetmember" << endl;
                dbexit( EXIT_BADOPTIONS );
            }
        }
        if (params.count("source")) {
            /* specifies what the source in local.sources should be */
            cmdLine.source = params["source"].as<string>().c_str();
        }
        if( params.count("pretouch") ) {
            out() << " pretouch is a deprecated parameter" << endl;
        }
        if (params.count("replSet")) {
            if (params.count("slavedelay")) {
                out() << "--slavedelay cannot be used with --replSet" << endl;
                dbexit( EXIT_BADOPTIONS );
            }
            else if (params.count("only")) {
                out() << "--only cannot be used with --replSet" << endl;
                dbexit( EXIT_BADOPTIONS );
            }
            /* seed list of hosts for the repl set */
            cmdLine._replSet = params["replSet"].as<string>().c_str();
        }
        if (params.count("replIndexPrefetch")) {
            out() << " replIndexPrefetch is a deprecated parameter" << endl;
        }
        if (params.count("only")) {
            cmdLine.only = params["only"].as<string>().c_str();
        }
        if( params.count("nssize") ) {
            out() << " nssize is a deprecated parameter" << endl;
        }
        if (params.count("oplogSize")) {
            out() << " oplogSize is a deprecated parameter" << endl;
        }
        if (params.count("locktreeMaxMemory")) {
            uint64_t x = (uint64_t) params["locktreeMaxMemory"].as<BytesQuantity<uint64_t> >();
            if (x < 65536) {
                out() << "bad --locktreeMaxMemory arg (should never be less than 64kb)" << endl;
                dbexit( EXIT_BADOPTIONS );
            }
        }
        if (params.count("port") == 0 ) {
            if( params.count("configsvr") ) {
                cmdLine.port = CmdLine::ConfigServerPort;
            }
            if( params.count("shardsvr") ) {
                if( params.count("configsvr") ) {
                    log() << "can't do --shardsvr and --configsvr at the same time" << endl;
                    dbexit( EXIT_BADOPTIONS );
                }
                cmdLine.port = CmdLine::ShardServerPort;
            }
        }
        else {
            if ( cmdLine.port <= 0 || cmdLine.port > 65535 ) {
                out() << "bad --port number" << endl;
                dbexit( EXIT_BADOPTIONS );
            }
        }
        if ( params.count("configsvr" ) ) {
            cmdLine.configsvr = true;
            if (cmdLine.usingReplSets()) {
                log() << "replication should not be enabled on a config server" << endl;
                ::_exit(-1);
            }
            if ( params.count( "dbpath" ) == 0 )
                dbpath = "/data/configdb";
        }
        if ( params.count( "profile" ) ) {
            cmdLine.defaultProfile = params["profile"].as<int>();
        }
        if (params.count("ipv6")) {
            enableIPv6();
        }
        if (params.count("noMoveParanoia")) {
            cmdLine.moveParanoia = false;
        }
        if (params.count("pairwith") || params.count("arbiter") || params.count("opIdMem")) {
            out() << "****" << endl;
            out() << "Replica Pairs have been deprecated. Invalid options: --pairwith, --arbiter, and/or --opIdMem" << endl;
            out() << "<http://dochub.mongodb.org/core/replicapairs>" << endl;
            out() << "****" << endl;
            dbexit( EXIT_BADOPTIONS );
        }

        Module::configAll( params );

        if (params.count("command")) {
            vector<string> command = params["command"].as< vector<string> >();

            if (command[0].compare("dbpath") == 0) {
                cout << dbpath << endl;
                ::_exit(EXIT_SUCCESS);
            }

            if (command[0].compare("run") != 0) {
                cout << "Invalid command: " << command[0] << endl;
                cout << visible_options << endl;
                ::_exit(EXIT_FAILURE);
            }

            if (command.size() > 1) {
                cout << "Too many parameters to 'run' command" << endl;
                cout << visible_options << endl;
                ::_exit(EXIT_FAILURE);
            }
        }


        Module::configAll(params);

#ifdef _WIN32
        ntservice::configureService(initService,
                                    params,
                                    defaultServiceStrings,
                                    std::vector<std::string>(),
                                    argv);
#endif  // _WIN32

#ifdef __linux__
        if (params.count("shutdown")){
            bool failed = false;

            string name = ( boost::filesystem::path( dbpath ) / "mongod.lock" ).string();
            if ( !boost::filesystem::exists( name ) || boost::filesystem::file_size( name ) == 0 )
                failed = true;

            pid_t pid;
            string procPath;
            if (!failed){
                try {
                    ifstream f (name.c_str());
                    f >> pid;
                    procPath = (str::stream() << "/proc/" << pid);
                    if (!boost::filesystem::exists(procPath))
                        failed = true;
                }
                catch (const std::exception& e){
                    cerr << "Error reading pid from lock file [" << name << "]: " << e.what() << endl;
                    failed = true;
                }
            }

            if (failed) {
                cerr << "There doesn't seem to be a server running with dbpath: " << dbpath << endl;
                ::_exit(EXIT_FAILURE);
            }

            cout << "killing process with pid: " << pid << endl;
            int ret = kill(pid, SIGTERM);
            if (ret) {
                int e = errno;
                cerr << "failed to kill process: " << errnoWithDescription(e) << endl;
                ::_exit(EXIT_FAILURE);
            }

            while (boost::filesystem::exists(procPath)) {
                sleepsecs(1);
            }

            ::_exit(EXIT_SUCCESS);
        }
#endif
    }
}

static int mongoDbMain(int argc, char* argv[], char **envp) {
    static StaticObserver staticObserver;

    getcurns = ourgetns;

    setupCoreSignals();
    setupQuittingSignals();

    dbExecCommand = argv[0];

    srand(curTimeMicros());

    {
        unsigned x = 0x12345678;
        unsigned char& b = (unsigned char&) x;
        if ( b != 0x78 ) {
            out() << "big endian cpus not yet supported" << endl;
            return 33;
        }
    }

    if( argc == 1 )
        cout << dbExecCommand << " --help for help and startup options" << endl;


    processCommandLineOptions(std::vector<std::string>(argv, argv + argc));
    mongo::runGlobalInitializersOrDie(argc, argv, envp);
    CmdLine::censor(argc, argv);

    if (!initializeServerGlobalState())
        ::_exit(EXIT_FAILURE);

#if defined(_WIN32)
    if (ntservice::shouldStartService()) {
        ntservice::startService();
        // exits directly and so never reaches here either.
    }
#endif

    setupSignals( false );

    StartupTest::runTests();
    initAndListen(cmdLine.port);
    dbexit(EXIT_CLEAN);
    return 0;
}

namespace mongo {

    string getDbContext();

#undef out


#if !defined(_WIN32)

} // namespace mongo

#include <signal.h>
#include <string.h>

namespace mongo {

    void abruptQuit(int x) {
        ostringstream ossSig;
        ossSig << "Got signal: " << x << " (" << strsignal( x ) << ")." << endl;
        rawOut( ossSig.str() );

        ostringstream oss;
        oss << "Backtrace:" << endl;
        printStackTrace( oss );
        rawOut( oss.str() );

        // Try to get even more information if gdbPath was set to a gdb executable.
        if (cmdLine.gdbPath != "") {
            db_env_try_gdb_stack_trace(cmdLine.gdbPath.c_str());
        }

        // Reinstall default signal handler, to generate core if necessary.
        signal(x, SIG_DFL);
    }

    void abruptQuitWithAddrSignal( int signal, siginfo_t *siginfo, void * ) {
        ostringstream oss;
        oss << "Invalid";
        if ( signal == SIGSEGV || signal == SIGBUS ) {
            oss << " access";
        } else {
            oss << " operation";
        }
        oss << " at address: " << siginfo->si_addr << " from thread: " << getThreadName() << endl;
        rawOut( oss.str() );
        abruptQuit( signal );
    }

    sigset_t asyncSignals;
    // The above signals will be processed by this thread only, in order to
    // ensure the db and log mutexes aren't held.
    void interruptThread() {
        while (true) {
            int actualSignal = 0;
            int status = sigwait( &asyncSignals, &actualSignal );
            fassert(16854, status == 0);
            switch (actualSignal) {
            case SIGUSR1:
                // log rotate signal
                fassert(16855, rotateLogs());
                break;
            default:
                // interrupt/terminate signal
                Client::initThread( "signalProcessingThread" );
                log() << "got signal " << actualSignal << " (" << strsignal( actualSignal )
                      << "), will terminate after current cmd ends" << endl;
                exitCleanly( EXIT_CLEAN );
                break;
            }
        }
    }

    // this will be called in certain c++ error cases, for example if there are two active
    // exceptions
    void myterminate() {
        rawOut( "terminate() called, printing stack (if implemented for platform):" );
        printStackTrace();
        ::abort();
    }

    // this gets called when new fails to allocate memory
    void my_new_handler() {
        rawOut( "out of memory, printing stack and exiting:" );
        printStackTrace();
        ::_exit(EXIT_ABRUPT);
    }

    void setupSignals_ignoreHelper( int signal ) {}

    void setupQuittingSignals() {
        struct sigaction addrSignals;
        memset( &addrSignals, 0, sizeof( struct sigaction ) );
        addrSignals.sa_sigaction = abruptQuitWithAddrSignal;
        sigemptyset( &addrSignals.sa_mask );
        addrSignals.sa_flags = SA_SIGINFO;

        verify( sigaction(SIGSEGV, &addrSignals, 0) == 0 );
        verify( sigaction(SIGBUS, &addrSignals, 0) == 0 );
        verify( sigaction(SIGILL, &addrSignals, 0) == 0 );
        verify( sigaction(SIGFPE, &addrSignals, 0) == 0 );

        verify( signal(SIGABRT, abruptQuit) != SIG_ERR );
        verify( signal(SIGQUIT, abruptQuit) != SIG_ERR );
        verify( signal(SIGPIPE, SIG_IGN) != SIG_ERR );

        setupSIGTRAPforGDB();

        set_terminate( myterminate );
        set_new_handler( my_new_handler );
    }

    void setupSignals( bool ignored ) {
        sigemptyset( &asyncSignals );
        if ( !cmdLine.gdb ) {
            sigaddset( &asyncSignals, SIGINT );
            sigaddset( &asyncSignals, SIGTERM );
            sigaddset( &asyncSignals, SIGUSR1 );
            verify( pthread_sigmask( SIG_SETMASK, &asyncSignals, 0 ) == 0 );
        }
        boost::thread it( interruptThread );
    }

#else   // WIN32
    void consoleTerminate( const char* controlCodeName ) {
        Client::initThread( "consoleTerminate" );
        log() << "got " << controlCodeName << ", will terminate after current cmd ends" << endl;
        exitCleanly( EXIT_KILL );
    }

    BOOL CtrlHandler( DWORD fdwCtrlType ) {

        switch( fdwCtrlType ) {

        case CTRL_C_EVENT:
            rawOut( "Ctrl-C signal" );
            consoleTerminate( "CTRL_C_EVENT" );
            return TRUE ;

        case CTRL_CLOSE_EVENT:
            rawOut( "CTRL_CLOSE_EVENT signal" );
            consoleTerminate( "CTRL_CLOSE_EVENT" );
            return TRUE ;

        case CTRL_BREAK_EVENT:
            rawOut( "CTRL_BREAK_EVENT signal" );
            consoleTerminate( "CTRL_BREAK_EVENT" );
            return TRUE;

        case CTRL_LOGOFF_EVENT:
            // only sent to services, and only in pre-Vista Windows; FALSE means ignore
            return FALSE;

        case CTRL_SHUTDOWN_EVENT:
            rawOut( "CTRL_SHUTDOWN_EVENT signal" );
            consoleTerminate( "CTRL_SHUTDOWN_EVENT" );
            return TRUE;

        default:
            return FALSE;
        }
    }

    LPTOP_LEVEL_EXCEPTION_FILTER filtLast = 0;

    /* create a process dump.
        To use, load up windbg.  Set your symbol and source path.
        Open the crash dump file.  To see the crashing context, use .ecxr
        */
    void doMinidump(struct _EXCEPTION_POINTERS* exceptionInfo) {
        LPCWSTR dumpFilename = L"mongo.dmp";
        HANDLE hFile = CreateFileW(dumpFilename,
            GENERIC_WRITE,
            0,
            NULL,
            CREATE_ALWAYS,
            FILE_ATTRIBUTE_NORMAL,
            NULL);
        if ( INVALID_HANDLE_VALUE == hFile ) {
            DWORD lasterr = GetLastError();
            log() << "failed to open minidump file " << toUtf8String(dumpFilename) << " : "
                  << errnoWithDescription( lasterr ) << endl;
            return;
        }

        MINIDUMP_EXCEPTION_INFORMATION aMiniDumpInfo;
        aMiniDumpInfo.ThreadId = GetCurrentThreadId();
        aMiniDumpInfo.ExceptionPointers = exceptionInfo;
        aMiniDumpInfo.ClientPointers = TRUE;

        log() << "writing minidump diagnostic file " << toUtf8String(dumpFilename) << endl;
        BOOL bstatus = MiniDumpWriteDump(GetCurrentProcess(),
            GetCurrentProcessId(),
            hFile,
            MiniDumpNormal,
            &aMiniDumpInfo,
            NULL,
            NULL);
        if ( FALSE == bstatus ) {
            DWORD lasterr = GetLastError();
            log() << "failed to create minidump : "
                  << errnoWithDescription( lasterr ) << endl;
        }

        CloseHandle(hFile);
    }

    LONG WINAPI exceptionFilter( struct _EXCEPTION_POINTERS *excPointers ) {
        char exceptionString[128];
        sprintf_s( exceptionString, sizeof( exceptionString ),
                ( excPointers->ExceptionRecord->ExceptionCode == EXCEPTION_ACCESS_VIOLATION ) ?
                "(access violation)" : "0x%08X", excPointers->ExceptionRecord->ExceptionCode );
        char addressString[32];
        sprintf_s( addressString, sizeof( addressString ), "0x%p",
                 excPointers->ExceptionRecord->ExceptionAddress );
        log() << "*** unhandled exception " << exceptionString <<
                " at " << addressString << ", terminating" << endl;
        if ( excPointers->ExceptionRecord->ExceptionCode == EXCEPTION_ACCESS_VIOLATION ) {
            ULONG acType = excPointers->ExceptionRecord->ExceptionInformation[0];
            const char* acTypeString;
            switch ( acType ) {
            case 0:
                acTypeString = "read from";
                break;
            case 1:
                acTypeString = "write to";
                break;
            case 8:
                acTypeString = "DEP violation at";
                break;
            default:
                acTypeString = "unknown violation at";
                break;
            }
            sprintf_s( addressString, sizeof( addressString ), " 0x%p",
                     excPointers->ExceptionRecord->ExceptionInformation[1] );
            log() << "*** access violation was a " << acTypeString << addressString << endl;
        }

        log() << "*** stack trace for unhandled exception:" << endl;
        printWindowsStackTrace( *excPointers->ContextRecord );
        doMinidump(excPointers);

        // Don't go through normal shutdown procedure. It may make things worse.
        log() << "*** immediate exit due to unhandled exception" << endl;
        ::_exit(EXIT_ABRUPT);

        // We won't reach here
        return EXCEPTION_EXECUTE_HANDLER;
    }

    // called by mongoAbort()
    extern void (*reportEventToSystem)(const char *msg);
    void reportEventToSystemImpl(const char *msg) {
        static ::HANDLE hEventLog = RegisterEventSource( NULL, TEXT("mongod") );
        if( hEventLog ) {
            std::wstring s = toNativeString(msg);
            LPCTSTR txt = s.c_str();
            BOOL ok = ReportEvent(
              hEventLog, EVENTLOG_ERROR_TYPE,
              0, 0, NULL,
              1,
              0,
              &txt,
              0);
            wassert(ok);
        }
    }

    void myPurecallHandler() {
        printStackTrace();
        mongoAbort("pure virtual");
    }

    void setupSignals( bool inFork ) { }

    void setupQuittingSignals() {
        reportEventToSystem = reportEventToSystemImpl;
        filtLast = SetUnhandledExceptionFilter(exceptionFilter);
        massert(10297 , "Couldn't register Windows Ctrl-C handler", SetConsoleCtrlHandler((PHANDLER_ROUTINE) CtrlHandler, TRUE));
        _set_purecall_handler( myPurecallHandler );
    }

#endif  // if !defined(_WIN32)

} // namespace mongo<|MERGE_RESOLUTION|>--- conflicted
+++ resolved
@@ -256,41 +256,6 @@
         return 0;
     }
 
-<<<<<<< HEAD
-    void clearTmpCollections() {
-        Lock::GlobalWrite lk;
-        Client::GodScope gs;
-        vector< string > toDelete;
-        DBDirectClient cli;
-        {
-            // We don't want to get read locks on system.namespaces,
-            // so chose a snapshot transaction. We'll do the actual
-            // drops in _dropTempCollections, outside of this txn.
-            Client::Transaction txn(DB_TXN_SNAPSHOT);
-            vector< string > dbNames;
-            getDatabaseNames( dbNames );
-            for (vector<string>::const_iterator it(dbNames.begin()), end(dbNames.end()); it != end; ++it){
-                const string coll = getSisterNS(*it, "system.namespaces");
-                scoped_ptr< DBClientCursor > c (cli.query(coll, Query( fromjson( "{'options.temp': {$in: [true, 1]}}" ) ) ));
-                while( c->more() ) {
-                    BSONObj o = c->next();
-                    toDelete.push_back( o.getStringField( "name" ) );
-                }
-            }
-            txn.commit();
-        }
-        {
-            Client::Transaction txn(DB_SERIALIZABLE);
-            for( vector< string >::iterator i = toDelete.begin(); i != toDelete.end(); ++i ) {
-                log() << "Dropping old temporary collection: " << *i << endl;
-                cli.dropCollection( *i );
-            }
-            txn.commit();
-        }
-    }
-
-=======
->>>>>>> c6fbbcc9
     const char * jsInterruptCallback() {
         // should be safe to interrupt in js code, even if we have a write lock
         return killCurrentOp.checkForInterruptNoAssert();
