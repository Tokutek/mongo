--- conflicted
+++ resolved
@@ -740,13 +740,10 @@
 #endif
     Module::addOptions( visible_options );
 
-<<<<<<< HEAD
-=======
 
     setupCoreSignals();
     setupQuittingSignals();
 
->>>>>>> c1bd54f4
     dbExecCommand = argv[0];
 
     srand(curTimeMicros());
@@ -1138,7 +1135,6 @@
 
     }
 
-    setupCoreSignals();
     setupSignals( false );
 
     StartupTest::runTests();
@@ -1247,19 +1243,13 @@
         set_new_handler( my_new_handler );
     }
 
-<<<<<<< HEAD
+    void setupSignals( bool ignored ) {
+        sigemptyset( &asyncSignals );
         if ( !cmdLine.gdb ) {
             sigaddset( &asyncSignals, SIGINT );
             sigaddset( &asyncSignals, SIGTERM );
             verify( pthread_sigmask( SIG_SETMASK, &asyncSignals, 0 ) == 0 );
         }
-=======
-    void setupSignals( bool ignored ) {
-        sigemptyset( &asyncSignals );
-        sigaddset( &asyncSignals, SIGINT );
-        sigaddset( &asyncSignals, SIGTERM );
-        verify( pthread_sigmask( SIG_SETMASK, &asyncSignals, 0 ) == 0 );
->>>>>>> c1bd54f4
         boost::thread it( interruptThread );
     }
 
