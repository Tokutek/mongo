--- conflicted
+++ resolved
@@ -460,21 +460,17 @@
                 LOG(1) << "note: not profiling because doing fsync+lock" << endl;
             }
             else {
-<<<<<<< HEAD
                 Lock::DBWrite lk( currentOp.getNS() );
                 if ( dbHolder()._isLoaded( nsToDatabase( currentOp.getNS() ) , dbpath ) ) {
                     Client::Context cx( currentOp.getNS(), dbpath, false );
                     Client::AlternateTransactionStack altStack;
                     Client::Transaction txn(DB_SERIALIZABLE);
-                    profile(c , currentOp );
+                    profile(c, op, currentOp);
                     txn.commit();
                 }
                 else {
                     mongo::log() << "note: not profiling because db went away - probably a close on: " << currentOp.getNS() << endl;
                 }
-=======
-                profile(c, op, currentOp);
->>>>>>> c1bd54f4
             }
         }
         
@@ -1048,13 +1044,8 @@
 #endif
 
         // block the dur thread from doing any work for the rest of the run
-<<<<<<< HEAD
-        log(2) << "shutdown: groupCommitMutex" << endl;
+        LOG(2) << "shutdown: groupCommitMutex" << endl;
         //SimpleMutex::scoped_lock lk(dur::commitJob.groupCommitMutex);
-=======
-        LOG(2) << "shutdown: groupCommitMutex" << endl;
-        SimpleMutex::scoped_lock lk(dur::commitJob.groupCommitMutex);
->>>>>>> c1bd54f4
 
 #ifdef _WIN32
         // Windows Service Controller wants to be told when we are down,
