// instance.cpp 

/**
*    Copyright (C) 2008 10gen Inc.
*
*    This program is free software: you can redistribute it and/or  modify
*    it under the terms of the GNU Affero General Public License, version 3,
*    as published by the Free Software Foundation.
*
*    This program is distributed in the hope that it will be useful,
*    but WITHOUT ANY WARRANTY; without even the implied warranty of
*    MERCHANTABILITY or FITNESS FOR A PARTICULAR PURPOSE.  See the
*    GNU Affero General Public License for more details.
*
*    You should have received a copy of the GNU Affero General Public License
*    along with this program.  If not, see <http://www.gnu.org/licenses/>.
*/

#include "pch.h"

#include <fstream>
#if !defined(_WIN32)
#include <sys/file.h>
#endif

#include <boost/thread/thread.hpp>
#include <boost/filesystem/operations.hpp>

#include "mongo/bson/util/atomic_int.h"

#include "mongo/db/db.h"
#include "mongo/db/introspect.h"
#include "mongo/db/repl.h"
#include "mongo/db/dbmessage.h"
#include "mongo/db/instance.h"
#include "mongo/db/lasterror.h"
#include "mongo/db/security.h"
#include "mongo/db/json.h"
#include "mongo/db/replutil.h"
#include "mongo/db/cmdline.h"
#include "mongo/db/background.h"
#include "mongo/db/d_concurrency.h"
#include "mongo/db/commands/fsync.h"
#include "mongo/db/index.h"
#include "mongo/db/jsobjmanipulator.h"
#include "mongo/db/ops/count.h"
#include "mongo/db/ops/delete.h"
#include "mongo/db/ops/query.h"
#include "mongo/db/ops/update.h"
#include "mongo/db/ops/insert.h"
#include "mongo/db/stats/counters.h"
#include "mongo/db/storage/env.h"

#include "mongo/s/d_logic.h"

#include "mongo/util/file_allocator.h"
#include "mongo/util/goodies.h"
#include "mongo/util/time_support.h"

namespace mongo {
    
    // for diaglog
    inline void opread(Message& m) { if( _diaglog.getLevel() & 2 ) _diaglog.readop((char *) m.singleData(), m.header()->len); }
    inline void opwrite(Message& m) { if( _diaglog.getLevel() & 1 ) _diaglog.writeop((char *) m.singleData(), m.header()->len); }

    void receivedKillCursors(Message& m);
    void receivedUpdate(Message& m, CurOp& op);
    void receivedDelete(Message& m, CurOp& op);
    void receivedInsert(Message& m, CurOp& op);
    bool receivedGetMore(DbResponse& dbresponse, Message& m, CurOp& curop );

    int nloggedsome = 0;
#define LOGWITHRATELIMIT if( ++nloggedsome < 1000 || nloggedsome % 100 == 0 )

    string dbExecCommand;

    bool useHints = true;

    KillCurrentOp killCurrentOp;

    int lockFile = 0;
#ifdef _WIN32
    HANDLE lockFileHandle;
#endif


    /*static*/ OpTime OpTime::_now() {
        OpTime result;
        unsigned t = (unsigned) time(0);
        if ( last.secs == t ) {
            last.i++;
            result = last;
        }
        else if ( t < last.secs ) {
            result = skewed(); // separate function to keep out of the hot code path
        }
        else { 
            last = OpTime(t, 1);
            result = last;
        }
        notifier.notify_all();
        return last;
    }
    OpTime OpTime::now(const mongo::mutex::scoped_lock&) {
        return _now();
    }
    OpTime OpTime::getLast(const mongo::mutex::scoped_lock&) {
        return last;
    }
    boost::condition OpTime::notifier;
    mongo::mutex OpTime::m("optime");

    // OpTime::now() uses mutex, thus it is in this file not in the cpp files used by drivers and such
    void BSONElementManipulator::initTimestamp() {
        massert( 10332 ,  "Expected CurrentTime type", _element.type() == Timestamp );
        unsigned long long &timestamp = *( reinterpret_cast< unsigned long long* >( value() ) );
        if ( timestamp == 0 ) {
            mutex::scoped_lock lk(OpTime::m);
            timestamp = OpTime::now(lk).asDate();
        }
    }

    void inProgCmd( Message &m, DbResponse &dbresponse ) {
        BSONObjBuilder b;

        if( ! cc().isAdmin() ) {
            b.append("err", "unauthorized");
        }
        else {
            DbMessage d(m);
            QueryMessage q(d);
            bool all = q.query["$all"].trueValue();
            vector<BSONObj> vals;
            {
                Client& me = cc();
                scoped_lock bl(Client::clientsMutex);
                scoped_ptr<Matcher> m(new Matcher(q.query));
                for( set<Client*>::iterator i = Client::clients.begin(); i != Client::clients.end(); i++ ) {
                    Client *c = *i;
                    verify( c );
                    CurOp* co = c->curop();
                    if ( c == &me && !co ) {
                        continue;
                    }
                    verify( co );
                    if( all || co->displayInCurop() ) {
                        BSONObj info = co->infoNoauth();
                        if ( all || m->matches( info )) {
                            vals.push_back( info );
                        }
                    }
                }
            }
            b.append("inprog", vals);
            if( lockedForWriting() ) {
                b.append("fsyncLock", true);
                b.append("info", "use db.fsyncUnlock() to terminate the fsync write/snapshot lock");
            }
        }

        replyToQuery(0, m, dbresponse, b.obj());
    }

    void killOp( Message &m, DbResponse &dbresponse ) {
        BSONObj obj;
        if( ! cc().isAdmin() ) {
            obj = fromjson("{\"err\":\"unauthorized\"}");
        }
        /*else if( !dbMutexInfo.isLocked() )
            obj = fromjson("{\"info\":\"no op in progress/not locked\"}");
            */
        else {
            DbMessage d(m);
            QueryMessage q(d);
            BSONElement e = q.query.getField("op");
            if( !e.isNumber() ) {
                obj = fromjson("{\"err\":\"no op number field specified?\"}");
            }
            else {
                log() << "going to kill op: " << e << endl;
                obj = fromjson("{\"info\":\"attempting to kill op\"}");
                killCurrentOp.kill( (unsigned) e.number() );
            }
        }
        replyToQuery(0, m, dbresponse, obj);
    }

    bool _unlockFsync();
    void unlockFsync(const char *ns, Message& m, DbResponse &dbresponse) {
        BSONObj obj;
        if ( ! cc().isAdmin() ) { // checks auth
            obj = fromjson("{\"err\":\"unauthorized\"}");
        }
        else if (strncmp(ns, "admin.", 6) != 0 ) {
            obj = fromjson("{\"err\":\"unauthorized - this command must be run against the admin DB\"}");
        }
        else {
            log() << "command: unlock requested" << endl;
            if( _unlockFsync() ) {
                obj = fromjson("{ok:1,\"info\":\"unlock completed\"}");
            }
            else {
                obj = fromjson("{ok:0,\"errmsg\":\"not locked\"}");
            }
        }
        replyToQuery(0, m, dbresponse, obj);
    }

    static bool receivedQuery(Client& c, DbResponse& dbresponse, Message& m ) {
        bool ok = true;
        MSGID responseTo = m.header()->id;

        DbMessage d(m);
        QueryMessage q(d);
        auto_ptr< Message > resp( new Message() );

        CurOp& op = *(c.curop());

        shared_ptr<AssertionException> ex;

        try {
            dbresponse.exhaustNS = runQuery(m, q, op, *resp);
            verify( !resp->empty() );
        }
        catch ( SendStaleConfigException& e ){
            ex.reset( new SendStaleConfigException( e.getns(), e.getInfo().msg, e.getVersionReceived(), e.getVersionWanted() ) );
            ok = false;
        }
        catch ( AssertionException& e ) {
            ex.reset( new AssertionException( e.getInfo().msg, e.getCode() ) );
            ok = false;
        }

        if( ex ){

            op.debug().exceptionInfo = ex->getInfo();
            LOGWITHRATELIMIT {
                log() << "assertion " << ex->toString() << " ns:" << q.ns << " query:" <<
                (q.query.valid() ? q.query.toString() : "query object is corrupt") << endl;
                if( q.ntoskip || q.ntoreturn )
                    log() << " ntoskip:" << q.ntoskip << " ntoreturn:" << q.ntoreturn << endl;
            }

            SendStaleConfigException* scex = NULL;
            if ( ex->getCode() == SendStaleConfigCode ) scex = static_cast<SendStaleConfigException*>( ex.get() );

            BSONObjBuilder err;
            ex->getInfo().append( err );
            if( scex ){
                err.append( "ns", scex->getns() );
                scex->getVersionReceived().addToBSON( err, "vReceived" );
                scex->getVersionWanted().addToBSON( err, "vWanted" );
            }
            BSONObj errObj = err.done();

            if( scex ){
                log() << "stale version detected during query over "
                      << q.ns << " : " << errObj << endl;
            }
            else{
                log() << "problem detected during query over "
                      << q.ns << " : " << errObj << endl;
            }

            BufBuilder b;
            b.skip(sizeof(QueryResult));
            b.appendBuf((void*) errObj.objdata(), errObj.objsize());

            // todo: call replyToQuery() from here instead of this!!! see dbmessage.h
            QueryResult * msgdata = (QueryResult *) b.buf();
            b.decouple();
            QueryResult *qr = msgdata;
            qr->_resultFlags() = ResultFlag_ErrSet;
            if( scex ) qr->_resultFlags() |= ResultFlag_ShardConfigStale;
            qr->len = b.len();
            qr->setOperation(opReply);
            qr->cursorId = 0;
            qr->startingFrom = 0;
            qr->nReturned = 1;
            resp.reset( new Message() );
            resp->setData( msgdata, true );

        }

        op.debug().responseLength = resp->header()->dataLen();

        dbresponse.response = resp.release();
        dbresponse.responseTo = responseTo;

        return ok;
    }

    void (*reportEventToSystem)(const char *msg) = 0;

    void mongoAbort(const char *msg) { 
        if( reportEventToSystem ) 
            reportEventToSystem(msg);
        rawOut(msg);
        ::abort();
    }

    // Returns false when request includes 'end'
    void assembleResponse( Message &m, DbResponse &dbresponse, const HostAndPort& remote ) {

        // before we lock...
        int op = m.operation();
        bool isCommand = false;
        const char *ns = m.singleData()->_data + 4;

        if ( op == dbQuery ) {
            if( strstr(ns, ".$cmd") ) {
                isCommand = true;
                opwrite(m);
                if( strstr(ns, ".$cmd.sys.") ) {
                    if( strstr(ns, "$cmd.sys.inprog") ) {
                        inProgCmd(m, dbresponse);
                        return;
                    }
                    if( strstr(ns, "$cmd.sys.killop") ) {
                        killOp(m, dbresponse);
                        return;
                    }
                    if( strstr(ns, "$cmd.sys.unlock") ) {
                        unlockFsync(ns, m, dbresponse);
                        return;
                    }
                }
            }
            else {
                opread(m);
            }
        }
        else if( op == dbGetMore ) {
            opread(m);
        }
        else {
            opwrite(m);
        }

        globalOpCounters.gotOp( op , isCommand );

        Client& c = cc();
        if ( c.getAuthenticationInfo() )
            c.getAuthenticationInfo()->startRequest();
        
        auto_ptr<CurOp> nestedOp;
        CurOp* currentOpP = c.curop();
        if ( currentOpP->active() ) {
            nestedOp.reset( new CurOp( &c , currentOpP ) );
            currentOpP = nestedOp.get();
        }
        else {
            c.newTopLevelRequest();
        }

        CurOp& currentOp = *currentOpP;
        currentOp.reset(remote,op);

        OpDebug& debug = currentOp.debug();
        debug.op = op;

        long long logThreshold = cmdLine.slowMS;
        bool shouldLog = logLevel >= 1;

        if ( op == dbQuery ) {
            if ( handlePossibleShardedMessage( m , &dbresponse ) )
                return;
            receivedQuery(c , dbresponse, m );
        }
        else if ( op == dbGetMore ) {
            if ( ! receivedGetMore(dbresponse, m, currentOp) )
                shouldLog = true;
        }
        else if ( op == dbMsg ) {
            // deprecated - replaced by commands
            char *p = m.singleData()->_data;
            int len = strlen(p);
            if ( len > 400 )
                out() << curTimeMillis64() % 10000 <<
                      " long msg received, len:" << len << endl;

            Message *resp = new Message();
            if ( strcmp( "end" , p ) == 0 )
                resp->setData( opReply , "dbMsg end no longer supported" );
            else
                resp->setData( opReply , "i am fine - dbMsg deprecated");

            dbresponse.response = resp;
            dbresponse.responseTo = m.header()->id;
        }
        else {
            try {
                const NamespaceString nsString( ns );

                // The following operations all require authorization.
                // dbInsert, dbUpdate and dbDelete can be easily pre-authorized,
                // here, but dbKillCursors cannot.
                if ( op == dbKillCursors ) {
                    currentOp.ensureStarted();
                    logThreshold = 10;
                    receivedKillCursors(m);
                }
                else if ( !nsString.isValid() ) {
                    // Only killCursors doesn't care about namespaces
                    uassert( 16257, str::stream() << "Invalid ns [" << ns << "]", false );
                }
                else if ( ! c.getAuthenticationInfo()->isAuthorized(
                                  nsToDatabase( m.singleData()->_data + 4 ) ) ) {
                    setLastError(0, "unauthorized");
                }
                else if ( op == dbInsert ) {
                    receivedInsert(m, currentOp);
                }
                else if ( op == dbUpdate ) {
                    receivedUpdate(m, currentOp);
                }
                else if ( op == dbDelete ) {
                    receivedDelete(m, currentOp);
                }
                else {
                    mongo::log() << "    operation isn't supported: " << op << endl;
                    currentOp.done();
                    shouldLog = true;
                }
            }
            catch ( UserException& ue ) {
                tlog(3) << " Caught Assertion in " << opToString(op) << ", continuing "
                        << ue.toString() << endl;
                debug.exceptionInfo = ue.getInfo();
            }
            catch ( AssertionException& e ) {
                tlog(3) << " Caught Assertion in " << opToString(op) << ", continuing "
                        << e.toString() << endl;
                debug.exceptionInfo = e.getInfo();
                shouldLog = true;
            }
        }
        currentOp.ensureStarted();
        currentOp.done();
        debug.executionTime = currentOp.totalTimeMillis();

        logThreshold += currentOp.getExpectedLatencyMs();

        if ( shouldLog || debug.executionTime > logThreshold ) {
            mongo::tlog() << debug.report( currentOp ) << endl;
        }

        if ( currentOp.shouldDBProfile( debug.executionTime ) ) {
            // performance profiling is on
            if ( Lock::isReadLocked() ) {
                mongo::log(1) << "note: not profiling because recursive read lock" << endl;
            }
            else if ( lockedForWriting() ) {
                mongo::log(1) << "note: not profiling because doing fsync+lock" << endl;
            }
            else {
                Lock::DBWrite lk( currentOp.getNS() );
                if ( dbHolder()._isLoaded( nsToDatabase( currentOp.getNS() ) , dbpath ) ) {
                    Client::Context cx( currentOp.getNS(), dbpath, false );
                    profile(c , currentOp );
                }
                else {
                    mongo::log() << "note: not profiling because db went away - probably a close on: " << currentOp.getNS() << endl;
                }
            }
        }
        
        debug.reset();
    } /* assembleResponse() */

    void receivedKillCursors(Message& m) {
        int *x = (int *) m.singleData()->_data;
        x++; // reserved
        int n = *x++;

        uassert( 13659 , "sent 0 cursors to kill" , n != 0 );
        massert( 13658 , str::stream() << "bad kill cursors size: " << m.dataSize() , m.dataSize() == 8 + ( 8 * n ) );
        uassert( 13004 , str::stream() << "sent negative cursors to kill: " << n  , n >= 1 );

        if ( n > 2000 ) {
            log( n < 30000 ? LL_WARNING : LL_ERROR ) << "receivedKillCursors, n=" << n << endl;
            verify( n < 30000 );
        }

        int found = ClientCursor::erase(n, (long long *) x);

        if ( logLevel > 0 || found != n ) {
            log( found == n ) << "killcursors: found " << found << " of " << n << endl;
        }

    }

    /* db - database name
       path - db directory
    */
    /*static*/ void Database::closeDatabase( const char *db, const string& path ) {
        verify( Lock::isW() );

        Client::Context * ctx = cc().getContext();
        verify( ctx );
        verify( ctx->inDB( db , path ) );
        Database *database = ctx->db();
        verify( database->name == db );

        oplogCheckCloseDatabase( database ); // oplog caches some things, dirty its caches

        // TokuDB: We need to watch out for this, too.
#if 0
        if( BackgroundOperation::inProgForDb(db) ) {
            log() << "warning: bg op in prog during close db? " << db << endl;
        }
#endif

        /* important: kill all open cursors on the database */
        string prefix(db);
        prefix += '.';
        ClientCursor::invalidate(prefix.c_str());

        NamespaceDetailsTransient::clearForPrefix( prefix.c_str() );

        dbHolderW().erase( db, path );
        ctx->_clear();
        delete database; // closes files
    }

    void receivedUpdate(Message& m, CurOp& op) {
        DbMessage d(m);
        const char *ns = d.getns();
        op.debug().ns = ns;
        int flags = d.pullInt();
        BSONObj query = d.nextJsObj();

        verify( d.moreJSObjs() );
        verify( query.objsize() < m.header()->dataLen() );
        BSONObj toupdate = d.nextJsObj();
        uassert( 10055 , "update object too large", toupdate.objsize() <= BSONObjMaxUserSize);
        verify( toupdate.objsize() < m.header()->dataLen() );
        verify( query.objsize() + toupdate.objsize() < m.header()->dataLen() );
        bool upsert = flags & UpdateOption_Upsert;
        bool multi = flags & UpdateOption_Multi;
        bool broadcast = flags & UpdateOption_Broadcast;

        op.debug().query = query;
        op.setQuery(query);

        Client::Transaction transaction(DB_SERIALIZABLE);
        Client::WriteContext ctx(ns);

        // void ReplSetImpl::relinquish() uses big write lock so 
        // this is thus synchronized given our lock above.
        uassert( 10054 ,  "not master", isMasterNs( ns ) );

        // if this ever moves to outside of lock, need to adjust check Client::Context::_finishInit
        if ( ! broadcast && handlePossibleShardedMessage( m , 0 ) )
            return;

        UpdateResult res = updateObjects(ns, toupdate, query, upsert, multi, true, op.debug() );
        lastError.getSafe()->recordUpdate( res.existing , res.num , res.upserted ); // for getlasterror
        transaction.commit();
    }

    void receivedDelete(Message& m, CurOp& op) {
        DbMessage d(m);
        const char *ns = d.getns();
        op.debug().ns = ns;
        int flags = d.pullInt();
        bool justOne = flags & RemoveOption_JustOne;
        bool broadcast = flags & RemoveOption_Broadcast;
        verify( d.moreJSObjs() );
        BSONObj pattern = d.nextJsObj();

        op.debug().query = pattern;
        op.setQuery(pattern);

        Client::Transaction transaction(DB_SERIALIZABLE);
        Client::WriteContext ctx(ns);

        // writelock is used to synchronize stepdowns w/ writes
        uassert( 10056 ,  "not master", isMasterNs( ns ) );

        if (broadcast) {
            unimplemented("what do broadcast deletes do?");
        }

        // if this ever moves to outside of lock, need to adjust check Client::Context::_finishInit
        if ( ! broadcast && handlePossibleShardedMessage( m , 0 ) )
            return;

        long long n = deleteObjects(ns, pattern, justOne, true);
        lastError.getSafe()->recordDelete( n );

        transaction.commit();
    }

    QueryResult* emptyMoreResult(long long);

    void OpTime::waitForDifferent(unsigned millis){
        mutex::scoped_lock lk(m);
        while (*this == last) {
            if (!notifier.timed_wait(lk.boost(), boost::posix_time::milliseconds(millis)))
                return; // timed out
        }
    }

    bool receivedGetMore(DbResponse& dbresponse, Message& m, CurOp& curop ) {
        bool ok = true;

        DbMessage d(m);

        const char *ns = d.getns();
        int ntoreturn = d.pullInt();
        long long cursorid = d.pullInt64();

        curop.debug().ns = ns;
        curop.debug().ntoreturn = ntoreturn;
        curop.debug().cursorid = cursorid;

        shared_ptr<AssertionException> ex;
        scoped_ptr<Timer> timer;
        int pass = 0;
        bool exhaust = false;
        QueryResult* msgdata = 0;
        OpTime last;
        while( 1 ) {
            try {
                const NamespaceString nsString( ns );
                uassert( 16258, str::stream() << "Invalid ns [" << ns << "]", nsString.isValid() );

                if (str::startsWith(ns, "local.oplog.")){
                    if (pass == 0) {
                        mutex::scoped_lock lk(OpTime::m);
                        last = OpTime::getLast(lk);
                    }
                    else {
                        last.waitForDifferent(1000/*ms*/);
                    }
                }

                Client::ReadContext ctx(ns);

                // call this readlocked so state can't change
                replVerifyReadsOk();
                msgdata = processGetMore(ns, ntoreturn, cursorid, curop, pass, exhaust);
            }
            catch ( AssertionException& e ) {
                ex.reset( new AssertionException( e.getInfo().msg, e.getCode() ) );
                ok = false;
                break;
            }
            
            if (msgdata == 0) {
                // this should only happen with QueryOption_AwaitData
                exhaust = false;
                massert(13073, "shutting down", !inShutdown() );
                if ( ! timer ) {
                    timer.reset( new Timer() );
                }
                else {
                    if ( timer->seconds() >= 4 ) {
                        // after about 4 seconds, return. pass stops at 1000 normally.
                        // we want to return occasionally so slave can checkpoint.
                        pass = 10000;
                    }
                }
                pass++;
                if (debug)
                    sleepmillis(20);
                else
                    sleepmillis(2);
                
                // note: the 1100 is beacuse of the waitForDifferent above
                // should eventually clean this up a bit
                curop.setExpectedLatencyMs( 1100 + timer->millis() );
                
                continue;
            }
            break;
        };

        if (ex) {
            exhaust = false;

            BSONObjBuilder err;
            ex->getInfo().append( err );
            BSONObj errObj = err.done();

            log() << errObj << endl;

            curop.debug().exceptionInfo = ex->getInfo();

            if (ex->getCode() == 13436) {
                replyToQuery(ResultFlag_ErrSet, m, dbresponse, errObj);
                curop.debug().responseLength = dbresponse.response->header()->dataLen();
                curop.debug().nreturned = 1;
                return ok;
            }

            msgdata = emptyMoreResult(cursorid);
        }

        Message *resp = new Message();
        resp->setData(msgdata, true);
        curop.debug().responseLength = resp->header()->dataLen();
        curop.debug().nreturned = msgdata->nReturned;

        dbresponse.response = resp;
        dbresponse.responseTo = m.header()->id;
        
        if( exhaust ) {
            curop.debug().exhaust = true;
            dbresponse.exhaustNS = ns;
        }

        return ok;
    }

    void receivedInsert(Message& m, CurOp& op) {
        DbMessage d(m);
        const char *ns = d.getns();
        op.debug().ns = ns;

        if( !d.moreJSObjs() ) {
            // strange.  should we complain?
            return;
        }

        vector<BSONObj> objs;
        while (d.moreJSObjs()){
            objs.push_back( d.nextJsObj() );
        }

        Client::Transaction transaction(DB_SERIALIZABLE);
        Client::WriteContext ctx(ns);

        // CONCURRENCY TODO: is being read locked in big log sufficient here?
        // writelock is used to synchronize stepdowns w/ writes
        uassert( 10058 , "not master", isMasterNs(ns) );

        if ( handlePossibleShardedMessage( m , 0 ) )
            return;

<<<<<<< HEAD
        if( !multi.empty() ) {
            const bool keepGoing = d.reservedField() & InsertOption_ContinueOnError;
            insertMulti(keepGoing, ns, multi);
        } else {
            checkAndInsert(ns, first);
            globalOpCounters.incInsertInWriteLock(1);
        }
=======
        const bool keepGoing = d.reservedField() & InsertOption_ContinueOnError;
        insertObjects(ns, objs, keepGoing);
        globalOpCounters.incInsertInWriteLock(objs.size());

>>>>>>> bd137094
        transaction.commit();
    }

    void getDatabaseNames( vector< string > &names , const string& usePath ) {
        boost::filesystem::path path( usePath );
        for ( boost::filesystem::directory_iterator i( path );
                i != boost::filesystem::directory_iterator(); ++i ) {
            if (false) {
            //if ( directoryperdb )
                boost::filesystem::path p = *i;
                string dbName = p.leaf();
                p /= ( dbName + ".ns" );
                if ( exists( p ) )
                    names.push_back( dbName );
            }
            else {
                string fileName = boost::filesystem::path(*i).leaf();
                if ( fileName.length() > 3 && fileName.substr( fileName.length() - 3, 3 ) == ".ns" )
                    names.push_back( fileName.substr( 0, fileName.length() - 3 ) );
            }
        }
    }

    /* returns true if there is data on this server.  useful when starting replication.
       local database does NOT count except for rsoplog collection.
       used to set the hasData field on replset heartbeat command response
    */
    bool replHasDatabases() {
        vector<string> names;
        getDatabaseNames(names);
        if( names.size() >= 2 ) return true;
        if( names.size() == 1 ) {
            if( names[0] != "local" )
                return true;
            // we have a local database.  return true if oplog isn't empty
            {
                Lock::DBRead lk(rsoplog);
                BSONObj o;
                if( Helpers::getFirst(rsoplog, o) )
                    return true;
            }
        }
        return false;
    }

    QueryOptions DBDirectClient::_lookupAvailableOptions() {
        // Exhaust mode is not available in DBDirectClient.
        return QueryOptions(DBClientBase::_lookupAvailableOptions() & ~QueryOption_Exhaust);
    }

    bool DBDirectClient::call( Message &toSend, Message &response, bool assertOk , string * actualServer ) {
        if ( lastError._get() )
            lastError.startRequest( toSend, lastError._get() );
        DbResponse dbResponse;
        assembleResponse( toSend, dbResponse , _clientHost );
        verify( dbResponse.response );
        dbResponse.response->concat(); // can get rid of this if we make response handling smarter
        response = *dbResponse.response;
        //getDur().commitIfNeeded();
        return true;
    }

    void DBDirectClient::say( Message &toSend, bool isRetry, string * actualServer ) {
        if ( lastError._get() )
            lastError.startRequest( toSend, lastError._get() );
        DbResponse dbResponse;
        assembleResponse( toSend, dbResponse , _clientHost );
        //getDur().commitIfNeeded();
    }

    auto_ptr<DBClientCursor> DBDirectClient::query(const string &ns, Query query, int nToReturn , int nToSkip ,
            const BSONObj *fieldsToReturn , int queryOptions , int batchSize) {

        //if ( ! query.obj.isEmpty() || nToReturn != 0 || nToSkip != 0 || fieldsToReturn || queryOptions )
        return DBClientBase::query( ns , query , nToReturn , nToSkip , fieldsToReturn , queryOptions , batchSize );
        //
        //verify( query.obj.isEmpty() );
        //throw UserException( (string)"yay:" + ns );
    }

    void DBDirectClient::killCursor( long long id ) {
        ClientCursor::erase( id );
    }

    HostAndPort DBDirectClient::_clientHost = HostAndPort( "0.0.0.0" , 0 );

    unsigned long long DBDirectClient::count(const string &ns, const BSONObj& query, int options, int limit, int skip ) {
        Lock::DBRead lk( ns );
        string errmsg;
        int errCode;
        long long res = runCount( ns.c_str() , _countCmd( ns , query , options , limit , skip ) , errmsg, errCode );
        if ( res == -1 ) {
            // namespace doesn't exist
            return 0;
        }
        massert( errCode , str::stream() << "count failed in DBDirectClient: " << errmsg , res >= 0 );
        return (unsigned long long )res;
    }

    DBClientBase * createDirectClient() {
        return new DBDirectClient();
    }

    mongo::mutex exitMutex("exit");
    AtomicUInt numExitCalls = 0;

    bool inShutdown() {
        return numExitCalls > 0;
    }

    void tryToOutputFatal( const string& s ) {
        try {
            rawOut( s );
            return;
        }
        catch ( ... ) {}

        try {
            cerr << s << endl;
            return;
        }
        catch ( ... ) {}

        // uh - oh, not sure there is anything else we can do...
    }

    static void shutdownServer() {

        log() << "shutdown: going to close listening sockets..." << endl;
        ListeningSockets::get()->closeAll();

        log() << "shutdown: going to flush diaglog..." << endl;
        _diaglog.flush();

        /* must do this before unmapping mem or you may get a seg fault */
        log() << "shutdown: going to close sockets..." << endl;
        boost::thread close_socket_thread( boost::bind(MessagingPort::closeAllSockets, 0) );

        // wait until file preallocation finishes
        // we would only hang here if the file_allocator code generates a
        // synchronous signal, which we don't expect
        log() << "shutdown: waiting for fs preallocator..." << endl;
        FileAllocator::get()->waitUntilFinished();

        // TODO: (figure out what this code is doing and what should happen)
        // originally this was done when journaling was on
        if( true ) {
            log() << "shutdown: lock for final commit..." << endl;
            {
                int n = 10;
                while( 1 ) {
                    // we may already be in a read lock from earlier in the call stack, so do read lock here 
                    // to be consistent with that.
                    readlocktry w(20000);
                    if( w.got() ) { 
                        log() << "shutdown: final commit..." << endl;
                        //getDur().commitNow();
                        break;
                    }
                    if( --n <= 0 ) {
                        log() << "shutdown: couldn't acquire write lock, aborting" << endl;
                        mongoAbort("couldn't acquire write lock");
                    }
                    log() << "shutdown: waiting for write lock..." << endl;
                }
            }
            // TODO: What should tokudb do here?
            //MemoryMappedFile::flushAll(true);
        }

        log() << "shutdown: closing all files..." << endl;
        stringstream ss3;
        // TODO: What should tokudb do here?
        //MemoryMappedFile::closeAllFiles( ss3 );
        log() << ss3.str() << endl;

        {
            Lock::GlobalWrite lk;
            dbHolderW().closeDatabases(dbpath);
            storage::shutdown();
        }

#if !defined(__sunos__)
        if ( lockFile ) {
            log() << "shutdown: removing fs lock..." << endl;
            /* This ought to be an unlink(), but Eliot says the last
               time that was attempted, there was a race condition
               with acquirePathLock().  */
#ifdef _WIN32
            if( _chsize( lockFile , 0 ) )
                log() << "couldn't remove fs lock " << WSAGetLastError() << endl;
            CloseHandle(lockFileHandle);
#else
            if( ftruncate( lockFile , 0 ) )
                log() << "couldn't remove fs lock " << errnoWithDescription() << endl;
            flock( lockFile, LOCK_UN );
#endif
        }
#endif
    }

    void exitCleanly( ExitCode code ) {
        killCurrentOp.killAll();
        if (theReplSet) {
            theReplSet->shutdown();
        }


        {
            Lock::GlobalWrite lk;
            log() << "now exiting" << endl;
            dbexit( code );
        }
    }

    /* not using log() herein in case we are already locked */
    NOINLINE_DECL void dbexit( ExitCode rc, const char *why ) {

        Client * c = currentClient.get();
        {
            scoped_lock lk( exitMutex );
            if ( numExitCalls++ > 0 ) {
                if ( numExitCalls > 5 ) {
                    // this means something horrible has happened
                    ::_exit( rc );
                }
                stringstream ss;
                ss << "dbexit: " << why << "; exiting immediately";
                tryToOutputFatal( ss.str() );
                if ( c ) c->shutdown();
                ::_exit( rc );
            }
        }

        {
            stringstream ss;
            ss << "dbexit: " << why;
            tryToOutputFatal( ss.str() );
        }

        try {
            shutdownServer(); // gracefully shutdown instance
        }
        catch ( ... ) {
            tryToOutputFatal( "shutdown failed with exception" );
        }

#if defined(_DEBUG)
        try {
            mutexDebugger.programEnding();
        }
        catch (...) { }
#endif

        // block the dur thread from doing any work for the rest of the run
        log(2) << "shutdown: groupCommitMutex" << endl;
        //SimpleMutex::scoped_lock lk(dur::commitJob.groupCommitMutex);

#ifdef _WIN32
        // Windows Service Controller wants to be told when we are down,
        //  so don't call ::_exit() yet, or say "really exiting now"
        //
        if ( rc == EXIT_WINDOWS_SERVICE_STOP ) {
            if ( c ) c->shutdown();
            return;
        }
#endif
        tryToOutputFatal( "dbexit: really exiting now" );
        if ( c ) c->shutdown();
        ::_exit(rc);
    }

#if !defined(__sunos__)
    void writePid(int fd) {
        stringstream ss;
        ss << getpid() << endl;
        string s = ss.str();
        const char * data = s.c_str();
#ifdef _WIN32
        verify( _write( fd, data, strlen( data ) ) );
#else
        verify( write( fd, data, strlen( data ) ) );
#endif
    }

    void acquirePathLock(bool doingRepair) {
        string name = ( boost::filesystem::path( dbpath ) / "mongod.lock" ).native_file_string();

        bool oldFile = false;

        if ( boost::filesystem::exists( name ) && boost::filesystem::file_size( name ) > 0 ) {
            oldFile = true;
        }

#ifdef _WIN32
        lockFileHandle = CreateFileA( name.c_str(), GENERIC_READ | GENERIC_WRITE,
            0 /* do not allow anyone else access */, NULL, 
            OPEN_ALWAYS /* success if fh can open */, 0, NULL );

        if (lockFileHandle == INVALID_HANDLE_VALUE) {
            DWORD code = GetLastError();
            char *msg;
            FormatMessageA(FORMAT_MESSAGE_ALLOCATE_BUFFER | FORMAT_MESSAGE_FROM_SYSTEM,
                NULL, code, MAKELANGID(LANG_NEUTRAL, SUBLANG_DEFAULT),
                (LPSTR)&msg, 0, NULL);
            string m = msg;
            str::stripTrailing(m, "\r\n");
            uasserted( 13627 , str::stream() << "Unable to create/open lock file: " << name << ' ' << m << ". Is a mongod instance already running?" );
        }
        lockFile = _open_osfhandle((intptr_t)lockFileHandle, 0);
#else
        lockFile = open( name.c_str(), O_RDWR | O_CREAT , S_IRWXU | S_IRWXG | S_IRWXO );
        if( lockFile <= 0 ) {
            uasserted( 10309 , str::stream() << "Unable to create/open lock file: " << name << ' ' << errnoWithDescription() << " Is a mongod instance already running?" );
        }
        if (flock( lockFile, LOCK_EX | LOCK_NB ) != 0) {
            close ( lockFile );
            lockFile = 0;
            uassert( 10310 ,  "Unable to lock file: " + name + ". Is a mongod instance already running?",  0 );
        }
#endif

        if ( oldFile ) {
            // we check this here because we want to see if we can get the lock
            // if we can't, then its probably just another mongod running
            
#if 0
            string errmsg;
            if (doingRepair && dur::haveJournalFiles()) { // TODO: Get rid of this check for TokuDB - always require the journal
                errmsg = "************** \n"
                         "You specified --repair but there are dirty journal files. Please\n"
                         "restart without --repair to allow the journal files to be replayed.\n"
                         "If you wish to repair all databases, please shutdown cleanly and\n"
                         "run with --repair again.\n"
                         "**************";
            }
            else if (cmdLine.dur) {
                if (!dur::haveJournalFiles(/*anyFiles=*/true)) {
                    // Passing anyFiles=true as we are trying to protect against starting in an
                    // unclean state with the journal directory unmounted. If there are any files,
                    // even prealloc files, then it means that it is mounted so we can continue.
                    // Previously there was an issue (SERVER-5056) where we would fail to start up
                    // if killed during prealloc.
                    
                    vector<string> dbnames;
                    getDatabaseNames( dbnames );
                    
                    if ( dbnames.size() == 0 ) {
                        // this means that mongod crashed
                        // between initial startup and when journaling was initialized
                        // it is safe to continue
                    }
                    else {
                        errmsg = str::stream()
                            << "************** \n"
                            << "old lock file: " << name << ".  probably means unclean shutdown,\n"
                            << "but there are no journal files to recover.\n"
                            << "this is likely human error or filesystem corruption.\n"
                            << "please make sure that your journal directory is mounted.\n"
                            << "found " << dbnames.size() << " dbs.\n"
                            << "see: http://dochub.mongodb.org/core/repair for more information\n"
                            << "*************";
                    }


                }
            }
            else {
                if (!dur::haveJournalFiles() && !doingRepair) {
                    errmsg = str::stream()
                             << "************** \n"
                             << "Unclean shutdown detected.\n"
                             << "Please visit http://dochub.mongodb.org/core/repair for recovery instructions.\n"
                             << "*************";
                }
            }

            if (!errmsg.empty()) {
                cout << errmsg << endl;
#ifdef _WIN32
                CloseHandle( lockFileHandle );
#else
                close ( lockFile );
#endif
                lockFile = 0;
                uassert( 12596 , "old lock file" , 0 );
            }
#endif
        }

        // Not related to lock file, but this is where we handle unclean shutdown
#if 0
        if( !cmdLine.dur && dur::haveJournalFiles() ) {
            cout << "**************" << endl;
            cout << "Error: journal files are present in journal directory, yet starting without journaling enabled." << endl;
            cout << "It is recommended that you start with journaling enabled so that recovery may occur." << endl;
            cout << "**************" << endl;
            uasserted(13597, "can't start without --journal enabled when journal/ files are present");
        }
#endif

#ifdef _WIN32
        uassert( 13625, "Unable to truncate lock file", _chsize(lockFile, 0) == 0);
        writePid( lockFile );
        _commit( lockFile );
#else
        uassert( 13342, "Unable to truncate lock file", ftruncate(lockFile, 0) == 0);
        writePid( lockFile );
        fsync( lockFile );
        flushMyDirectory(name);
#endif
    }
#else
    void acquirePathLock(bool) {
        // TODO - this is very bad that the code above not running here.

        // Not related to lock file, but this is where we handle unclean shutdown
#if 0
        if( !cmdLine.dur && dur::haveJournalFiles() ) {
            cout << "**************" << endl;
            cout << "Error: journal files are present in journal directory, yet starting without --journal enabled." << endl;
            cout << "It is recommended that you start with journaling enabled so that recovery may occur." << endl;
            cout << "Alternatively (not recommended), you can backup everything, then delete the journal files, and run --repair" << endl;
            cout << "**************" << endl;
            uasserted(13618, "can't start without --journal enabled when journal/ files are present");
        }
#endif
    }
#endif

    // ----- BEGIN Diaglog -----
    DiagLog::DiagLog() : f(0) , level(0), mutex("DiagLog") { 
    }

    void DiagLog::openFile() {
        verify( f == 0 );
        stringstream ss;
        ss << dbpath << "/diaglog." << hex << time(0);
        string name = ss.str();
        f = new ofstream(name.c_str(), ios::out | ios::binary);
        if ( ! f->good() ) {
            problem() << "diagLogging couldn't open " << name << endl;
            // todo what is this? :
            throw 1717;
        }
        else {
            log() << "diagLogging using file " << name << endl;
        }
    }

    int DiagLog::setLevel( int newLevel ) {
        scoped_lock lk(mutex);
        int old = level;
        log() << "diagLogging level=" << newLevel << endl;
        if( f == 0 ) { 
            openFile();
        }
        level = newLevel; // must be done AFTER f is set
        return old;
    }
    
    void DiagLog::flush() {
        if ( level ) {
            log() << "flushing diag log" << endl;
            scoped_lock lk(mutex);
            f->flush();
        }
    }
    
    void DiagLog::writeop(char *data,int len) {
        if ( level & 1 ) {
            scoped_lock lk(mutex);
            f->write(data,len);
        }
    }
    
    void DiagLog::readop(char *data, int len) {
        if ( level & 2 ) {
            bool log = (level & 4) == 0;
            OCCASIONALLY log = true;
            if ( log ) {
                scoped_lock lk(mutex);
                verify( f );
                f->write(data,len);
            }
        }
    }

    DiagLog _diaglog;

    // ----- END Diaglog -----

} // namespace mongo<|MERGE_RESOLUTION|>--- conflicted
+++ resolved
@@ -739,20 +739,10 @@
         if ( handlePossibleShardedMessage( m , 0 ) )
             return;
 
-<<<<<<< HEAD
-        if( !multi.empty() ) {
-            const bool keepGoing = d.reservedField() & InsertOption_ContinueOnError;
-            insertMulti(keepGoing, ns, multi);
-        } else {
-            checkAndInsert(ns, first);
-            globalOpCounters.incInsertInWriteLock(1);
-        }
-=======
         const bool keepGoing = d.reservedField() & InsertOption_ContinueOnError;
         insertObjects(ns, objs, keepGoing);
         globalOpCounters.incInsertInWriteLock(objs.size());
 
->>>>>>> bd137094
         transaction.commit();
     }
 
