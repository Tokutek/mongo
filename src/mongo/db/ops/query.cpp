--- conflicted
+++ resolved
@@ -1016,14 +1016,6 @@
             try {
                 replVerifyReadsOk(&pq);
 
-<<<<<<< HEAD
-                // If our caller has a transaction, it's multi-statement.
-                const bool inMultiStatementTxn = cc().hasTxn();
-                if (tailable) {
-                    // Because it's easier to disable this. It shouldn't be happening in a normal system.
-                    uassert(17201, "May not perform a tailable query in a multi-statement transaction.",
-                                   !inMultiStatementTxn);
-=======
                 // Fast-path for primary key queries.
                 if (!explain && !tailable) {
                     replVerifyReadsOk(&pq);
@@ -1033,7 +1025,6 @@
                         }
                         return "";
                     }
->>>>>>> 4aa9de8e
                 }
 
                 // sanity check the query and projection
