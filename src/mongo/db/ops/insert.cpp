//@file insert.cpp

/**
 *    Copyright (C) 2013 Tokutek Inc.
 *
 *    This program is free software: you can redistribute it and/or  modify
 *    it under the terms of the GNU Affero General Public License, version 3,
 *    as published by the Free Software Foundation.
 *
 *    This program is distributed in the hope that it will be useful,
 *    but WITHOUT ANY WARRANTY; without even the implied warranty of
 *    MERCHANTABILITY or FITNESS FOR A PARTICULAR PURPOSE.  See the
 *    GNU Affero General Public License for more details.
 *
 *    You should have received a copy of the GNU Affero General Public License
 *    along with this program.  If not, see <http://www.gnu.org/licenses/>.
 */

#include "pch.h"

#include "mongo/db/client.h"
#include "mongo/db/collection.h"
#include "mongo/db/database.h"
#include "mongo/db/oplog.h"
#include "mongo/db/jsobj.h"
#include "mongo/db/jsobjmanipulator.h"
#include "mongo/db/ops/insert.h"
#include "mongo/db/oplog_helpers.h"
#include "mongo/util/log.h"
#include "mongo/util/mongoutils/str.h"

namespace mongo {

    static void validateInsert(const BSONObj &obj) {
        uassert(10059, "object to insert too large", obj.objsize() <= BSONObjMaxUserSize);
        for (BSONObjIterator i(obj); i.more(); ) {
            const BSONElement e = i.next();
            // check no $ modifiers.  note we only check top level.
            // (scanning deep would be quite expensive)
            uassert(13511, "document to insert can't have $ fields", e.fieldName()[0] != '$');
            if (str::equals(e.fieldName(), "_id")) {
                // Note: Collections whose primary key is something other than _id will need to manually
                //       check for multikeys and regexes. See IndexedCollection::extractPrimaryKey()
                uassert(16440, "can't use an array for _id", e.type() != Array);
                uassert(17033, "can't use a regex for _id", e.type() != RegEx);
                uassert(17211, "can't use undefined for _id", e.type() != Undefined);
            }
        }
    }

    void insertOneObject(Collection *cl, BSONObj &obj, uint64_t flags) {
        validateInsert(obj);
        cl->insertObject(obj, flags);
        cl->notifyOfWriteOp();
    }

    // Does not check magic system collection inserts.
    void _insertObjects(const char *ns, const vector<BSONObj> &objs, bool keepGoing, uint64_t flags, bool logop ) {
        Collection *cl = getOrCreateCollection(ns, logop);
        for (size_t i = 0; i < objs.size(); i++) {
            const BSONObj &obj = objs[i];
            try {
                BSONObj objModified = obj;
                BSONElementManipulator::lookForTimestamps(objModified);
<<<<<<< HEAD
                if (cl->isCapped() && logop) {
                    // special case capped colletions until all oplog writing
                    // for inserts is handled in the collection class, not here.
                    validateInsert(obj);
                    CappedCollection *cappedCl = cl->as<CappedCollection>();
                    cappedCl->insertObjectAndLogOps(objModified, flags);
                    cappedCl->notifyOfWriteOp();
=======
                if (details->isCapped()) {
                    if (cc().txnStackSize() > 1) {
                        // This is a nightmare to maintain transactionally correct.
                        // Capped collections will be deprecated one day anyway.
                        // They are an anathma.
                        uasserted(17228, "Cannot insert into a capped collection in a multi-statement transaction.");
                    }
                    if (logop) {
                        // unfortunate hack we need for capped collections
                        // we do this because the logic for generating the pk
                        // and what subsequent rows to delete are buried in the
                        // namespace details object. There is probably a nicer way
                        // to do this, but this works.
                        validateInsert(obj);
                        details->insertObjectIntoCappedAndLogOps(objModified, flags);
                        details->notifyOfWriteOp();
                    }
>>>>>>> 1be168a7
                }
                else {
                    insertOneObject(cl, objModified, flags); // may add _id field
                    if (logop) {
                        OpLogHelpers::logInsert(ns, objModified);
                    }
                }
            } catch (const UserException &) {
                if (!keepGoing || i == objs.size() - 1) {
                    throw;
                }
            }
        }
    }

    static BSONObj stripDropDups(const BSONObj &obj) {
        BSONObjBuilder b;
        for (BSONObjIterator it(obj); it.more(); ) {
            BSONElement e = it.next();
            if (StringData(e.fieldName()) == "dropDups") {
                warning() << "dropDups is not supported because it deletes arbitrary data." << endl;
                warning() << "We'll proceed without it but if there are duplicates, the index build will fail." << endl;
            } else {
                b.append(e);
            }
        }
        return b.obj();
    }

    void insertObjects(const char *ns, const vector<BSONObj> &objs, bool keepGoing, uint64_t flags, bool logop ) {
        StringData _ns(ns);
        if (NamespaceString::isSystem(_ns)) {
            massert(16748, "need transaction to run insertObjects", cc().txnStackSize() > 0);
            uassert(10095, "attempt to insert in reserved database name 'system'", nsToDatabaseSubstring(_ns) != "system");
            massert(16750, "attempted to insert multiple objects into a system namspace at once", objs.size() == 1);

            // Trying to insert into a system collection.  Fancy side-effects go here:
            if (nsToCollectionSubstring(ns) == "system.indexes") {
                BSONObj obj = stripDropDups(objs[0]);
                Collection *cl = getOrCreateCollection(obj["ns"].Stringdata(), logop);
                bool ok = cl->ensureIndex(obj);
                if (!ok) {
                    // Already had that index
                    return;
                }

                // Now we have to actually insert that document into system.indexes, we may have
                // modified it with stripDropDups.
                vector<BSONObj> newObjs;
                newObjs.push_back(obj);
                _insertObjects(ns, newObjs, keepGoing, flags, logop);
                return;
            } else if (!legalClientSystemNS(ns, true)) {
                uasserted(16459, str::stream() << "attempt to insert in system namespace '" << ns << "'");
            }
        }
        _insertObjects(ns, objs, keepGoing, flags, logop);
    }

    void insertObject(const char *ns, const BSONObj &obj, uint64_t flags, bool logop) {
        vector<BSONObj> objs(1);
        objs[0] = obj;
        insertObjects(ns, objs, false, flags, logop);
    }

} // namespace mongo<|MERGE_RESOLUTION|>--- conflicted
+++ resolved
@@ -62,16 +62,7 @@
             try {
                 BSONObj objModified = obj;
                 BSONElementManipulator::lookForTimestamps(objModified);
-<<<<<<< HEAD
-                if (cl->isCapped() && logop) {
-                    // special case capped colletions until all oplog writing
-                    // for inserts is handled in the collection class, not here.
-                    validateInsert(obj);
-                    CappedCollection *cappedCl = cl->as<CappedCollection>();
-                    cappedCl->insertObjectAndLogOps(objModified, flags);
-                    cappedCl->notifyOfWriteOp();
-=======
-                if (details->isCapped()) {
+                if (cl->isCapped()) {
                     if (cc().txnStackSize() > 1) {
                         // This is a nightmare to maintain transactionally correct.
                         // Capped collections will be deprecated one day anyway.
@@ -79,16 +70,13 @@
                         uasserted(17228, "Cannot insert into a capped collection in a multi-statement transaction.");
                     }
                     if (logop) {
-                        // unfortunate hack we need for capped collections
-                        // we do this because the logic for generating the pk
-                        // and what subsequent rows to delete are buried in the
-                        // namespace details object. There is probably a nicer way
-                        // to do this, but this works.
+                        // special case capped colletions until all oplog writing
+                        // for inserts is handled in the collection class, not here.
                         validateInsert(obj);
-                        details->insertObjectIntoCappedAndLogOps(objModified, flags);
-                        details->notifyOfWriteOp();
+                        CappedCollection *cappedCl = cl->as<CappedCollection>();
+                        cappedCl->insertObjectAndLogOps(objModified, flags);
+                        cappedCl->notifyOfWriteOp();
                     }
->>>>>>> 1be168a7
                 }
                 else {
                     insertOneObject(cl, objModified, flags); // may add _id field
