//@file insert.cpp

/**
 *    Copyright (C) 2012 Tokutek Inc.
 *
 *    This program is free software: you can redistribute it and/or  modify
 *    it under the terms of the GNU Affero General Public License, version 3,
 *    as published by the Free Software Foundation.
 *
 *    This program is distributed in the hope that it will be useful,
 *    but WITHOUT ANY WARRANTY; without even the implied warranty of
 *    MERCHANTABILITY or FITNESS FOR A PARTICULAR PURPOSE.  See the
 *    GNU Affero General Public License for more details.
 *
 *    You should have received a copy of the GNU Affero General Public License
 *    along with this program.  If not, see <http://www.gnu.org/licenses/>.
 */

#include "pch.h"

#include "mongo/db/client.h"
#include "mongo/db/database.h"
#include "mongo/db/oplog.h"
#include "mongo/db/jsobj.h"
#include "mongo/db/jsobjmanipulator.h"
#include "mongo/db/ops/insert.h"
#include "mongo/db/oplog_helpers.h"
#include "mongo/util/log.h"
#include "mongo/util/mongoutils/str.h"

namespace mongo {

    static int handle_system_collection_insert(const char *ns, const BSONObj &obj) {
        // Trying to insert into a system collection.  Fancy side-effects go here:
        // TODO: see insert_checkSys
        if (mongoutils::str::endsWith(ns, ".system.indexes")) {
            // obj is something like this:
            // { _id: ObjectId('511d34f6d3080c48017a14d0'), ns: "test.leif", key: { a: -1.0 }, name: "a_-1", unique: true }
            const string &coll = obj["ns"].String();
            const bool collIsNew = nsdetails(coll.c_str()) == NULL;
            NamespaceDetails *details = nsdetails_maybe_create(coll.c_str());
            BSONObj key = obj["key"].Obj();
            int i = details->findIndexByKeyPattern(key);
            if (i >= 0) {
                return ASSERT_ID_DUPKEY;
            } else {
                try {
                    details->createIndex(obj);
                } catch (DBException &e) {
                    if (collIsNew) {
                        // We created the collection above just to create this index, but creating the index failed, so we should also roll back the collection creation.
                        // This has some transaction-ignorant pieces in the NamespaceIndex so we have to manually undo them here.
                        nsindex(coll.c_str())->kill_ns(coll.c_str());
                    }
                    throw;
                }
            }
        } else if (legalClientSystemNS(ns, true)) {
            if (mongoutils::str::endsWith(ns, ".system.users")) {
                uassert( 14051 , "system.users entry needs 'user' field to be a string", obj["user"].type() == String );
                uassert( 14052 , "system.users entry needs 'pwd' field to be a string", obj["pwd"].type() == String );
                uassert( 14053 , "system.users entry needs 'user' field to be non-empty", obj["user"].String().size() );
                uassert( 14054 , "system.users entry needs 'pwd' field to be non-empty", obj["pwd"].String().size() );
            }
        }
        return 0;
    }

    void insertOneObject(NamespaceDetails *details, NamespaceDetailsTransient *nsdt, BSONObj &obj, bool overwrite) {
        details->insertObject(obj, overwrite);
        if (nsdt != NULL) {
            nsdt->notifyOfWriteOp();
        }
    }

    void insertObjects(const char *ns, const vector<BSONObj> &objs, bool overwrite, bool keepGoing) {
        if (mongoutils::str::contains(ns, "system.")) {
            uassert(10095, "attempt to insert in reserved database name 'system'", !mongoutils::str::startsWith(ns, "system."));
            massert(16462, "attempted to insert multiple objects into a system namspace at once", objs.size() == 1);
            if (handle_system_collection_insert(ns, objs[0]) != 0) {
                return;
            }
        }

        NamespaceDetails *details = nsdetails_maybe_create(ns);
        NamespaceDetailsTransient *nsdt = &NamespaceDetailsTransient::get(ns);
        for (size_t i = 0; i < objs.size(); i++) {
            const BSONObj &obj = objs[i];
            try {
                uassert( 10059 , "object to insert too large", obj.objsize() <= BSONObjMaxUserSize);
                BSONObjIterator i( obj );
                while ( i.more() ) {
                    BSONElement e = i.next();
                    uassert( 13511 , "document to insert can't have $ fields" , e.fieldName()[0] != '$' );
                }
                uassert( 16440 ,  "_id cannot be an array", obj["_id"].type() != Array );

<<<<<<< HEAD
        BSONObj objWithId = addIdField(obj);
        BSONElementManipulator::lookForTimestamps(objWithId);
        insertOneObject(details, nsdt, objWithId, overwrite);
        OpLogHelpers::logInsert(ns, obj, &cc().txn());
=======
                BSONObj objModified = obj;
                BSONElementManipulator::lookForTimestamps(objModified);
                insertOneObject(details, nsdt, objModified, overwrite); // may add _id field
                logOp("i", ns, objModified);
            } catch (const UserException &) {
                if (!keepGoing || i == objs.size() - 1) {
                    throw;
                }
            }
        }
    }

    void insertObject(const char *ns, const BSONObj &obj, bool overwrite) {
        vector<BSONObj> objs(1);
        objs[0] = obj;
        insertObjects(ns, objs, overwrite);
>>>>>>> 31531afd
    }
    
} // namespace mongo<|MERGE_RESOLUTION|>--- conflicted
+++ resolved
@@ -95,16 +95,10 @@
                 }
                 uassert( 16440 ,  "_id cannot be an array", obj["_id"].type() != Array );
 
-<<<<<<< HEAD
-        BSONObj objWithId = addIdField(obj);
-        BSONElementManipulator::lookForTimestamps(objWithId);
-        insertOneObject(details, nsdt, objWithId, overwrite);
-        OpLogHelpers::logInsert(ns, obj, &cc().txn());
-=======
                 BSONObj objModified = obj;
                 BSONElementManipulator::lookForTimestamps(objModified);
                 insertOneObject(details, nsdt, objModified, overwrite); // may add _id field
-                logOp("i", ns, objModified);
+                OpLogHelpers::logInsert(ns, obj, &cc().txn());
             } catch (const UserException &) {
                 if (!keepGoing || i == objs.size() - 1) {
                     throw;
@@ -117,7 +111,6 @@
         vector<BSONObj> objs(1);
         objs[0] = obj;
         insertObjects(ns, objs, overwrite);
->>>>>>> 31531afd
     }
     
 } // namespace mongo