--- conflicted
+++ resolved
@@ -46,9 +46,8 @@
         }
     }
 
-<<<<<<< HEAD
-    static void checkTooLarge(const BSONObj& newObj) {
-        uassert( 12522 , "$ operator made object too large" , newObj.objsize() <= BSONObjMaxUserSize );
+    static void checkTooLarge(const BSONObj &obj) {
+        uassert(12522, "$ operator made object too large", obj.objsize() <= BSONObjMaxUserSize);
     }
 
     // Apply an update message supplied by a NamespaceDetails to
@@ -71,13 +70,11 @@
         }
     } _storageUpdateCallback; // installed as the ydb update callback in db.cpp via set_update_callback
 
-=======
->>>>>>> 51048eee
     static void updateUsingMods(NamespaceDetails *d, const BSONObj &pk, const BSONObj &obj,
                                 ModSetState &mss, const bool modsAreIndexed,
                                 const bool logop, const bool fromMigrate) {
         const BSONObj newObj = mss.createNewFromMods();
-        uassert(12522, "$ operator made object too large", obj.objsize() <= BSONObjMaxUserSize);
+        checkTooLarge(newObj);
         updateOneObject(d, pk, obj, newObj, logop, fromMigrate,
                         modsAreIndexed ? 0 : NamespaceDetails::KEYS_UNAFFECTED_HINT);
     }
@@ -114,7 +111,6 @@
         return UpdateResult(0, isOperatorUpdate, 1, newObj);
     }
 
-<<<<<<< HEAD
     static bool hasClusteringSecondaryKey(NamespaceDetails *d) {
         for (int i = 0; i < d->nIndexesBeingBuilt(); i++) {
             IndexDetails &idx = d->idx(i);
@@ -127,21 +123,10 @@
         return false;
     }
 
-    static UpdateResult _updateById(const BSONObj &idQuery,
-                                    bool isOperatorUpdate,
-                                    ModSet* mods,
-                                    NamespaceDetails* d,
-                                    const BSONObj& updateobj,
-                                    BSONObj patternOrig,
-                                    bool logop,
-                                    bool fromMigrate = false) {
-=======
     static UpdateResult _updateById(NamespaceDetails *d,
                                     const BSONObj &patternOrig, const BSONObj &idQuery,
                                     const BSONObj &updateobj, const bool isOperatorUpdate,
                                     ModSet *mods, const bool logop, const bool fromMigrate) {
->>>>>>> 51048eee
-
         if (cmdLine.fastupdates && !mods->isIndexed() &&
             !hasClusteringSecondaryKey(d)) {
             // Fast update path that skips the _id query.
@@ -166,18 +151,10 @@
             return UpdateResult(0, 0, 0, BSONObj());
         }
 
-<<<<<<< HEAD
-        /* look for $inc etc.  note as listed here, all fields to inc must be this type, you can't set some
-           regular ones at the moment. */
-        const BSONObj &pk = idQuery.firstElement().wrap("");
-        if ( isOperatorUpdate ) {
-            ModSet* useMods = mods;
-=======
         const BSONObj &pk = idQuery.firstElement().wrap("");
         if (isOperatorUpdate) {
             // operator-style update
             ModSet *useMods = mods;
->>>>>>> 51048eee
             auto_ptr<ModSet> mymodset;
             if (queryResult.matchDetails.hasElemMatchKey() && mods->hasDynamicArray()) {
                 useMods = mods->fixDynamicArray( queryResult.matchDetails.elemMatchKey());
