//@file update.cpp

/**
 *    Copyright (C) 2008 10gen Inc.
 *    Copyright (C) 2013 Tokutek Inc.
 *
 *    This program is free software: you can redistribute it and/or  modify
 *    it under the terms of the GNU Affero General Public License, version 3,
 *    as published by the Free Software Foundation.
 *
 *    This program is distributed in the hope that it will be useful,
 *    but WITHOUT ANY WARRANTY; without even the implied warranty of
 *    MERCHANTABILITY or FITNESS FOR A PARTICULAR PURPOSE.  See the
 *    GNU Affero General Public License for more details.
 *
 *    You should have received a copy of the GNU Affero General Public License
 *    along with this program.  If not, see <http://www.gnu.org/licenses/>.
 */

#include "pch.h"

#include "mongo/db/oplog.h"
#include "mongo/db/queryutil.h"
#include "mongo/db/query_optimizer.h"
#include "mongo/db/namespace_details.h"
#include "mongo/db/ops/insert.h"
#include "mongo/db/ops/query.h"
#include "mongo/db/ops/update.h"
#include "mongo/db/ops/update_internal.h"
#include "mongo/db/oplog_helpers.h"

namespace mongo {

    void updateOneObject(NamespaceDetails *d, const BSONObj &pk, 
                         const BSONObj &oldObj, const BSONObj &newObj, 
                         const bool logop, const bool fromMigrate,
                         uint64_t flags) {
        d->updateObject(pk, oldObj, newObj, logop, fromMigrate, flags);
        d->notifyOfWriteOp();
    }

    static void checkNoMods( const BSONObj &o ) {
        BSONObjIterator i( o );
        while( i.moreWithEOO() ) {
            BSONElement e = i.next();
            if ( e.eoo() )
                break;
            uassert( 10154 ,  "Modifiers and non-modifiers cannot be mixed", e.fieldName()[ 0 ] != '$' );
        }
    }

    static void checkTooLarge(const BSONObj& newObj) {
        uassert( 12522 , "$ operator made object too large" , newObj.objsize() <= BSONObjMaxUserSize );
    }

    // Hack to apply an update message supplied by a NamespaceDetails to
    // some row in an in IndexDetails (for fast ydb updates).
    // TODO: Make this interaction cleaner.
    class ApplyUpdateMessage : storage::UpdateCallback {
        BSONObj apply( const BSONObj &oldObj, const BSONObj &msg ) {
            // The update message is simply an update object, supplied by the user.
            const BSONObj &updateObj = msg;
            ModSet mods( updateObj );
            auto_ptr<ModSetState> mss = mods.prepare( oldObj );
            BSONObj newObj = mss->createNewFromMods();
            checkTooLarge( newObj );
            return newObj;
        }
    } _storageUpdateCallback; // installed as the ydb update callback in db.cpp via set_update_callback

    static void updateUsingMods(NamespaceDetails *d, const BSONObj &pk, const BSONObj &obj,
                                ModSetState &mss, const bool modsAreIndexed,
                                const bool logop, const bool fromMigrate) {
        BSONObj newObj = mss.createNewFromMods();
        checkTooLarge( newObj );
        TOKULOG(3) << "updateUsingMods used mod set, transformed " << obj << " to " << newObj << endl;

        updateOneObject( d, pk, obj, newObj, logop, fromMigrate,
                         modsAreIndexed ? 0 : NamespaceDetails::KEYS_UNAFFECTED_HINT );
    }

    static void updateNoMods(NamespaceDetails *d, const BSONObj &pk, const BSONObj &obj, const BSONObj &updateobj,
                             const bool logop, const bool fromMigrate) {
        BSONElementManipulator::lookForTimestamps( updateobj );
        checkNoMods( updateobj );
        TOKULOG(3) << "updateNoMods replacing pk " << pk << ", obj " << obj << " with updateobj " << updateobj << endl;

        updateOneObject( d, pk, obj, updateobj, logop, fromMigrate );
    }

    static void checkBulkLoad(const StringData &ns) {
        uassert(16893, str::stream() <<
                       "Cannot update a collection under-going bulk load: " << ns,
                       ns != cc().bulkLoadNS());
    }

    static void insertAndLog(const char *ns, NamespaceDetails *d, BSONObj &newObj,
                             bool logop, bool fromMigrate) {

        checkNoMods( newObj );
        TOKULOG(3) << "insertAndLog for upsert: " << newObj << endl;

        // We cannot pass NamespaceDetails::NO_UNIQUE_CHECKS because we still need to check secondary indexes.
        // We know if we are in this function that we did a query for the object and it didn't exist yet, so the unique check on the PK won't fail.
        // To prove this to yourself, look at the callers of insertAndLog and see that they return an UpdateResult that says the object didn't exist yet.
        checkBulkLoad(ns);
        insertOneObject(d, newObj);
        if (logop) {
            OpLogHelpers::logInsert(ns, newObj);
        }
    }

<<<<<<< HEAD
    static bool hasClusteringSecondaryKey(NamespaceDetails *d) {
        for (int i = 0; i < d->nIndexesBeingBuilt(); i++) {
            IndexDetails &idx = d->idx(i);
            if (!d->isPKIndex(idx) && idx.clustering()) {
                // has a clustering secondary key
                return true;
            }
        }
        // no clustering secondary keys
        return false;
    }

    /* note: this is only (as-is) called for

             - not multi
             - not mods is indexed
             - not upsert
    */
    static UpdateResult _updateById(const BSONObj &pk,
=======
    static UpdateResult _updateById(const BSONObj &idQuery,
>>>>>>> 76fb7dc4
                                    bool isOperatorUpdate,
                                    ModSet* mods,
                                    NamespaceDetails* d,
                                    const BSONObj& updateobj,
                                    bool logop,
                                    bool fromMigrate = false) {

<<<<<<< HEAD
        if ( cmdLine.fastupdates && !mods->isIndexed() &&
             !hasClusteringSecondaryKey(d) ) {
            // Fast update path that skips the _id query.
            // We know no indexes need to be updated so we
            // don't need to read the full object.
            d->updateObjectMods(pk, updateobj);
            d->notifyOfWriteOp();
            debug.fastmod = true;
            // TODO: Log this update for replication.
            return UpdateResult( 0, 0, 0, BSONObj() );
        }

        BSONObj obj;
        const bool found = d->findByPK( pk, obj );
=======
        BSONObj obj;
        ResultDetails queryResult;
        if ( mods && mods->hasDynamicArray() ) {
            queryResult.matchDetails.requestElemMatchKey();
        }

        const bool found = queryByIdHack(d, idQuery,
                                         patternOrig, obj,
                                         &queryResult);
>>>>>>> 76fb7dc4
        if ( !found ) {
            // no upsert support in _updateById yet, so we are done.
            return UpdateResult( 0 , 0 , 1 , BSONObj() );
        }

        const BSONObj &pk = idQuery.firstElement().wrap("");

        /* look for $inc etc.  note as listed here, all fields to inc must be this type, you can't set some
           regular ones at the moment. */
        if ( isOperatorUpdate ) {
            ModSet* useMods = mods;
            auto_ptr<ModSet> mymodset;
            if ( queryResult.matchDetails.hasElemMatchKey() && mods->hasDynamicArray() ) {
                useMods = mods->fixDynamicArray( queryResult.matchDetails.elemMatchKey() );
                mymodset.reset( useMods );
            }

            // mod set update, ie: $inc: 10 increments by 10.
            auto_ptr<ModSetState> mss = useMods->prepare( obj, false /* not an insertion */ );
            updateUsingMods( d, pk, obj, *mss, useMods->isIndexed() > 0, logop, fromMigrate );
            return UpdateResult( 1 , 1 , 1 , BSONObj() );

        } // end $operator update

        // replace-style update
        updateNoMods( d, pk, obj, updateobj, logop, fromMigrate );
        return UpdateResult( 1 , 0 , 1 , BSONObj() );
    }

    UpdateResult _updateObjects( const char* ns,
                                 const BSONObj& updateobj,
                                 const BSONObj& patternOrig,
                                 bool upsert,
                                 bool multi,
                                 bool logop ,
                                 OpDebug& debug,
                                 bool fromMigrate,
                                 const QueryPlanSelectionPolicy& planPolicy ) {

        TOKULOG(2) << "update: " << ns
                   << " update: " << updateobj
                   << " query: " << patternOrig
                   << " upsert: " << upsert << " multi: " << multi << endl;

        debug.updateobj = updateobj;

        NamespaceDetails *d = getAndMaybeCreateNS(ns, logop);

        auto_ptr<ModSet> mods;
        const bool isOperatorUpdate = updateobj.firstElementFieldName()[0] == '$';

        if ( isOperatorUpdate ) {
            mods.reset( new ModSet(updateobj, d->indexKeys()) );
        }

<<<<<<< HEAD
        int idIdxNo = -1;
        if ( planPolicy.permitOptimalIdPlan() && !multi && !d->isCapped() &&
             (idIdxNo = d->findIdIndex()) >= 0 &&
             d->mayFindById() && isSimpleIdQuery(patternOrig) ) {
            debug.idhack = true;
            IndexDetails &idx = d->idx(idIdxNo);
            BSONObj pk = idx.getKeyFromQuery(patternOrig);
            TOKULOG(3) << "_updateObjects using simple _id query, pattern " << patternOrig << ", pk " << pk << endl;
            UpdateResult result = _updateById( pk,
                                               isOperatorUpdate,
                                               mods.get(),
                                               d,
                                               ns,
                                               updateobj,
                                               logop,
                                               debug,
                                               fromMigrate);
            if ( result.existing || ! upsert ) {
                return result;
            }
            else if ( upsert && ! isOperatorUpdate && ! logop) {
                debug.upsert = true;
                BSONObj objModified = updateobj;
                insertAndLog( ns, d, objModified, logop, fromMigrate );
                return UpdateResult( 0 , 0 , 1 , updateobj );
=======
        if (d->mayFindById()) {
            const BSONObj idQuery = getSimpleIdQuery(patternOrig);
            if (!idQuery.isEmpty()) {
                UpdateResult result = _updateById( idQuery,
                                                   isOperatorUpdate,
                                                   mods.get(),
                                                   d,
                                                   updateobj,
                                                   patternOrig,
                                                   logop,
                                                   fromMigrate);
                if ( result.existing || ! upsert ) {
                    return result;
                }
>>>>>>> 76fb7dc4
            }
        }

        int numModded = 0;
        debug.nscanned = 0;
        shared_ptr<Cursor> c = getOptimizedCursor( ns, patternOrig, BSONObj(), planPolicy );

        if( c->ok() ) {
            set<BSONObj> seenObjects;
            MatchDetails details;
            do {

                debug.nscanned++;

                if ( mods.get() && mods->hasDynamicArray() ) {
                    details.requestElemMatchKey();
                }

                if ( !c->currentMatches( &details ) ) {
                    c->advance();
                    continue;
                }

                BSONObj currPK = c->currPK();
                if ( c->getsetdup( currPK ) ) {
                    c->advance();
                    continue;
                }

                BSONObj currentObj = c->current();

                /* look for $inc etc.  note as listed here, all fields to inc must be this type, you can't set some
                   regular ones at the moment. */
                if ( isOperatorUpdate ) {

                    if ( multi ) {
                        // Make our own copies of the currPK and currentObj before we invalidate
                        // them by advancing the cursor.
                        currPK = currPK.getOwned();
                        currentObj = currentObj.getOwned();

                        // Advance past the document to be modified - SERVER-5198,
                        while ( c->ok() && currPK == c->currPK() ) {
                            c->advance();
                        }

                        // Multi updates need to do their own deduplication because updates may modify the
                        // keys the cursor is in the process of scanning over.
                        if ( seenObjects.count( currPK ) ) {
                            continue;
                        } else {
                            seenObjects.insert( currPK );
                        }
                    }

                    ModSet* useMods = mods.get();

                    auto_ptr<ModSet> mymodset;
                    if ( details.hasElemMatchKey() && mods->hasDynamicArray() ) {
                        useMods = mods->fixDynamicArray( details.elemMatchKey() );
                        mymodset.reset( useMods );
                    }

                    auto_ptr<ModSetState> mss = useMods->prepare( currentObj,
                                                                  false /* not an insertion */ );
                    updateUsingMods( d, currPK, currentObj, *mss, useMods->isIndexed() > 0, logop, fromMigrate );

                    numModded++;
                    if ( ! multi )
                        return UpdateResult( 1 , 1 , numModded , BSONObj() );

                    continue;
                } // end if operator is update

                uassert( 10158 ,  "multi update only works with $ operators" , ! multi );

                updateNoMods( d, currPK, currentObj, updateobj, logop, fromMigrate );

                return UpdateResult( 1 , 0 , 1 , BSONObj() );
            } while ( c->ok() );
        } // endif

        if ( numModded )
            return UpdateResult( 1 , 1 , numModded , BSONObj() );

        if ( upsert ) {
            BSONObj newObj = updateobj;
            if ( updateobj.firstElementFieldName()[0] == '$' ) {
                // upsert of an $operation. build a default object
                BSONObj newObj = mods->createNewFromQuery( patternOrig );
                debug.fastmodinsert = true;
                insertAndLog( ns, d, newObj, logop, fromMigrate );
                return UpdateResult( 0 , 1 , 1 , newObj );
            }
            uassert( 10159 ,  "multi update only works with $ operators" , ! multi );
            debug.upsert = true;
            insertAndLog( ns, d, newObj, logop, fromMigrate );
            return UpdateResult( 0 , 0 , 1 , newObj );
        }

        return UpdateResult( 0 , isOperatorUpdate , 0 , BSONObj() );
    }

    void validateUpdate( const char* ns , const BSONObj& updateobj, const BSONObj& patternOrig ) {
        uassert( 10155 , "cannot update reserved $ collection", NamespaceString::normal(ns) );
        if ( NamespaceString::isSystem(ns) ) {
            /* dm: it's very important that system.indexes is never updated as IndexDetails
               has pointers into it */
            uassert( 10156,
                     str::stream() << "cannot update system collection: "
                                   << ns << " q: " << patternOrig << " u: " << updateobj,
                     legalClientSystemNS( ns , true ) );
        }
    }

    UpdateResult updateObjects( const char* ns,
                                const BSONObj& updateobj,
                                const BSONObj& patternOrig,
                                bool upsert,
                                bool multi,
                                bool logop ,
                                OpDebug& debug,
                                bool fromMigrate,
                                const QueryPlanSelectionPolicy& planPolicy ) {

        validateUpdate( ns , updateobj , patternOrig );

        UpdateResult ur = _updateObjects(ns, updateobj, patternOrig,
                                         upsert, multi, logop,
                                         debug, fromMigrate, planPolicy );
        debug.nupdated = ur.num;
        return ur;
    }

}  // namespace mongo<|MERGE_RESOLUTION|>--- conflicted
+++ resolved
@@ -110,7 +110,6 @@
         }
     }
 
-<<<<<<< HEAD
     static bool hasClusteringSecondaryKey(NamespaceDetails *d) {
         for (int i = 0; i < d->nIndexesBeingBuilt(); i++) {
             IndexDetails &idx = d->idx(i);
@@ -129,10 +128,7 @@
              - not mods is indexed
              - not upsert
     */
-    static UpdateResult _updateById(const BSONObj &pk,
-=======
     static UpdateResult _updateById(const BSONObj &idQuery,
->>>>>>> 76fb7dc4
                                     bool isOperatorUpdate,
                                     ModSet* mods,
                                     NamespaceDetails* d,
@@ -140,7 +136,6 @@
                                     bool logop,
                                     bool fromMigrate = false) {
 
-<<<<<<< HEAD
         if ( cmdLine.fastupdates && !mods->isIndexed() &&
              !hasClusteringSecondaryKey(d) ) {
             // Fast update path that skips the _id query.
@@ -154,9 +149,6 @@
         }
 
         BSONObj obj;
-        const bool found = d->findByPK( pk, obj );
-=======
-        BSONObj obj;
         ResultDetails queryResult;
         if ( mods && mods->hasDynamicArray() ) {
             queryResult.matchDetails.requestElemMatchKey();
@@ -165,7 +157,6 @@
         const bool found = queryByIdHack(d, idQuery,
                                          patternOrig, obj,
                                          &queryResult);
->>>>>>> 76fb7dc4
         if ( !found ) {
             // no upsert support in _updateById yet, so we are done.
             return UpdateResult( 0 , 0 , 1 , BSONObj() );
@@ -221,33 +212,6 @@
             mods.reset( new ModSet(updateobj, d->indexKeys()) );
         }
 
-<<<<<<< HEAD
-        int idIdxNo = -1;
-        if ( planPolicy.permitOptimalIdPlan() && !multi && !d->isCapped() &&
-             (idIdxNo = d->findIdIndex()) >= 0 &&
-             d->mayFindById() && isSimpleIdQuery(patternOrig) ) {
-            debug.idhack = true;
-            IndexDetails &idx = d->idx(idIdxNo);
-            BSONObj pk = idx.getKeyFromQuery(patternOrig);
-            TOKULOG(3) << "_updateObjects using simple _id query, pattern " << patternOrig << ", pk " << pk << endl;
-            UpdateResult result = _updateById( pk,
-                                               isOperatorUpdate,
-                                               mods.get(),
-                                               d,
-                                               ns,
-                                               updateobj,
-                                               logop,
-                                               debug,
-                                               fromMigrate);
-            if ( result.existing || ! upsert ) {
-                return result;
-            }
-            else if ( upsert && ! isOperatorUpdate && ! logop) {
-                debug.upsert = true;
-                BSONObj objModified = updateobj;
-                insertAndLog( ns, d, objModified, logop, fromMigrate );
-                return UpdateResult( 0 , 0 , 1 , updateobj );
-=======
         if (d->mayFindById()) {
             const BSONObj idQuery = getSimpleIdQuery(patternOrig);
             if (!idQuery.isEmpty()) {
@@ -262,7 +226,6 @@
                 if ( result.existing || ! upsert ) {
                     return result;
                 }
->>>>>>> 76fb7dc4
             }
         }
 
