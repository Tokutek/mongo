--- conflicted
+++ resolved
@@ -90,21 +90,6 @@
         replInfoDetails->insertObject(bb2, flags);
     }
 
-<<<<<<< HEAD
-    static void _writeEntryToOplog(BSONObj entry) {
-        Collection* rsOplogDetails = getCollection(rsoplog);
-        verify(rsOplogDetails);
-
-        const uint64_t flags = Collection::NO_UNIQUE_CHECKS | Collection::NO_LOCKTREE;
-        rsOplogDetails->insertObject(entry, flags);
-    }
-
-    static void writeEntryToOplog(BSONObj entry) {
-        TimerHolder insertTimer(&oplogInsertStats);
-        oplogInsertBytesStats.increment(entry.objsize());
-        _writeEntryToOplog(entry);
-=======
-    // assumed to be locked and with context grabbed on entry
     void logHighestVotedForPrimary(uint64_t hkp) {
         Collection* replInfoDetails = getCollection(rsVoteInfo);
         verify(replInfoDetails);
@@ -115,7 +100,20 @@
         BSONObj bb = b.done();
         const uint64_t flags = Collection::NO_UNIQUE_CHECKS | Collection::NO_LOCKTREE;
         replInfoDetails->insertObject(bb, flags);
->>>>>>> 7db8468d
+    }
+
+    static void _writeEntryToOplog(BSONObj entry) {
+        Collection* rsOplogDetails = getCollection(rsoplog);
+        verify(rsOplogDetails);
+
+        const uint64_t flags = Collection::NO_UNIQUE_CHECKS | Collection::NO_LOCKTREE;
+        rsOplogDetails->insertObject(entry, flags);
+    }
+
+    static void writeEntryToOplog(BSONObj entry) {
+        TimerHolder insertTimer(&oplogInsertStats);
+        oplogInsertBytesStats.increment(entry.objsize());
+        _writeEntryToOplog(entry);
     }
     
     void logTransactionOps(GTID gtid, uint64_t timestamp, uint64_t hash, const deque<BSONObj>& ops) {
