// /db/repl/rs.h

/**
*    Copyright (C) 2008 10gen Inc.
*    Copyright (C) 2013 Tokutek Inc.
*
*    This program is free software: you can redistribute it and/or  modify
*    it under the terms of the GNU Affero General Public License, version 3,
*    as published by the Free Software Foundation.
*
*    This program is distributed in the hope that it will be useful,
*    but WITHOUT ANY WARRANTY; without even the implied warranty of
*    MERCHANTABILITY or FITNESS FOR A PARTICULAR PURPOSE.  See the
*    GNU Affero General Public License for more details.
*
*    You should have received a copy of the GNU Affero General Public License
*    along with this program.  If not, see <http://www.gnu.org/licenses/>.
*/

#pragma once

#include "mongo/db/commands.h"
#include "mongo/db/collection.h"
#include "mongo/db/oplog.h"
#include "mongo/db/oplogreader.h"
#include "mongo/db/repl/rs_config.h"
#include "mongo/db/repl/rs_exception.h"
#include "mongo/db/repl/rs_member.h"
#include "mongo/db/repl/rs_optime.h"
#include "mongo/db/repl/rs_sync.h"
#include "mongo/util/concurrency/list.h"
#include "mongo/util/concurrency/msg.h"
#include "mongo/util/concurrency/thread_pool.h"
#include "mongo/util/concurrency/value.h"
#include "mongo/util/net/hostandport.h"

/**
 * Order of Events
 *
 * On startup, if the --replSet option is present, startReplSets is called.
 * startReplSets forks off a new thread for replica set activities.  It creates
 * the global theReplSet variable and calls go() on it.
 *
 * theReplSet's constructor changes the replica set's state to RS_STARTUP,
 * starts the replica set manager, and loads the config (if the replica set
 * has been initialized).
 */

namespace mongo {

    struct HowToFixUp;
    struct Target;
    class DBClientConnection;
    class ReplSetImpl;
    class OplogReader;
    extern bool replSet; // true if using repl sets
    extern class ReplSet *theReplSet; // null until initialized
    extern Tee *rsLog;

    /* member of a replica set */
    class Member : public List1<Member>::Base {
    private:
        ~Member(); // intentionally unimplemented as should never be called -- see List1<>::Base.
        Member(const Member&); 
    public:
        Member(HostAndPort h, unsigned ord, const ReplSetConfig::MemberCfg *c, bool self);

        string fullName() const { return h().toString(); }
        const ReplSetConfig::MemberCfg& config() const { return _config; }
        ReplSetConfig::MemberCfg& configw() { return _config; }
        const HeartbeatInfo& hbinfo() const { return _hbinfo; }
        HeartbeatInfo& get_hbinfo() { return _hbinfo; }
        string lhb() const { return _hbinfo.lastHeartbeatMsg; }
        MemberState state() const { return _hbinfo.hbstate; }
        const HostAndPort& h() const { return _h; }
        unsigned id() const { return _hbinfo.id(); }

        bool potentiallyHot() const { return _config.potentiallyHot(); } // not arbiter, not priority 0
        void summarizeMember(stringstream& s) const;
        // If we could sync from this member.  This doesn't tell us anything about the quality of
        // this member, just if they are a possible sync target.
        bool syncable() const;
        void recvHeartbeat() {
            _lastHeartbeatRecv = time(0);
        }
        time_t getLastRecvHeartbeat() {
            return _lastHeartbeatRecv;
        }

    private:
        friend class ReplSetImpl;
        ReplSetConfig::MemberCfg _config;
        const HostAndPort _h;
        HeartbeatInfo _hbinfo;
        // This is the last time we got a heartbeat request from a given member.
        time_t _lastHeartbeatRecv;
    };

    class Manager : public task::Server {
        ReplSetImpl *rs;
        bool busyWithElectSelf;
        int _primary;

        /** @param two - if true two primaries were seen.  this can happen transiently, in addition to our
                         polling being only occasional.  in this case null is returned, but the caller should
                         not assume primary itself in that situation.
        */
        const Member* findOtherPrimary(bool& two);

        void noteARemoteIsPrimary(const Member *);
        void checkElectableSet();
        // returns true if auth issue, false otherwise
        bool checkAuth();
        virtual void starting();
    public:
        Manager(ReplSetImpl *rs);
        virtual ~Manager();
        void msgReceivedNewConfig(BSONObj);
        void msgCheckNewState();
    };

    class GhostSync : public task::Server {
        struct GhostSlave : boost::noncopyable {
            GhostSlave() : slave(0), init(false) { }
            OplogReader reader;
            GTID lastGTID;
            Member* slave;
            bool init;
        };
        /**
         * This is a cache of ghost slaves
         */
        typedef map< mongo::OID,shared_ptr<GhostSlave> > MAP;
        MAP _ghostCache;
        RWLock _lock; // protects _ghostCache
        ReplSetImpl *rs;
        virtual void starting();
    public:
        GhostSync(ReplSetImpl *_rs) : task::Server("rsGhostSync"), _lock("GhostSync"), rs(_rs) {}
        ~GhostSync() {
            log() << "~GhostSync() called" << rsLog;
        }

        /**
         * Replica sets can sync in a hierarchical fashion, which throws off w
         * calculation on the master.  percolate() faux-syncs from an upstream
         * node so that the primary will know what the slaves are up to.
         *
         * We can't just directly sync to the primary because it could be
         * unreachable, e.g., S1--->S2--->S3--->P.  S2 should ghost sync from S3
         * and S3 can ghost sync from the primary.
         *
         * Say we have an S1--->S2--->P situation and this node is S2.  rid
         * would refer to S1.  S2 would create a ghost slave of S1 and connect
         * it to P (_currentSyncTarget). Then it would use this connection to
         * pretend to be S1, replicating off of P.
         */
        void percolate(const BSONObj& rid, const GTID& lastGTID);
        void associateSlave(const BSONObj& rid, const int memberId);
        void updateSlave(const mongo::OID& id, const GTID& lastGTID);
        void clearCache();
    };

    struct Target;

    class Consensus {
        ReplSetImpl &rs;
        struct LastYea {
            LastYea() : when(0), who(0xffffffff) { }
            time_t when;
            unsigned who;
        };
        static SimpleMutex lyMutex;
        Guarded<LastYea,lyMutex> ly;
        unsigned yea(unsigned memberId); // throws VoteException
        void electionFailed(unsigned meid);
        void _electSelf();
        bool weAreFreshest(bool& allUp, int& nTies);
        bool sleptLast; // slept last elect() pass
    public:
        Consensus(ReplSetImpl *t) : rs(*t) {
            sleptLast = false;
            steppedDown = 0;
        }

        /* if we've stepped down, this is when we are allowed to try to elect ourself again.
           todo: handle possible weirdnesses at clock skews etc.
        */
        time_t steppedDown;

        int totalVotes() const;
        bool aMajoritySeemsToBeUp() const;
        bool shouldRelinquish() const;
        void electSelf();
        void electCmdReceived(BSONObj, BSONObjBuilder*);
        void multiCommand(BSONObj cmd, list<Target>& L);
    };

    /**
     * most operations on a ReplSet object should be done while locked. that
     * logic implemented here.
     *
     * Order of locking: lock the replica set, then take a rwlock.
     */
    class RSBase : boost::noncopyable {
    public:
        const unsigned magic;
        void assertValid() { verify( magic == 0x12345677 ); }
    private:
        mongo::mutex m;
        int _locked;
        ThreadLocalValue<bool> _lockedByMe;
    protected:
        RSBase() : magic(0x12345677), m("RSBase"), _locked(0) { }
        ~RSBase() {
            /* this can happen if we throw in the constructor; otherwise never happens.  thus we log it as it is quite unusual. */
            log() << "replSet ~RSBase called" << rsLog;
        }

    public:
        class lock {
            RSBase& rsbase;
            auto_ptr<scoped_lock> sl;
        public:
            lock(RSBase* b) : rsbase(*b) {
                if( rsbase._lockedByMe.get() )
                    return; // recursive is ok...

                sl.reset( new scoped_lock(rsbase.m) );
                DEV verify(rsbase._locked == 0);
                rsbase._locked++;
                rsbase._lockedByMe.set(true);
            }
            ~lock() {
                if( sl.get() ) {
                    verify( rsbase._lockedByMe.get() );
                    DEV verify(rsbase._locked == 1);
                    rsbase._lockedByMe.set(false);
                    rsbase._locked--;
                }
            }
        };

        /* for asserts */
        bool locked() const { return _locked != 0; }

        /* if true, is locked, and was locked by this thread. note if false, it could be in the lock or not for another
           just for asserts & such so we can make the contracts clear on who locks what when.
           we don't use these locks that frequently, so the little bit of overhead is fine.
        */
        bool lockedByMe() { return _lockedByMe.get(); }
    };

    class ReplSetHealthPollTask;

    /* safe container for our state that keeps member pointer and state variables always aligned */
    class StateBox : boost::noncopyable {
    public:
        struct SP { // SP is like pair<MemberState,const Member *> but nicer
            SP() : state(MemberState::RS_STARTUP), primary(0) { }
            MemberState state;
            const Member *primary;
        };
        const SP get() {
            rwlock lk(m, false);
            return sp;
        }
        MemberState getState() const {
            rwlock lk(m, false);
            return sp.state;
        }
        const Member* getPrimary() const {
            rwlock lk(m, false);
            return sp.primary;
        }
        void change(MemberState s, const Member *self) {
            rwlock lk(m, true);
            if( sp.state != s ) {
                log() << "replSet " << s.toString() << rsLog;
            }
            sp.state = s;
            if( s.primary() ) {
                sp.primary = self;
            }
            else {
                if( self == sp.primary )
                    sp.primary = 0;
            }
        }
        void set(MemberState s, const Member *p) {
            rwlock lk(m, true);
            sp.state = s;
            sp.primary = p;
        }
        void setSelfPrimary(const Member *self) { change(MemberState::RS_PRIMARY, self); }
        void setOtherPrimary(const Member *mem) {
            rwlock lk(m, true);
            verify( !sp.state.primary() );
            sp.primary = mem;
        }
        void noteRemoteIsPrimary(const Member *remote) {
            rwlock lk(m, true);
            verify(!sp.state.primary());
            sp.primary = remote;
        }
        StateBox() : m("StateBox") { }
    private:
        RWLock m;
        SP sp;
    };

    void parseReplsetCmdLine(const std::string& cfgString,
                             string& setname,
                             vector<HostAndPort>& seeds,
                             set<HostAndPort>& seedSet);

    /** Parameter given to the --replSet command line option (parsed).
        Syntax is "<setname>/<seedhost1>,<seedhost2>"
        where setname is a name and seedhost is "<host>[:<port>]" */
    class ReplSetCmdline {
    public:
        ReplSetCmdline(const std::string& cfgString) { parseReplsetCmdLine(cfgString, setname, seeds, seedSet); }
        string setname;
        vector<HostAndPort> seeds;
        set<HostAndPort> seedSet;
    };

    /* information about the entire repl set, such as the various servers in the set, and their state */
    /* note: We currently do not free mem when the set goes away - it is assumed the replset is a
             singleton and long lived.
    */
    class ReplSetImpl : protected RSBase {
    public:
        /** info on our state if the replset isn't yet "up".  for example, if we are pre-initiation. */
        enum StartupStatus {
            PRESTART=0, LOADINGCONFIG=1, BADCONFIG=2, EMPTYCONFIG=3,
            EMPTYUNREACHABLE=4, STARTED=5, SOON=6
        };
        static StartupStatus startupStatus;
        static DiagStr startupStatusMsg;
        static string stateAsHtml(MemberState state);

        /* todo thread */
        void msgUpdateHBInfo(HeartbeatInfo);

        StateBox box;

        shared_ptr<GTIDManager> gtidManager;
        // this lock protects the _blockSync variable and the _maintenanceMode
        // variable. It must be taken before the rslock. It protects state changes
        // that depend on those variables, meaning RS_SECONDARY, RS_PRIMARY,
        // and RS_RECOVERING. Because one stops the opsync thread with this
        // lock held, and stopping the opsync thread may take seconds, this
        // lock may be held for a long time and should be taken before the
        // rslock.
        boost::mutex stateChangeMutex;
        bool forceSyncFrom(const string& host, string& errmsg, BSONObjBuilder& result);
        // Check if the current sync target is suboptimal. This must be called while holding a mutex
        // that prevents the sync source from changing.
        bool shouldChangeSyncTarget(const uint64_t& target) const;

        /**
         * Find the closest member (using ping time) with a higher latest GTID.
         */
        const Member* getMemberToSyncTo();
        void veto(const string& host, unsigned secs=10);
        bool gotForceSync();
        void goStale(const Member* stale, GTID remoteGTID);
        void goToRollbackState();
        void leaveRollbackState();
    private:
        // for replInfoUpdate
        boost::mutex _replInfoMutex;
        bool _replInfoUpdateRunning;
        // for oplog purge thread
        bool _replOplogPurgeRunning;
        boost::mutex _purgeMutex;
        boost::condition_variable _purgeCond;
        GTID _lastPurgedGTID;
        uint64_t _lastPurgedTS;
        // for keepOplogAlive
        bool _replKeepOplogAliveRunning;
        uint64_t _keepOplogPeriodMillis;
        boost::mutex _keepOplogAliveMutex;
        boost::condition_variable _keepOplogAliveCond;
        // for optimize oplog thread, uses same _purgeMutex
        bool _replOplogOptimizeRunning;

        bool _replBackgroundShouldRun;
        
        set<ReplSetHealthPollTask*> healthTasks;
        void endOldHealthTasks();
        void startHealthTaskFor(Member *m);

        Consensus elect;
        void relinquish(bool startReplication = true);
    protected:
        bool _stepDown(int secs);
        bool _freeze(int secs);
    private:
        bool assumePrimary();
        void loadGTIDManager();
        void changeState(MemberState s);

        Member* _forceSyncTarget;

        bool _blockSync;
        void blockSync(bool block);

        // set of electable members' _ids
        set<unsigned> _electableSet;
    protected:
        // "heartbeat message"
        // sent in requestHeartbeat respond in field "hbm"
        char _hbmsg[256]; // we change this unlocked, thus not an stl::string
        time_t _hbmsgTime; // when it was logged
    public:
        void sethbmsg(const std::string& s, int logLevel = 0);

        /**
         * Election with Priorities
         *
         * Each node (n) keeps a set of nodes that could be elected primary.
         * Each node in this set:
         *
         *  1. can connect to a majority of the set
         *  2. has a priority greater than 0
         *  3. has an optime within 10 seconds of the most up-to-date node
         *     that n can reach
         *
         * If a node fails to meet one or more of these criteria, it is removed
         * from the list.  This list is updated whenever the node receives a
         * heartbeat.
         *
         * When a node sends an "am I freshest?" query, the node receiving the
         * query checks their electable list to make sure that no one else is
         * electable AND higher priority.  If this check passes, the node will
         * return an "ok" response, if not, it will veto.
         *
         * If a node is primary and there is another node with higher priority
         * on the electable list (i.e., it must be synced to within 10 seconds
         * of the current primary), the node (or nodes) with connections to both
         * the primary and the secondary with higher priority will issue
         * replSetStepDown requests to the primary to allow the higher-priority
         * node to take over.  
         */
        void addToElectable(const unsigned m) { lock lk(this); _electableSet.insert(m); }
        void rmFromElectable(const unsigned m) { lock lk(this); _electableSet.erase(m); }
        bool iAmElectable() { lock lk(this); return _electableSet.find(_self->id()) != _electableSet.end(); }
        bool isElectable(const unsigned id) { lock lk(this); return _electableSet.find(id) != _electableSet.end(); }
        Member* getMostElectable();
    protected:
        /**
         * Load a new config as the replica set's main config.
         *
         * If there is a "simple" change (just adding a node), this shortcuts
         * the config. Returns true if the config was changed.  Returns false
         * if the config doesn't include a this node.  Throws an exception if
         * something goes very wrong.
         *
         * Behavior to note:
         *  - locks this
         *  - intentionally leaks the old _cfg and any old _members (if the
         *    change isn't strictly additive)
         */
        bool initFromConfig(ReplSetConfig& c, bool reconf=false); 
        void _fillIsMaster(BSONObjBuilder&);
        void _fillIsMasterHost(const Member*, vector<string>&, vector<string>&, vector<string>&);
        const ReplSetConfig& config() { return *_cfg; }
        string name() const { return _name; } /* @return replica set's logical name */
        MemberState state() const { return box.getState(); }
        void _fatal();
        void _getOplogDiagsAsHtml(unsigned server_id, stringstream& ss) const;
        void _summarizeAsHtml(stringstream&) const;
        void _summarizeStatus(BSONObjBuilder&) const; // for replSetGetStatus command

        /* call afer constructing to start - returns fairly quickly after launching its threads */
        void _go();

    private:
        string _name;
        const vector<HostAndPort> *_seeds;
        ReplSetConfig *_cfg;

        /**
         * Finds the configuration with the highest version number and attempts
         * load it.
         */
        bool _loadConfigFinish(vector<ReplSetConfig*>& v);
        /**
         * Gather all possible configs (from command line seeds, our own config
         * doc, and any hosts listed therein) and try to initiate from the most
         * recent config we find.
         */
        void loadConfig();

        list<HostAndPort> memberHostnames() const;
        bool iAmArbiterOnly() const { return myConfig().arbiterOnly; }
        bool iAmPotentiallyHot() const {
          return myConfig().potentiallyHot() && // not an arbiter
            elect.steppedDown <= time(0) && // not stepped down/frozen
            state() == MemberState::RS_SECONDARY; // not stale
        }
    protected:
        Member *_self;
        bool _buildIndexes;       // = _self->config().buildIndexes

        ReplSetImpl();
        /* throws exception if a problem initializing. */
        void init(ReplSetCmdline&);

        void setSelfTo(Member *); // use this as it sets buildIndexes var
    private:
        List1<Member> _members; // all members of the set EXCEPT _self.
        ReplSetConfig::MemberCfg _config; // config of _self
        unsigned _id; // _id of _self

        int _maintenanceMode; // if we should stay in recovering state
    public:
        unsigned selfId() const { return _id; }
        Manager *mgr;
        GhostSync *ghost;
        /**
         * This forces a secondary to go into recovering state and stay there
         * until this is called again, passing in "false".  Multiple threads can
         * call this and it will leave maintenance mode once all of the callers
         * have called it again, passing in false.
         */
        bool setMaintenanceMode(const bool inc, string& errmsg);
        // Records a new slave's id in the GhostSlave map, at handshake time.
        void registerSlave(const BSONObj& rid, const int memberId);
    private:
        Member* head() const { return _members.head(); }
    public:
        const Member* findById(unsigned id) const;
        void stopReplInfoThread();
        Member* findByName(const std::string& hostname) const;
        // for testing
        void setKeepOplogAlivePeriod(uint64_t val);
        void changeExpireOplog(uint64_t expireOplogDays, uint64_t expireOplogHours);
        GTID getLastPurgedGTID();
        uint64_t getLastPurgedTS();
    private:
        void _getTargets(list<Target>&, int &configVersion);
        void getTargets(list<Target>&, int &configVersion);
        void startThreads();
        void keepOplogAliveThread();
        void purgeOplogThread();
        void optimizeOplogThread();
        void updateReplInfoThread();
        friend class FeedbackThread;
        friend class CmdReplSetElect;
        friend class Member;
        friend class Manager;
        friend class GhostSync;
        friend class Consensus;

    private:
        bool _syncDoInitialSync_clone( const char *master, const list<string>& dbs, shared_ptr<DBClientConnection> conn);
        void _fillGaps(OplogReader* r); // helper function for initial sync
        void _applyMissingOpsDuringInitialSync(); // helper function for initial sync
        bool _syncDoInitialSync();
        void syncDoInitialSync();

        // keep a list of hosts that we've tried recently that didn't work
        map<string,time_t> _veto;

    public:
        static const int maxSyncSourceLagSecs;

        const ReplSetConfig::MemberCfg& myConfig() const { return _config; }
        void tryToGoLiveAsASecondary(); // readlocks
        const uint64_t lastOtherOpTime() const;
        const GTID lastOtherGTID() const;

        void stopReplication();
        void startReplication();
        void forceUpdateReplInfo();
        
        int oplogVersion;
    };

    class ReplSet : public ReplSetImpl {
    public:
        static ReplSet* make(ReplSetCmdline& replSetCmdline);
        virtual ~ReplSet() {}

        // for the replSetStepDown command
        bool stepDown(int secs) { return _stepDown(secs); }

        // for the replSetFreeze command
        bool freeze(int secs) { return _freeze(secs); }

        string selfFullName() {
            verify( _self );
            return _self->fullName();
        }

        virtual bool buildIndexes() const { return _buildIndexes; }

        /* call after constructing to start - returns fairly quickly after launching its threads */
        void go() { _go(); }
        void shutdown();

        void fatal() { _fatal(); }
        virtual bool isPrimary() { return box.getState().primary(); }
        virtual bool isSecondary() {  return box.getState().secondary(); }
        MemberState state() const { return ReplSetImpl::state(); }
        string name() const { return ReplSetImpl::name(); }
        virtual const ReplSetConfig& config() { return ReplSetImpl::config(); }
        void getOplogDiagsAsHtml(unsigned server_id, stringstream& ss) const { _getOplogDiagsAsHtml(server_id,ss); }
        void summarizeAsHtml(stringstream& ss) const { _summarizeAsHtml(ss); }
        void summarizeStatus(BSONObjBuilder& b) const  { _summarizeStatus(b); }
        void fillIsMaster(BSONObjBuilder& b) { _fillIsMaster(b); }

        /**
         * We have a new config (reconfig) - apply it.
         * @param comment write a no-op comment to the oplog about it.  only
         * makes sense if one is primary and initiating the reconf.
         *
         * The slaves are updated when they get a heartbeat indicating the new
         * config.  The comment is a no-op.
         */
        void haveNewConfig(ReplSetConfig& c, bool comment);

        /**
         * Pointer assignment isn't necessarily atomic, so this needs to assure
         * locking, even though we don't delete old configs.
         */
        const ReplSetConfig& getConfig() { return config(); }

        bool lockedByMe() { return RSBase::lockedByMe(); }

        // heartbeat msg to send to others; descriptive diagnostic info
        string hbmsg() const {
            if( time(0)-_hbmsgTime > 120 ) return "";
            return _hbmsg;
        }

    protected:
        ReplSet();
    };

    /**
     * Base class for repl set commands.  Checks basic things such if we're in
     * rs mode before the command does its real work.
     */
    class ReplSetCommand : public Command {
    protected:
        ReplSetCommand(const char * s, bool show=false) : Command(s, show) { }
        virtual bool slaveOk() const { return true; }
        virtual bool requiresShardedOperationScope() const { return false; }
        virtual bool adminOnly() const { return true; }
        virtual bool logTheOp() { return false; }
        virtual LockType locktype() const { return NONE; }
        virtual bool needsTxn() const { return false; }
        virtual int txnFlags() const { return noTxnFlags(); }
        virtual bool requiresSync() const { return false; }
        virtual bool canRunInMultiStmtTxn() const { return true; }
        virtual void help( stringstream &help ) const { help << "internal"; }

        bool check(string& errmsg, BSONObjBuilder& result) {
            if( !replSet ) {
                errmsg = "not running with --replSet";
                if( cmdLine.configsvr ) { 
                    result.append("info", "configsvr"); // for shell prompt
                }
                return false;
            }

            if( theReplSet == 0 || theReplSet->gtidManager == NULL) {
                result.append("startupStatus", ReplSet::startupStatus);
                string s;
                errmsg = ReplSet::startupStatusMsg.empty() ? "replset unknown error 2" : ReplSet::startupStatusMsg.get();
                if( ReplSet::startupStatus == 3 )
                    result.append("info", "run rs.initiate(...) if not yet done for the set");
                return false;
            }

            return true;
        }
    };

    /**
     * does local authentication
     * directly authorizes against AuthenticationInfo
     */
    void replLocalAuth();

    /** inlines ----------------- */

    inline Member::Member(HostAndPort h, unsigned ord, const ReplSetConfig::MemberCfg *c, bool self) :
        _config(*c), _h(h), _hbinfo(ord), _lastHeartbeatRecv(0){
        verify(c);
        if( self )
            _hbinfo.health = 1.0;
    }

    inline bool ignoreUniqueIndex(IndexDetails& idx) {
        if (!idx.unique()) {
            return false;
        }
        if (!theReplSet) {
            return false;
        }
        // see SERVER-6671
        MemberState ms = theReplSet->state();
        if (! ((ms == MemberState::RS_STARTUP2) ||
               (ms == MemberState::RS_RECOVERING) ||
               (ms == MemberState::RS_ROLLBACK))) {
            return false;
        }
        // 2 is the oldest oplog version where operations
        // are fully idempotent.
        if (theReplSet->oplogVersion < 2) {
            return false;
        }
        // Never ignore _id index
        if (idx.isIdIndex()) {
            return false;
        }
        
        return true;
    }

    inline BSONObj getLastEntryInOplog() {
        BSONObj o;
<<<<<<< HEAD
        LOCK_REASON(lockReason, "repl: getting last entry in oplog");
        Client::ReadContext lk(rsoplog, lockReason);
        NamespaceDetails *d = nsdetails(rsoplog);
        shared_ptr<Cursor> c( BasicCursor::make(d, -1) );
=======
        Client::ReadContext lk(rsoplog);
        Collection *cl = getCollection(rsoplog);
        shared_ptr<Cursor> c(BasicCursor::make(cl, -1));
>>>>>>> 9c5becf3
        return c->ok() ? c->current().copy() : BSONObj();
    }

}<|MERGE_RESOLUTION|>--- conflicted
+++ resolved
@@ -725,16 +725,10 @@
 
     inline BSONObj getLastEntryInOplog() {
         BSONObj o;
-<<<<<<< HEAD
         LOCK_REASON(lockReason, "repl: getting last entry in oplog");
         Client::ReadContext lk(rsoplog, lockReason);
-        NamespaceDetails *d = nsdetails(rsoplog);
-        shared_ptr<Cursor> c( BasicCursor::make(d, -1) );
-=======
-        Client::ReadContext lk(rsoplog);
         Collection *cl = getCollection(rsoplog);
         shared_ptr<Cursor> c(BasicCursor::make(cl, -1));
->>>>>>> 9c5becf3
         return c->ok() ? c->current().copy() : BSONObj();
     }
 
