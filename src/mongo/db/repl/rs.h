--- conflicted
+++ resolved
@@ -498,14 +498,7 @@
         friend class Consensus;
 
     private:
-<<<<<<< HEAD
         bool _syncDoInitialSync_clone( const char *master, const list<string>& dbs, shared_ptr<DBClientConnection> conn);
-=======
-        bool _syncDoInitialSync_clone( const char *master, const list<string>& dbs , bool dataPass );
-        bool _syncDoInitialSync_applyToHead( replset::SyncTail& syncer, OplogReader* r ,
-                                             const Member* source, const BSONObj& lastOp,
-                                             BSONObj& minValidOut);
->>>>>>> c1bd54f4
         void _syncDoInitialSync();
         void syncDoInitialSync();
         void _syncThread();
@@ -541,7 +534,6 @@
         bool tryToGoLiveAsASecondary(); // readlocks
         void syncThread();
         const OpTime lastOtherOpTime() const;
-        static void setMinValid(BSONObj obj);
         
         int oplogVersion;
     private:
