/**
*    Copyright (C) 2008 10gen Inc.
*    Copyright (C) 2013 Tokutek Inc.
*
*    This program is free software: you can redistribute it and/or  modify
*    it under the terms of the GNU Affero General Public License, version 3,
*    as published by the Free Software Foundation.
*
*    This program is distributed in the hope that it will be useful,
*    but WITHOUT ANY WARRANTY; without even the implied warranty of
*    MERCHANTABILITY or FITNESS FOR A PARTICULAR PURPOSE.  See the
*    GNU Affero General Public License for more details.
*
*    You should have received a copy of the GNU Affero General Public License
*    along with this program.  If not, see <http://www.gnu.org/licenses/>.
*/

#include "pch.h"
#include "../cmdline.h"
#include "../../util/net/sock.h"
#include "../client.h"
#include "../../s/d_logic.h"
#include "rs.h"
#include "connections.h"
#include "../repl.h"
#include "../instance.h"
#include "mongo/db/repl/bgsync.h"
#include "mongo/platform/bits.h"
#include "mongo/db/gtid.h"
#include "mongo/db/txn_context.h"
#include "mongo/util/time_support.h"
#include "mongo/db/oplog.h"
#include "mongo/db/replutil.h"
#include "mongo/db/oplog_helpers.h"

using namespace std;

namespace mongo {
    
    using namespace bson;

    bool replSet = false;
    ReplSet *theReplSet = 0;

    // This is a bitmask with the first bit set. It's used to mark connections that should be kept
    // open during stepdowns
    const unsigned ScopedConn::keepOpen = 1;

    bool isCurrentlyAReplSetPrimary() {
        return theReplSet && theReplSet->isPrimary();
    }

    void sethbmsg(const string& s, const int level) {
        if (theReplSet) {
            theReplSet->sethbmsg(s, logLevel);
        }
    }

    void ReplSetImpl::sethbmsg(const std::string& s, int logLevel) {
        static time_t lastLogged;
        _hbmsgTime = time(0);

        if( s == _hbmsg ) {
            // unchanged
            if( _hbmsgTime - lastLogged < 60 )
                return;
        }

        unsigned sz = s.size();
        if( sz >= 256 )
            memcpy(_hbmsg, s.c_str(), 255);
        else {
            _hbmsg[sz] = 0;
            memcpy(_hbmsg, s.c_str(), sz);
        }
        if( !s.empty() ) {
            lastLogged = _hbmsgTime;
            LOG(logLevel) << "replSet " << s << rsLog;
        }
    }

    void ReplSetImpl::goStale(const Member* stale, GTID remoteGTID) {
        log() << "replSet error RS102 too stale to catch up, at least from " << stale->fullName() << rsLog;
        log() << "replSet our last GTID : " << gtidManager->getLiveState().toString() << rsLog;
        log() << "replSet oldest at " << stale->fullName() << " : " << remoteGTID.toString() << rsLog;

        sethbmsg("error RS102 too stale to catch up, going fatal");
        changeState(MemberState::RS_FATAL);
    }

    void ReplSetImpl::goToRollbackState() {
        changeState(MemberState::RS_ROLLBACK);
    }

    void ReplSetImpl::leaveRollbackState() {
        changeState(MemberState::RS_SECONDARY);
    }
    
    bool ReplSetImpl::assumePrimary() {
        boost::unique_lock<boost::mutex> lock(stateChangeMutex);
        
        // Make sure replication has stopped
        stopReplication();

        // Theoretically, we could have been in the rollback state when
        // we decided to assume primary, and then transitioned to fatal
        // before stopping replication. If so, just get out.
        // Given that we are not a secondary, it is ok that replication is
        // stopped
        if (state() != MemberState::RS_SECONDARY) {
            return false;
        }
        LOG(2) << "replSet assuming primary" << endl;
        verify( iAmPotentiallyHot() );

        RSBase::lock rslk(this);
        // will get running operations to interrupt so
        // acquisition of global lock will be faster
        NoteStateTransition nst;
        Lock::GlobalWrite lk;

        gtidManager->verifyReadyToBecomePrimary();

        gtidManager->resetManager();
        changeState(MemberState::RS_PRIMARY);
        return true;
    }

    void ReplSetImpl::changeState(MemberState s) { box.change(s, _self); }

    bool ReplSetImpl::setMaintenanceMode(const bool inc, string& errmsg) {
        boost::unique_lock<boost::mutex> lock(stateChangeMutex);
        {
            RSBase::lock lk(this);
            if (box.getState().primary()) {
                errmsg = "primaries can't modify maintenance mode";
                return false;
            }
            else if (myConfig().arbiterOnly) {
                errmsg = "arbiters can't modify maintenance mode";
                return false;
            }
        }

        if (inc) {
            log() << "replSet going into maintenance mode (" << _maintenanceMode << " other tasks)" << rsLog;

            stopReplication();
            // check after stopReplication because we may be fatal
            if (!box.getState().secondary() && !box.getState().recovering()) {
                errmsg = "cannot modify maintenance mode unless in secondary state or recovering state";
                return false;
            }
            RSBase::lock lk(this);
            // Lock here to prevent state from changing between checking the state and changing it
            // also, grab GlobalWrite here, because it must be grabbed after rslock
            Lock::GlobalWrite writeLock;
            _maintenanceMode++;
            changeState(MemberState::RS_RECOVERING);
        }
        else {
            // Lock here to prevent state from changing between checking the state and changing it
            RSBase::lock lk(this);
            Lock::GlobalWrite writeLock;
            // user error
            if (_maintenanceMode <= 0) {
                errmsg = "cannot set maintenance mode to false when not in maintenance mode to begin with";
                return false;
            }
            _maintenanceMode--;
            if (_maintenanceMode == 0) {
                tryToGoLiveAsASecondary();
            }
            log() << "leaving maintenance mode (" << _maintenanceMode << " other tasks)" << rsLog;
        }

        return true;
    }

    Member* ReplSetImpl::getMostElectable() {
        lock lk(this);

        Member *max = 0;
        set<unsigned>::iterator it = _electableSet.begin();
        while ( it != _electableSet.end() ) {
            const Member *temp = findById(*it);
            if (!temp) {
                log() << "couldn't find member: " << *it << endl;
                set<unsigned>::iterator it_delete = it;
                it++;
                _electableSet.erase(it_delete);
                continue;
            }
            if (!max || max->config().priority < temp->config().priority) {
                max = (Member*)temp;
            }
            it++;
        }

        return max;
    }

    // Note, on input, stateChangeMutex and rslock must be held
    void ReplSetImpl::relinquish(bool startRepl) {
        {
            verify(lockedByMe());
            // will get running operations to interrupt so
            // acquisition of global lock will be faster
            NoteStateTransition nst;
            // so no operations are simultaneously occurring
            RWLockRecursive::Exclusive e(operationLock);
            // so we know writes are not simultaneously occurring
            Lock::GlobalWrite lk;

            LOG(2) << "replSet attempting to relinquish" << endl;
            if( box.getState().primary() ) {
                log() << "replSet relinquishing primary state" << rsLog;
                changeState(MemberState::RS_SECONDARY);

                // close sockets that were talking to us so they don't blithly send many writes that
                // will fail with "not master" (of course client could check result code, but in
                // case they are not)
                log() << "replSet closing client sockets after relinquishing primary" << rsLog;
                MessagingPort::closeAllSockets(ScopedConn::keepOpen);

                // abort all transactions lying around in clients. There should be no
                // transaction happening. Because we have global write lock,  and
                // we are not at risk of aborting a transaction that is in the middle
                // of doing something in a thread. The only transaction a thread
                // begins without holding some lock should be replication, and replication
                // is not running yet. We also need to invalidate all cursors
                // because they may have been part of multi statement
                // transactions.
                ClientCursor::invalidateAllCursors();
                Client::abortLiveTransactions();
                // note the transition is complete, otherwise 
                // replication, which will start, may not work because
                // queries done during replication will be interrupted
                nst.noteTransitionComplete();
                if (startRepl) {
                    startReplication();
                }
            }
        }

        // now that all connections were closed, strip this mongod from all sharding details
        // if and when it gets promoted to a primary again, only then it should reload the sharding state
        // the rationale here is that this mongod won't bring stale state when it regains primaryhood
        shardingState.resetShardingState();
    }

    // for the replSetStepDown command
    bool ReplSetImpl::_stepDown(int secs) {
        boost::unique_lock<boost::mutex> lock(stateChangeMutex);
        RSBase::lock lk(this);
        if( box.getState().primary() ) {
            elect.steppedDown = time(0) + secs;
            log() << "replSet info stepping down as primary secs=" << secs << rsLog;
            relinquish();
            return true;
        }
        return false;
    }

    bool ReplSetImpl::_freeze(int secs) {
        lock lk(this);
        /* note if we are primary we remain primary but won't try to elect ourself again until
           this time period expires.
           */
        if( secs == 0 ) {
            elect.steppedDown = 0;
            log() << "replSet info 'unfreezing'" << rsLog;
        }
        else {
            if( !box.getState().primary() ) {
                elect.steppedDown = time(0) + secs;
                log() << "replSet info 'freezing' for " << secs << " seconds" << rsLog;
            }
            else {
                log() << "replSet info received freeze command but we are primary" << rsLog;
            }
        }
        return true;
    }

    void ReplSetImpl::msgUpdateHBInfo(HeartbeatInfo h) {
        for( Member *m = _members.head(); m; m=m->next() ) {
            if( m->id() == h.id() ) {
                m->_hbinfo = h;
                return;
            }
        }
    }

    list<HostAndPort> ReplSetImpl::memberHostnames() const {
        list<HostAndPort> L;
        L.push_back(_self->h());
        for( Member *m = _members.head(); m; m = m->next() )
            L.push_back(m->h());
        return L;
    }

    void ReplSetImpl::_fillIsMasterHost(const Member *m, vector<string>& hosts, vector<string>& passives, vector<string>& arbiters) {
        verify( m );
        if( m->config().hidden )
            return;

        if( m->potentiallyHot() ) {
            hosts.push_back(m->h().toString());
        }
        else if( !m->config().arbiterOnly ) {
            if( m->config().slaveDelay ) {
                /* hmmm - we don't list these as they are stale. */
            }
            else {
                passives.push_back(m->h().toString());
            }
        }
        else {
            arbiters.push_back(m->h().toString());
        }
    }

    void ReplSetImpl::_fillIsMaster(BSONObjBuilder& b) {
        lock lk(this);
        
        const StateBox::SP sp = box.get();
        bool isp = sp.state.primary();
        b.append("setName", name());
        b.append("ismaster", isp);
        b.append("secondary", sp.state.secondary());
        {
            vector<string> hosts, passives, arbiters;
            _fillIsMasterHost(_self, hosts, passives, arbiters);

            for( Member *m = _members.head(); m; m = m->next() ) {
                verify( m );
                _fillIsMasterHost(m, hosts, passives, arbiters);
            }

            if( hosts.size() > 0 ) {
                b.append("hosts", hosts);
            }
            if( passives.size() > 0 ) {
                b.append("passives", passives);
            }
            if( arbiters.size() > 0 ) {
                b.append("arbiters", arbiters);
            }
        }

        if( !isp ) {
            const Member *m = sp.primary;
            if( m )
                b.append("primary", m->h().toString());
        }
        else {
            b.append("primary", _self->fullName());
        }

        if( myConfig().arbiterOnly )
            b.append("arbiterOnly", true);
        if( myConfig().priority == 0 && !myConfig().arbiterOnly)
            b.append("passive", true);
        if( myConfig().slaveDelay )
            b.append("slaveDelay", myConfig().slaveDelay);
        if( myConfig().hidden )
            b.append("hidden", true);
        if( !myConfig().buildIndexes )
            b.append("buildIndexes", false);
        if( !myConfig().tags.empty() ) {
            BSONObjBuilder a;
            for( map<string,string>::const_iterator i = myConfig().tags.begin(); i != myConfig().tags.end(); i++ )
                a.append((*i).first, (*i).second);
            b.append("tags", a.done());
        }
        b.append("me", myConfig().h.toString());
    }

    /** @param cfgString <setname>/<seedhost1>,<seedhost2> */

    void parseReplsetCmdLine(const std::string& cfgString,
                             string& setname,
                             vector<HostAndPort>& seeds,
                             set<HostAndPort>& seedSet ) {
        const char *p = cfgString.c_str();
        const char *slash = strchr(p, '/');
        if( slash )
            setname = string(p, slash-p);
        else
            setname = p;
        uassert(13093, "bad --replSet config string format is: <setname>[/<seedhost1>,<seedhost2>,...]", !setname.empty());

        if( slash == 0 )
            return;

        p = slash + 1;
        while( 1 ) {
            const char *comma = strchr(p, ',');
            if( comma == 0 ) comma = strchr(p,0);
            if( p == comma )
                break;
            {
                HostAndPort m;
                try {
                    m = HostAndPort( string(p, comma-p) );
                }
                catch(...) {
                    uassert(13114, "bad --replSet seed hostname", false);
                }
                uassert(13096, "bad --replSet command line config string - dups?", seedSet.count(m) == 0 );
                seedSet.insert(m);
                //uassert(13101, "can't use localhost in replset host list", !m.isLocalHost());
                if( m.isSelf() ) {
                    LOG(1) << "replSet ignoring seed " << m.toString() << " (=self)" << rsLog;
                }
                else
                    seeds.push_back(m);
                if( *comma == 0 )
                    break;
                p = comma + 1;
            }
        }
    }

    ReplSetImpl::ReplSetImpl(ReplSetCmdline& replSetCmdline) : 
        _replInfoUpdateRunning(false),
        _replOplogPurgeRunning(false),
        _replKeepOplogAliveRunning(false),
        _keepOplogPeriodMillis(600*1000), // 10 minutes
        _replOplogOptimizeRunning(false),
        _replBackgroundShouldRun(true),
        elect(this),
        _forceSyncTarget(0),
        _blockSync(false),
        _hbmsgTime(0),
        _self(0),
        _maintenanceMode(0),
        mgr( new Manager(this) ),
        ghost( new GhostSync(this) ) {

        _cfg = 0;
        memset(_hbmsg, 0, sizeof(_hbmsg));
        strcpy( _hbmsg , "initial startup" );
        changeState(MemberState::RS_STARTUP);

        _seeds = &replSetCmdline.seeds;

        LOG(1) << "replSet beginning startup..." << rsLog;

        loadConfig();

        unsigned sss = replSetCmdline.seedSet.size();
        for( Member *m = head(); m; m = m->next() ) {
            replSetCmdline.seedSet.erase(m->h());
        }
        for( set<HostAndPort>::iterator i = replSetCmdline.seedSet.begin(); i != replSetCmdline.seedSet.end(); i++ ) {
            if( i->isSelf() ) {
                if( sss == 1 ) {
                    LOG(1) << "replSet warning self is listed in the seed list and there are no other seeds listed did you intend that?" << rsLog;
                }
            }
            else {
                log() << "replSet warning command line seed " << i->toString() << " is not present in the current repl set config" << rsLog;
            }
        }
    }

    ReplSetImpl::ReplSetImpl() :
        elect(this),
        _forceSyncTarget(0),
        _blockSync(false),
        _hbmsgTime(0),
        _self(0),
        _maintenanceMode(0),
        mgr(0),
        ghost(0),
        oplogVersion(0) {
    }

    ReplSet::ReplSet(ReplSetCmdline& replSetCmdline) : ReplSetImpl(replSetCmdline) {}
    ReplSet::ReplSet() : ReplSetImpl() {}

    void ReplSetImpl::loadGTIDManager() {
        Lock::DBWrite lk(rsoplog);
        Client::Transaction txn(DB_SERIALIZABLE);
        const BSONObj o = getLastEntryInOplog();
        if (!o.isEmpty()) {
            GTID lastGTID = getGTIDFromBSON("_id", o);
            uint64_t lastTime = o["ts"]._numberLong();
            uint64_t lastHash = o["h"].numberLong();
            gtidManager.reset(new GTIDManager(lastGTID, lastTime, lastHash, _id));
            setTxnGTIDManager(gtidManager.get());            
        }
        else {
            // make a GTIDManager that starts from scratch
            GTID lastGTID;
            // note we initialize the lastTime to 0, so arbiters never get fooled
            // into thinking they are ahead of actual running systems.
            // Either this, or we need to change the code in 
            // ReplSetHealthPollTask::up, where we check if a potential
            // primary is within 10 seconds of this machine
            gtidManager.reset(new GTIDManager(lastGTID, 0, 0, _id));
            setTxnGTIDManager(gtidManager.get());
        }
        txn.commit();
    }

    /* call after constructing to start */
    void ReplSetImpl::_go() {
        try {
            // this might now work on secondaries
            // on secondaries, at this point in the code, we may not have yet created
            // the oplog, but we will see
            loadGTIDManager();
        }
        catch(std::exception& e) {
            log() << "replSet error fatal couldn't query the local " << rsoplog << " collection.  Terminating mongod after 30 seconds." << rsLog;
            log() << e.what() << rsLog;
            sleepsecs(30);
            dbexit( EXIT_REPLICATION_ERROR );
            return;
        }

        changeState(MemberState::RS_STARTUP2);

        // initial sync depends on the manager's threads having started
        // so that heartbeats can be registered. Therefore, we must run this
        // before starting the initial sync below. The rest of the replication
        // threads are started in startThreads below.
        task::fork(mgr);

        bool goLiveAsSecondary = false;
        if (!theReplSet->myConfig().arbiterOnly) {
            // if we are the only member of the config, start us up as the primary.
            // don't depend on threads to startup first.
            if (theReplSet->config().members.size() == 1 &&
                theReplSet->myConfig().potentiallyHot()
                )
            {
                Lock::GlobalWrite lk;
                theReplSet->gtidManager->catchUnappliedToLive();
                openOplogFiles();
                changeState(MemberState::RS_PRIMARY);
            }
            else {
                // always do an initial sync on startup
                // if an oplog exists, it will catch up whatever data it needs,
                // acting like a fast sync. If the oplog is not there, it will do
                // a full clone from someone
                syncDoInitialSync();
                {
                    Client::ReadContext ctx(rsoplog);
                    Client::Transaction transaction(0);
                    BSONObj o = getLastEntryInOplog();
                    verify(!o.isEmpty());
                    GTID lastGTID = getGTIDFromBSON("_id", o);
                    uint64_t lastTime = o["ts"]._numberLong();
                    uint64_t lastHash = o["h"].numberLong();
                    theReplSet->gtidManager->resetAfterInitialSync(
                        lastGTID,
                        lastTime,
                        lastHash
                        );
                }
                goLiveAsSecondary = true;
            }
        }
        else {
            changeState(MemberState::RS_ARBITER);
        }

        // When we get here,
        // we know either the server is the sole primary in a single node
        // replica set, or it does not require an initial sync
        startThreads();
        if (goLiveAsSecondary) {
            boost::unique_lock<boost::mutex> lock(stateChangeMutex);
            RSBase::lock lk(this);
            Lock::GlobalWrite writeLock;
            // temporarily change state to secondary to follow pattern
            // that all threads going live as secondary are transitioning
            // from RS_RECOVERING.
            changeState(MemberState::RS_RECOVERING);
            tryToGoLiveAsASecondary();
        }
    }

    ReplSetImpl::StartupStatus ReplSetImpl::startupStatus = PRESTART;
    DiagStr ReplSetImpl::startupStatusMsg;

    extern BSONObj *getLastErrorDefault;

    void ReplSetImpl::setSelfTo(Member *m) {
        // already locked in initFromConfig
        _self = m;
        _id = m->id();
        _config = m->config();
        if( m ) _buildIndexes = m->config().buildIndexes;
        else _buildIndexes = true;
    }

    /** @param reconf true if this is a reconfiguration and not an initial load of the configuration.
        @return true if ok; throws if config really bad; false if config doesn't include self
    */
    bool ReplSetImpl::initFromConfig(ReplSetConfig& c, bool reconf) {
        /* NOTE: haveNewConfig() writes the new config to disk before we get here.  So
                 we cannot error out at this point, except fatally.  Check errors earlier.
                 */
        lock lk(this);

        if( getLastErrorDefault || !c.getLastErrorDefaults.isEmpty() ) {
            // see comment in dbcommands.cpp for getlasterrordefault
            getLastErrorDefault = new BSONObj( c.getLastErrorDefaults );
        }

        list<ReplSetConfig::MemberCfg*> newOnes;
        // additive short-cuts the new config setup. If we are just adding a
        // node/nodes and nothing else is changing, this is additive. If it's
        // not a reconfig, we're not adding anything
        bool additive = reconf;
        {
            unsigned nfound = 0;
            int me = 0;
            for( vector<ReplSetConfig::MemberCfg>::iterator i = c.members.begin(); i != c.members.end(); i++ ) {
                
                ReplSetConfig::MemberCfg& m = *i;
                if( m.h.isSelf() ) {
                    me++;
                }
                
                if( reconf ) {
                    const Member *old = findById(m._id);
                    if( old ) {
                        nfound++;
                        verify( (int) old->id() == m._id );
                        if( old->config() != m ) {
                            additive = false;
                        }
                    }
                    else {
                        newOnes.push_back(&m);
                    }
                }
            }
            if( me == 0 ) { // we're not in the config -- we must have been removed
                if (state().shunned()) {
                    // already took note of our ejection from the set
                    // so just sit tight and poll again
                    return false;
                }

                _members.orphanAll();

                // kill off rsHealthPoll threads (because they Know Too Much about our past)
                endOldHealthTasks();

                // close sockets to force clients to re-evaluate this member
                MessagingPort::closeAllSockets(0);

                // take note of our ejection
                changeState(MemberState::RS_SHUNNED);

                // go into holding pattern
                log() << "replSet info self not present in the repl set configuration:" << rsLog;
                log() << c.toString() << rsLog;

                loadConfig();  // redo config from scratch
                // if we were shunned, and had to wait for a new config,
                // reset the state to either arbiter or secondary, based on
                // config options
                //
                // I don't know of a better way to do this, unfortunately
                // The problem is I don't want the background sync threads to
                // handle the state transitions, as those might become racy
                // with maintenanceMode. So doing it here
                if (iAmArbiterOnly()) {
                    changeState(MemberState::RS_ARBITER);
                }
                else if (_maintenanceMode > 0 || _blockSync) {
                    changeState(MemberState::RS_RECOVERING);
                }
                else {
                    changeState(MemberState::RS_SECONDARY);
                }
                return false; 
            }
            uassert( 13302, "replSet error self appears twice in the repl set configuration", me<=1 );

            // if we found different members that the original config, reload everything
            if( reconf && config().members.size() != nfound )
                additive = false;
        }

        // If we are changing chaining rules, we don't want this to be an additive reconfig so that
        // the primary can step down and the sync targets change.
        // TODO: This can be removed once SERVER-5208 is fixed.
        if (reconf && config().chainingAllowed() != c.chainingAllowed()) {
            additive = false;
        }

        _cfg = new ReplSetConfig(c);
        dassert( &config() == _cfg ); // config() is same thing but const, so we use that when we can for clarity below
        verify( config().ok() );
        verify( _name.empty() || _name == config()._id );
        _name = config()._id;
        verify( !_name.empty() );
        // this is a shortcut for simple changes
        if( additive ) {
            log() << "replSet info : additive change to configuration" << rsLog;
            for( list<ReplSetConfig::MemberCfg*>::const_iterator i = newOnes.begin(); i != newOnes.end(); i++ ) {
                ReplSetConfig::MemberCfg *m = *i;
                Member *mi = new Member(m->h, m->_id, m, false);

                /** we will indicate that new members are up() initially so that we don't relinquish our
                    primary state because we can't (transiently) see a majority.  they should be up as we
                    check that new members are up before getting here on reconfig anyway.
                    */
                mi->get_hbinfo().health = 0.1;

                _members.push(mi);
                startHealthTaskFor(mi);
            }

            // if we aren't creating new members, we may have to update the
            // groups for the current ones
            _cfg->updateMembers(_members);

            return true;
        }

        // start with no members.  if this is a reconfig, drop the old ones.
        _members.orphanAll();

        endOldHealthTasks();
        
        // Clear out our memory of who might have been syncing from us.
        // Any incoming handshake connections after this point will be newly registered.
        ghost->clearCache();

        int oldPrimaryId = -1;
        {
            const Member *p = box.getPrimary();
            if( p )
                oldPrimaryId = p->id();
        }
        
        if( box.getState().primary() ) {
            // If we are here, that means we must be doing
            // a reconfig, and must have been called by
            // haveNewConfig
            verify(reconf);
            // don't start replication in the middle of a config
            // haveNewConfig will take care of restarting
            // replication if we exit this as a secondary
            relinquish(false);
        }
        else {
            box.setOtherPrimary(0);
        }

        // not setting _self to 0 as other threads use _self w/o locking
        int me = 0;

        // For logging
        string members = "";

        for( vector<ReplSetConfig::MemberCfg>::const_iterator i = config().members.begin(); i != config().members.end(); i++ ) {
            const ReplSetConfig::MemberCfg& m = *i;
            Member *mi;
            members += ( members == "" ? "" : ", " ) + m.h.toString();
            if( m.h.isSelf() ) {
                verify( me++ == 0 );
                mi = new Member(m.h, m._id, &m, true);
                if (!reconf) {
                    log() << "replSet I am " << m.h.toString() << rsLog;
                }
                setSelfTo(mi);

                if( (int)mi->id() == oldPrimaryId )
                    box.setSelfPrimary(mi);
            }
            else {
                mi = new Member(m.h, m._id, &m, false);
                _members.push(mi);
                if( (int)mi->id() == oldPrimaryId )
                    box.setOtherPrimary(mi);
            }
        }

        if( me == 0 ){
            log() << "replSet warning did not detect own host in full reconfig, members " << members << " config: " << c << rsLog;
        }
        else {
            // Do this after we've found ourselves, since _self needs
            // to be set before we can start the heartbeat tasks
            for( Member *mb = _members.head(); mb; mb=mb->next() ) {
                startHealthTaskFor( mb );
            }
        }
        return true;
    }

    // Our own config must be the first one.
    bool ReplSetImpl::_loadConfigFinish(vector<ReplSetConfig>& cfgs) {
        int v = -1;
        ReplSetConfig *highest = 0;
        int myVersion = -2000;
        int n = 0;
        for( vector<ReplSetConfig>::iterator i = cfgs.begin(); i != cfgs.end(); i++ ) {
            ReplSetConfig& cfg = *i;
            DEV LOG(1) << n+1 << " config shows version " << cfg.version << rsLog; 
            if( ++n == 1 ) myVersion = cfg.version;
            if( cfg.ok() && cfg.version > v ) {
                highest = &cfg;
                v = cfg.version;
            }
        }
        verify( highest );

        if( !initFromConfig(*highest) )
            return false;

        if( highest->version > myVersion && highest->version >= 0 ) {
            log() << "replSet got config version " << highest->version << " from a remote, saving locally" << rsLog;
            highest->saveConfigLocally(BSONObj());
        }
        return true;
    }

    void ReplSetImpl::loadConfig() {
        startupStatus = LOADINGCONFIG;
        startupStatusMsg.set("loading " + rsConfigNs + " config (LOADINGCONFIG)");
        LOG(1) << "loadConfig() " << rsConfigNs << endl;

        while( 1 ) {
            try {
                vector<ReplSetConfig> configs;
                try {
                    DBDirectClient cli;
                    BSONObj config = cli.findOne(rsConfigNs, Query()).getOwned();

                    // Add local config
                    if (config.isEmpty()) {
                        configs.push_back(ReplSetConfig());
                    }
                    else {
                        configs.push_back(ReplSetConfig(config, false));
                    }
                }
                catch(DBException& e) {
                    log() << "replSet exception loading our local replset configuration object : " << e.toString() << rsLog;
                }
                for( vector<HostAndPort>::const_iterator i = _seeds->begin(); i != _seeds->end(); i++ ) {
                    try {
                        configs.push_back( ReplSetConfig(*i) );
                    }
                    catch( DBException& e ) {
                        log() << "replSet exception trying to load config from " << *i << " : " << e.toString() << rsLog;
                    }
                }
                {
                    scoped_lock lck( replSettings.discoveredSeeds_mx );
                    if( replSettings.discoveredSeeds.size() > 0 ) {
                        for (set<string>::iterator i = replSettings.discoveredSeeds.begin(); 
                             i != replSettings.discoveredSeeds.end(); 
                             i++) {
                            try {
                                configs.push_back( ReplSetConfig(HostAndPort(*i)) );
                            }
                            catch( DBException& ) {
                                LOG(1) << "replSet exception trying to load config from discovered seed " << *i << rsLog;
                                replSettings.discoveredSeeds.erase(*i);
                            }
                        }
                    }
                }

                if (!replSettings.reconfig.isEmpty()) {
                    try {
                        configs.push_back(ReplSetConfig(replSettings.reconfig, true));
                    }
                    catch( DBException& re) {
                        log() << "replSet couldn't load reconfig: " << re.what() << rsLog;
                        replSettings.reconfig = BSONObj();
                    }
                }

                int nok = 0;
                int nempty = 0;
                for( vector<ReplSetConfig>::iterator i = configs.begin(); i != configs.end(); i++ ) {
                    if( i->ok() )
                        nok++;
                    if( i->empty() )
                        nempty++;
                }
                if( nok == 0 ) {

                    if( nempty == (int) configs.size() ) {
                        startupStatus = EMPTYCONFIG;
                        startupStatusMsg.set("can't get " + rsConfigNs + " config from self or any seed (EMPTYCONFIG)");
                        log() << "replSet can't get " << rsConfigNs << " config from self or any seed (EMPTYCONFIG)" << rsLog;
                        static unsigned once;
                        if( ++once == 1 ) {
                            log() << "replSet info you may need to run replSetInitiate -- rs.initiate() in the shell -- if that is not already done" << rsLog;
                        }
                        if( _seeds->size() == 0 ) {
                            LOG(1) << "replSet info no seed hosts were specified on the --replSet command line" << rsLog;
                        }
                    }
                    else {
                        startupStatus = EMPTYUNREACHABLE;
                        startupStatusMsg.set("can't currently get " + rsConfigNs + " config from self or any seed (EMPTYUNREACHABLE)");
                        log() << "replSet can't get " << rsConfigNs << " config from self or any seed (yet)" << rsLog;
                    }

                    sleepsecs(10);
                    continue;
                }

                if( !_loadConfigFinish(configs) ) {
                    log() << "replSet info Couldn't load config yet. Sleeping 20sec and will try again." << rsLog;
                    sleepsecs(20);
                    continue;
                }
            }
            catch(DBException& e) {
                startupStatus = BADCONFIG;
                startupStatusMsg.set("replSet error loading set config (BADCONFIG)");
                log() << "replSet error loading configurations " << e.toString() << rsLog;
                log() << "replSet error replication will not start" << rsLog;
                sethbmsg("error loading set config");
                _fatal();
                throw;
            }
            break;
        }
        startupStatusMsg.set("? started");
        startupStatus = STARTED;
    }

    void ReplSetImpl::_fatal() {
        box.set(MemberState::RS_FATAL, 0);
        log() << "replSet error fatal, stopping replication" << rsLog;
    }

    void ReplSet::haveNewConfig(ReplSetConfig& newConfig, bool addComment) {
        bo comment;
        if( addComment )
            comment = BSON( "msg" << "Reconfig set" << "version" << newConfig.version );

        newConfig.saveConfigLocally(comment);

        try {
            boost::unique_lock<boost::mutex> lock(stateChangeMutex);
            log() << "stopping replication because we have a new config" << endl;
            stopReplication();
            log() << "stopped replication because we have a new config" << endl;
            // going into this function, we know there is no replication running
            RSBase::lock lk(this);
            // if we are fatal, we will just fall into the catch block below
            massert(16803, "we are fatal, cannot create a new config", !state().fatal());
            if (initFromConfig(newConfig, true)) {
                log() << "replSet replSetReconfig new config saved locally" << rsLog;
            }
            // if necessary, restart replication
            if (isSecondary()) {
                log() << "starting replication because we have a new config" << endl;
                startReplication();
                log() << "started replication because we have a new config" << endl;
            }
            else {
                log() << "NOT starting replication because we have a new config" << endl;
            }
        }
        catch(DBException& e) {
            log() << "replSet error unexpected exception in haveNewConfig() : " << e.toString() << rsLog;
            _fatal();
        }
        catch(...) {
            log() << "replSet error unexpected exception in haveNewConfig()" << rsLog;
            _fatal();
        }
    }

    void Manager::msgReceivedNewConfig(BSONObj o) {
        log() << "replset msgReceivedNewConfig version: " << o["version"].toString() << rsLog;
        ReplSetConfig c(o);
        if( c.version > rs->config().version )
            theReplSet->haveNewConfig(c, false);
        else {
            log() << "replSet info msgReceivedNewConfig but version isn't higher " <<
                  c.version << ' ' << rs->config().version << rsLog;
        }
    }

    /* forked as a thread during startup
       it can run quite a while looking for config.  but once found,
       a separate thread takes over as ReplSetImpl::Manager, and this thread
       terminates.
    */
    void startReplSets(ReplSetCmdline *replSetCmdline) {
        Client::initThread("rsStart");
        try {
            verify( theReplSet == 0 );
            if( replSetCmdline == 0 ) {
                verify(!replSet);
                return;
            }
            replLocalAuth();
            (theReplSet = new ReplSet(*replSetCmdline))->go();
        }
        catch(std::exception& e) {
            log() << "replSet caught exception in startReplSets thread: " << e.what() << rsLog;
            if( theReplSet )
                theReplSet->fatal();
        }
        cc().shutdown();
    }

    void ReplSet::shutdown() {
        BackgroundSync::get()->shutdown();
        stopReplInfoThread();
    }

    void replLocalAuth() {
        if ( noauth )
            return;
        cc().getAuthenticationInfo()->authorize("local","_repl");
    }

    // for testing only
    void ReplSetImpl::setKeepOplogAlivePeriod(uint64_t val) {
        boost::unique_lock<boost::mutex> lock(_keepOplogAliveMutex);
        _keepOplogPeriodMillis = val;
        _keepOplogAliveCond.notify_all();
    }

    void ReplSetImpl::keepOplogAliveThread() {
        _replKeepOplogAliveRunning = true;
        GTID lastSeenGTID = gtidManager->getLiveState();
        Client::initThread("keepOplogAlive");
        replLocalAuth();
        while (_replBackgroundShouldRun) {
            // make it 10 minutes
            {
                boost::unique_lock<boost::mutex> lock(_keepOplogAliveMutex);
                _keepOplogAliveCond.timed_wait(
                    _keepOplogAliveMutex,
                    boost::posix_time::milliseconds(_keepOplogPeriodMillis)
                    );
            }
            GTID curr = gtidManager->getLiveState();
            RWLockRecursive::Shared lk(operationLock);
            if (_replBackgroundShouldRun && _isMaster() && GTID::cmp(curr, lastSeenGTID) == 0) {
                Client::Transaction txn (DB_SERIALIZABLE);
                OpLogHelpers::logComment(BSON("comment" << "keepOplogAlive"), &cc().txn());
                txn.commit(DB_TXN_NOSYNC);
                lastSeenGTID = gtidManager->getLiveState();
            }
            else {
                lastSeenGTID = curr;
            }
        }
        _replKeepOplogAliveRunning = false;
    }

    void ReplSetImpl::changeExpireOplog(uint64_t expireOplogDays, uint64_t expireOplogHours) {
        boost::unique_lock<boost::mutex> lock(_purgeMutex);
        cmdLine.expireOplogDays = expireOplogDays;
        cmdLine.expireOplogHours = expireOplogHours;
        _purgeCond.notify_all();
    }

    void ReplSetImpl::purgeOplogThread() {
        _replOplogPurgeRunning = true;
        Client::initThread("purgeOplog");
        replLocalAuth();
        while (_replBackgroundShouldRun) {
            // need to grab _purgeMutex here to protect against races
            // of expireOplogMilliseconds() changing
            boost::unique_lock<boost::mutex> lock(_purgeMutex);
            const uint64_t expireMillis = expireOplogMilliseconds();
            if (expireMillis) {
                // Allow an additional slack period of one hour.
                const uint64_t ageAllowed = expireMillis + (3600 * 1000);
                const uint64_t minTime = curTimeMillis64() - ageAllowed;
                // now get the minimum entry in the oplog, if it has timestamp
                // less than minTime, delete it, otherwise, 
                uint64_t millisToWait = 0;
                // do a possible deletion from the oplog, if we find an entry
                // old enough. If not, we will sleep
                try {
                    BSONObj result;
                    bool found = false;

                    Client::ReadContext ctx(rsoplog);
                    Client::Transaction transaction(DB_SERIALIZABLE);
<<<<<<< HEAD
                    NamespaceDetails *d = nsdetails(rsoplog);
                    if (d != NULL) {
                        if (lastTimeRead.isInitial()) {
                            found = d->findOne(BSONObj(), result);
                        }
                        else {
                            BSONObjBuilder query;
                            BSONObjBuilder q(query.subobjStart("_id"));
                            addGTIDToBSON("$gt", lastTimeRead, q);
                            q.doneFast();
                            found = d->findOne(query.done(), result, false);
                        }
                    }
                    if (found) {
                        lastTimeRead = getGTIDFromBSON("_id", result);                    
=======
                    if (_lastPurgedGTID.isInitial()) {
                        ret = Helpers::getFirst(rsoplog, result);
                    }
                    else {
                        BSONObjBuilder q;
                        addGTIDToBSON("$gt", _lastPurgedGTID, q);
                        BSONObjBuilder query;
                        query.append("_id", q.done());
                        ret = Helpers::findOne(rsoplog, query.done(), result, false);
                    }
                    if (ret) {
                        _lastPurgedGTID = getGTIDFromBSON("_id", result);                    
>>>>>>> 1dfe6eec
                        uint64_t ts = result["ts"]._numberLong();
                        if (ts < minTime) {
                            // delete the row "result"
                            purgeEntryFromOplog(result);
                        }
                        else {
                            millisToWait = ts - minTime;
                        }
                    }
                    // there is no data, just sleep for now
                    // this should be rare
                    else {
                        millisToWait = 2000;
                    }
                    transaction.commit(DB_TXN_NOSYNC);
                }
                catch (...) {
                    log() << "exception cought in purgeOplog thread: " << rsLog;
                    millisToWait = 2000;
                }
                // do a timed_wait, if necessary
                if (millisToWait > 0) {
                    _purgeCond.timed_wait(
                        _purgeMutex, 
                        boost::posix_time::milliseconds(millisToWait)
                        );
                }
            }
            else {
                _purgeCond.wait(_purgeMutex);
            }
        }        
        cc().shutdown();
        _replOplogPurgeRunning = false;
    }
    
    void ReplSetImpl::optimizeOplogThread() {
        _replOplogOptimizeRunning = true;
        Client::initThread("optimizeOplog");
        replLocalAuth();
        while (_replBackgroundShouldRun) {
            GTID gtid;
            {
                boost::unique_lock<boost::mutex> lock(_purgeMutex);
                gtid = _lastPurgedGTID;
            }
            if (!gtid.isInitial()) {
                hotOptimizeOplogTo(gtid);
            }
            {
                boost::unique_lock<boost::mutex> lock(_purgeMutex);
                _purgeCond.timed_wait(
                    _purgeMutex, 
                    boost::posix_time::milliseconds(5000)
                    );                
            }
        }
        _replOplogOptimizeRunning = false;
    }

    void ReplSetImpl::forceUpdateReplInfo() {
        boost::unique_lock<boost::mutex> lock(_replInfoMutex);
        GTID minUnappliedGTID;
        GTID minLiveGTID;
        verify(gtidManager != NULL);
        gtidManager->getMins(&minLiveGTID, &minUnappliedGTID);
        Lock::DBRead lk("local");
        Client::Transaction transaction(DB_SERIALIZABLE);
        logToReplInfo(minLiveGTID, minUnappliedGTID);
        transaction.commit();
    }

    void ReplSetImpl::updateReplInfoThread() {
        _replInfoUpdateRunning = true;
        GTID lastMinUnappliedGTID;
        GTID lastMinLiveGTID;
        Client::initThread("updateReplInfo");
        replLocalAuth();
        // not sure if this is correct, don't yet know how to ensure
        // that we don't have race conditions with shutdown
        while (_replBackgroundShouldRun) {
            if (theReplSet) {
                try {
                    boost::unique_lock<boost::mutex> lock(_replInfoMutex);
                    GTID minUnappliedGTID;
                    GTID minLiveGTID;
                    verify(gtidManager != NULL);
                    gtidManager->getMins(&minLiveGTID, &minUnappliedGTID);
                    // Note that these CANNOT be >, they must be !=. In the
                    // case of rollback, these values may go backwards, and this
                    // thread must capture that information.
                    if (GTID::cmp(lastMinLiveGTID, minLiveGTID) != 0 ||
                        GTID::cmp(lastMinUnappliedGTID, minUnappliedGTID) != 0
                        )
                    {
                        Lock::DBRead lk("local");
                        Client::Transaction transaction(DB_SERIALIZABLE);
                        logToReplInfo(minLiveGTID, minUnappliedGTID);
                        lastMinUnappliedGTID = minUnappliedGTID;
                        lastMinLiveGTID = minLiveGTID;
                        transaction.commit();
                    }
                }
                catch (...) {
                    log() << "exception cought in updateReplInfo thread: " << rsLog;
                }
            }
            sleepsecs(1);
        }
        cc().shutdown();
        _replInfoUpdateRunning = false;
    }

    void ReplSetImpl::registerSlave(const BSONObj& rid, const int memberId) {
        // To prevent race conditions with clearing the cache at reconfig time,
        // we lock the replset mutex here.
        lock lk(this);
        ghost->associateSlave(rid, memberId);
    }

    void ReplSetImpl::stopReplInfoThread() {        
        _replBackgroundShouldRun = false;
        log() << "waiting for updateReplInfo thread to end" << endl;
        while (_replInfoUpdateRunning) {
            sleepsecs(1);
            log() << "still waiting for updateReplInfo thread to end..." << endl;
        }
        {
            boost::unique_lock<boost::mutex> lock(_purgeMutex);
            _purgeCond.notify_all();
        }
        while (_replOplogPurgeRunning) {
            sleepsecs(1);
            log() << "still waiting for oplog purge thread to end..." << endl;
        }
        {
            boost::unique_lock<boost::mutex> lock(_keepOplogAliveMutex);
            _keepOplogAliveCond.notify_all();
        }
        while (_replKeepOplogAliveRunning) {
            sleepsecs(1);
            log() << "still waiting for keep oplog alive thread to end..." << endl;
        }
    }

    // look at comments in BackgroundSync::stopOpSyncThread for rules
    void ReplSetImpl::stopReplication() {
        // arbiters do not have these threads running, so only do this
        // if we are not an arbiter
        if (!iAmArbiterOnly()) {
            BackgroundSync::get()->stopOpSyncThread();
        }
    }

    // look at comments in BackgroundSync::startOpSyncThread for rules
    void ReplSetImpl::startReplication() {
        // arbiters do not have these threads running, so only do this
        // if we are not an arbiter
        if (!iAmArbiterOnly()) {
            BackgroundSync::get()->startOpSyncThread();
        }
    }
}
<|MERGE_RESOLUTION|>--- conflicted
+++ resolved
@@ -1096,36 +1096,21 @@
 
                     Client::ReadContext ctx(rsoplog);
                     Client::Transaction transaction(DB_SERIALIZABLE);
-<<<<<<< HEAD
                     NamespaceDetails *d = nsdetails(rsoplog);
                     if (d != NULL) {
-                        if (lastTimeRead.isInitial()) {
+                        if (_lastPurgedGTID.isInitial()) {
                             found = d->findOne(BSONObj(), result);
                         }
                         else {
                             BSONObjBuilder query;
                             BSONObjBuilder q(query.subobjStart("_id"));
-                            addGTIDToBSON("$gt", lastTimeRead, q);
+                            addGTIDToBSON("$gt", _lastPurgedGTID, q);
                             q.doneFast();
                             found = d->findOne(query.done(), result, false);
                         }
                     }
                     if (found) {
-                        lastTimeRead = getGTIDFromBSON("_id", result);                    
-=======
-                    if (_lastPurgedGTID.isInitial()) {
-                        ret = Helpers::getFirst(rsoplog, result);
-                    }
-                    else {
-                        BSONObjBuilder q;
-                        addGTIDToBSON("$gt", _lastPurgedGTID, q);
-                        BSONObjBuilder query;
-                        query.append("_id", q.done());
-                        ret = Helpers::findOne(rsoplog, query.done(), result, false);
-                    }
-                    if (ret) {
                         _lastPurgedGTID = getGTIDFromBSON("_id", result);                    
->>>>>>> 1dfe6eec
                         uint64_t ts = result["ts"]._numberLong();
                         if (ts < minTime) {
                             // delete the row "result"
