/**
 *    Copyright (C) 2008 10gen Inc.
 *
 *    This program is free software: you can redistribute it and/or  modify
 *    it under the terms of the GNU Affero General Public License, version 3,
 *    as published by the Free Software Foundation.
 *
 *    This program is distributed in the hope that it will be useful,
 *    but WITHOUT ANY WARRANTY; without even the implied warranty of
 *    MERCHANTABILITY or FITNESS FOR A PARTICULAR PURPOSE.  See the
 *    GNU Affero General Public License for more details.
 *
 *    You should have received a copy of the GNU Affero General Public License
 *    along with this program.  If not, see <http://www.gnu.org/licenses/>.
 */

#pragma once

#include <deque>
#include <vector>

#include "mongo/db/client.h"
#include "mongo/db/dur.h"
#include "mongo/db/jsobj.h"
#include "mongo/db/oplog.h"
#include "mongo/util/concurrency/thread_pool.h"

namespace mongo {

    class BackgroundSyncInterface;

    /**
     * "Normal" replica set syncing
     */
    class SyncTail : public Sync {
        typedef void (*MultiSyncApplyFunc)(const std::vector<BSONObj>& ops, SyncTail* st);
    public:
        SyncTail(BackgroundSyncInterface *q);
        virtual ~SyncTail();
        virtual bool syncApply(const BSONObj &o, bool convertUpdateToUpsert = false);

        /**
         * Apply ops from applyGTEObj's ts to at least minValidObj's ts.  Note that, due to
         * batching, this may end up applying ops beyond minValidObj's ts.
         *
         * @param applyGTEObj the op to start replicating at.  This is actually not used except in
         *                    comparision to minValidObj: the background sync thread keeps its own
         *                    record of where we're synced to and starts providing ops from that
         *                    point.
         * @param minValidObj the op to finish syncing at.  This function cannot return (other than
         *                    fatally erroring out) without applying at least this op.
         * @param func        whether this should use initial sync logic (recloning docs) or
         *                    "normal" logic.
         * @return BSONObj    the op that was synced to.  This may be greater than minValidObj, as a
         *                    single batch might blow right by minvalid. If applyGTEObj is the same
         *                    op as minValidObj, this will be applyGTEObj.
         */
        BSONObj oplogApplySegment(const BSONObj& applyGTEObj, const BSONObj& minValidObj,
                               MultiSyncApplyFunc func);

        /**
         * Runs oplogApplySegment without allowing recloning documents.
         */
        virtual BSONObj oplogApplication(const BSONObj& applyGTEObj, const BSONObj& minValidObj);

        void oplogApplication();
        bool peek(BSONObj* obj);

        class OpQueue {
        public:
            OpQueue() : _size(0) {}
            size_t getSize() { return _size; }
            std::deque<BSONObj>& getDeque() { return _deque; }
            void push_back(BSONObj& op) {
                _deque.push_back(op);
                _size += op.objsize();
            }
            bool empty() {
                return _deque.empty();
            }
        private:
            std::deque<BSONObj> _deque;
            size_t _size;
        };

        // returns true if we should continue waiting for BSONObjs, false if we should
        // stop waiting and apply the queue we have.  Only returns false if !ops.empty().
        bool tryPopAndWaitForMore(OpQueue* ops);
        
        // After ops have been written to db, call this
        // to update local oplog.rs, as well as notify the primary
        // that we have applied the ops.
        // Ops are removed from the deque.
        void applyOpsToOplog(std::deque<BSONObj>* ops);

    protected:
        // Cap the batches using the limit on journal commits.
        // This works out to be 100 MB (64 bit) or 50 MB (32 bit)
        static const unsigned int replBatchLimitBytes = dur::UncommittedBytesLimit;
        static const int replBatchLimitSeconds = 1;
        static const unsigned int replBatchLimitOperations = 5000;

        // Prefetch and write a deque of operations, using the supplied function.
        // Initial Sync and Sync Tail each use a different function.
        void multiApply(std::deque<BSONObj>& ops, MultiSyncApplyFunc applyFunc);

        // The version of the last op to be read
        int oplogVersion;

    private:
        BackgroundSyncInterface* _networkQueue;

        // Doles out all the work to the reader pool threads and waits for them to complete
        void prefetchOps(const std::deque<BSONObj>& ops);
        // Used by the thread pool readers to prefetch an op
        static void prefetchOp(const BSONObj& op);

        // Doles out all the work to the writer pool threads and waits for them to complete
        void applyOps(const std::vector< std::vector<BSONObj> >& writerVectors, 
                      MultiSyncApplyFunc applyFunc);

        void fillWriterVectors(const std::deque<BSONObj>& ops, 
                               std::vector< std::vector<BSONObj> >* writerVectors);
        void handleSlaveDelay(const BSONObj& op);
        void setOplogVersion(const BSONObj& op);
    };

<<<<<<< HEAD
=======
    /**
     * Initial clone and sync
     */
    class InitialSync : public SyncTail {
    public:
        virtual ~InitialSync();
        InitialSync(BackgroundSyncInterface *q);

        /**
         * Creates the initial oplog entry: applies applyGTEObj and writes it to the oplog.  Then
         * this runs oplogApplySegment allowing recloning documents.
         */
        BSONObj oplogApplication(const BSONObj& applyGTEObj, const BSONObj& minValidObj);
    };

>>>>>>> c1bd54f4
    // TODO: move hbmsg into an error-keeping class (SERVER-4444)
    void sethbmsg(const string& s, const int logLevel=0);

    // These free functions are used by the thread pool workers to write ops to the db.
    void multiSyncApply(const std::vector<BSONObj>& ops, SyncTail* st);
    void multiInitialSyncApply(const std::vector<BSONObj>& ops, SyncTail* st);

} // namespace mongo<|MERGE_RESOLUTION|>--- conflicted
+++ resolved
@@ -20,7 +20,6 @@
 #include <vector>
 
 #include "mongo/db/client.h"
-#include "mongo/db/dur.h"
 #include "mongo/db/jsobj.h"
 #include "mongo/db/oplog.h"
 #include "mongo/util/concurrency/thread_pool.h"
@@ -58,10 +57,13 @@
         BSONObj oplogApplySegment(const BSONObj& applyGTEObj, const BSONObj& minValidObj,
                                MultiSyncApplyFunc func);
 
+#if 0
+        // TODO(zardosht): Leif can't figure out why this exists in 2.2.4, please take a look at it.
         /**
          * Runs oplogApplySegment without allowing recloning documents.
          */
         virtual BSONObj oplogApplication(const BSONObj& applyGTEObj, const BSONObj& minValidObj);
+#endif
 
         void oplogApplication();
         bool peek(BSONObj* obj);
@@ -96,7 +98,7 @@
     protected:
         // Cap the batches using the limit on journal commits.
         // This works out to be 100 MB (64 bit) or 50 MB (32 bit)
-        static const unsigned int replBatchLimitBytes = dur::UncommittedBytesLimit;
+        static const unsigned int replBatchSizeBytes = 1024 * 1024 * 256 ;
         static const int replBatchLimitSeconds = 1;
         static const unsigned int replBatchLimitOperations = 5000;
 
@@ -125,24 +127,6 @@
         void setOplogVersion(const BSONObj& op);
     };
 
-<<<<<<< HEAD
-=======
-    /**
-     * Initial clone and sync
-     */
-    class InitialSync : public SyncTail {
-    public:
-        virtual ~InitialSync();
-        InitialSync(BackgroundSyncInterface *q);
-
-        /**
-         * Creates the initial oplog entry: applies applyGTEObj and writes it to the oplog.  Then
-         * this runs oplogApplySegment allowing recloning documents.
-         */
-        BSONObj oplogApplication(const BSONObj& applyGTEObj, const BSONObj& minValidObj);
-    };
-
->>>>>>> c1bd54f4
     // TODO: move hbmsg into an error-keeping class (SERVER-4444)
     void sethbmsg(const string& s, const int logLevel=0);
 
