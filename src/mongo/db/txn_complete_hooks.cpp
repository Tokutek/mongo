--- conflicted
+++ resolved
@@ -73,14 +73,9 @@
             }
 
             // The ydb requires that a txn closes any dictionaries it created beforeaborting.
-<<<<<<< HEAD
-            // Hold a write lock while trying to close the namespace in the nsindex.
+            // Hold a write lock while trying to close the namespace in the collection map.
             LOCK_REASON(lockReason, "txn: closing created dictionaries during txn abort");
             Lock::DBWrite lk(ns, lockReason);
-=======
-            // Hold a write lock while trying to close the namespace in the collectionMap.
-            Lock::DBWrite lk(ns);
->>>>>>> 9c5becf3
             if (dbHolder().__isLoaded(ns, dbpath)) {
                 scoped_ptr<Client::Context> ctx(cc().getContext() == NULL ?
                                                 new Client::Context(ns) : NULL);
