--- conflicted
+++ resolved
@@ -503,20 +503,14 @@
 
             // The ns doesn't exist, or it's not opened. Grab an exclusive lock
             // and do the open if we still can't find it.
-<<<<<<< HEAD
-            SimpleRWLock::Exclusive lk(_openRWLock);
-            NamespaceDetails *d = find_ns_locked(ns);
-            return d != NULL ? d->validateConnectionId(cc().getConnectionId()), d :
-                               open_ns(ns);
-=======
             SimpleMutex::scoped_lock lk(_initLock);
             NamespaceDetails *d = NULL;
             {
                 SimpleRWLock::Exclusive lk(_openRWLock);
                 d = find_ns_locked(ns);
             }
-            return d != NULL ? d : open_ns(ns);
->>>>>>> 33f5de85
+            return d != NULL ? d->validateConnectionId(cc().getConnectionId()), d :
+                               open_ns(ns);
         }
 
         bool allocated() const { return _nsdb != NULL; }
@@ -552,22 +546,15 @@
 
         DB *_nsdb;
         NamespaceDetailsMap _namespaces;
-<<<<<<< HEAD
         const string _dir;
         const string _nsdbFilename;
         const string _database;
-        // This rwlock serializes _nsdb/_namespaces opens and lookups in a DBRead lock.
-        // It isn't necessary to hold this rwlock in a a DBWrite lock.
-=======
-        string _dir;
-        string _database;
         // It isn't necessary to hold either of these rwlock in a a DBWrite lock.
 
 
         // This lock protects access to the _namespaces variable
         // With a DBRead lock and this shared lock, one can retrieve
         // a NamespaceDetails that has already been opened
->>>>>>> 33f5de85
         SimpleRWLock _openRWLock;
         // This rwlock serializes opens of a NamespaceDetails in a DBRead lock.
         SimpleMutex _initLock;
