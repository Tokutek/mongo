--- conflicted
+++ resolved
@@ -536,15 +536,7 @@
             if (d != NULL) {
                 d->validateConnectionId(cc().getConnectionId());
             }
-<<<<<<< HEAD
-            if (d != NULL) {
-                d->validateConnectionId(cc().getConnectionId());
-                return d;
-            }
-            return open_ns(ns);
-=======
             return d;
->>>>>>> 296050c0
         }
 
         bool allocated() const { return _nsdb; }
