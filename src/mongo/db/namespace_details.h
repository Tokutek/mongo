// namespace_details.h

/**
*    Copyright (C) 2008 10gen Inc.
*    Copyright (C) 2013 Tokutek Inc.
*
*    This program is free software: you can redistribute it and/or  modify
*    it under the terms of the GNU Affero General Public License, version 3,
*    as published by the Free Software Foundation.
*
*    This program is distributed in the hope that it will be useful,
*    but WITHOUT ANY WARRANTY; without even the implied warranty of
*    MERCHANTABILITY or FITNESS FOR A PARTICULAR PURPOSE.  See the
*    GNU Affero General Public License for more details.
*
*    You should have received a copy of the GNU Affero General Public License
*    along with this program.  If not, see <http://www.gnu.org/licenses/>.
*/

#pragma once

#include <db.h>

#include "mongo/pch.h"

#include "mongo/db/namespacestring.h"
#include "mongo/db/d_concurrency.h"
#include "mongo/db/index.h"
#include "mongo/db/jsobj.h"
#include "mongo/db/queryoptimizercursor.h"
#include "mongo/db/querypattern.h"
#include "mongo/db/relock.h"
#include "mongo/db/storage/env.h"
#include "mongo/db/storage/builder.h"
#include "mongo/util/concurrency/simplerwlock.h"
#include "mongo/util/string_map.h"

namespace mongo {

    class NamespaceDetails;

    /** @return true if a client can modify this namespace even though it is under ".system."
        For example <dbname>.system.users is ok for regular clients to update.
        @param write used when .system.js
    */
    bool legalClientSystemNS( const StringData& ns , bool write );

    bool userCreateNS(const StringData& ns, BSONObj options, string& err, bool logForReplication);

    // used for operations that are supposed to create the namespace if it does not exist,
    // such as insert, some updates, and create index
    NamespaceDetails* getAndMaybeCreateNS(const StringData& ns, bool logop);

    void dropCollection(const StringData &name, string &errmsg, BSONObjBuilder &result, bool can_drop_system = false);

    void dropDatabase(const StringData &db);

    /**
     * Record that a new namespace exists in <dbname>.system.namespaces.
     */
    void addNewNamespaceToCatalog(const StringData& name, const BSONObj *options = NULL);

    void removeNamespaceFromCatalog(const StringData& name);

    int removeFromSysIndexes(const StringData& ns, const StringData& name);

    // Rename a namespace within current 'client' db.
    // (Arguments should include db name)
    void renameNamespace( const StringData& from, const StringData& to, bool stayTemp);

    // Manage bulk loading into a namespace
    //
    // To begin a load, the ns must exist and be empty.
    void beginBulkLoad(const StringData &ns, const vector<BSONObj> &indexes,
                       const BSONObj &options);
    void commitBulkLoad(const StringData &ns);
    void abortBulkLoad(const StringData &ns);

    // struct for storing the accumulated states of a NamespaceDetails
    // all values, except for nIndexes, are estiamtes
    // note that the id index is used as the main store.
    struct NamespaceDetailsAccStats {
        uint64_t count; // number of rows in id index
        uint64_t size; // size of main store, which is the id index
        uint64_t storageSize; // size on disk of id index
        uint64_t nIndexes; // number of indexes, including id index
        uint64_t indexSize; // size of secondary indexes, NOT including id index
        uint64_t indexStorageSize; // size on disk for secondary indexes, NOT including id index
    };

    /* NamespaceDetails : this is the "header" for a namespace that has all its details.
       It is stored in the NamespaceIndex (a TokuMX dictionary named foo.ns, for Database foo).
    */
    class NamespaceDetails : boost::noncopyable {
    public:
        static const int NIndexesMax = 64;

        // Flags for write operations. For performance reasons only. Use with caution.
        static const uint64_t NO_LOCKTREE = 1; // skip acquiring locktree row locks
        static const uint64_t NO_UNIQUE_CHECKS = 2; // skip uniqueness checks

        // Creates the appropriate NamespaceDetails implementation based on options.
        static shared_ptr<NamespaceDetails> make(const StringData &ns, const BSONObj &options);
        // The bulkLoad parameter is used by beginBulkLoad to open an existing
        // IndexedCollection using a BulkLoadedCollection interface.
        static shared_ptr<NamespaceDetails> make(const BSONObj &serialized, const bool bulkLoad = false);

        virtual ~NamespaceDetails() {
        }

        const set<string> &indexKeys() const {
            return _indexKeys;
        }

        void clearQueryCache();

        /* you must notify the query cache if you are doing writes,
         * as the query plan utility may change */
        void notifyOfWriteOp();

        CachedQueryPlan cachedQueryPlanForPattern( const QueryPattern &pattern );

        void registerCachedQueryPlanForPattern( const QueryPattern &pattern,
                                                const CachedQueryPlan &cachedQueryPlan );

        class QueryCacheRWLock : boost::noncopyable {
        public:
            QueryCacheRWLock() : _lk("queryCache") { }
            struct Shared : boost::noncopyable {
                Shared(NamespaceDetails *d) : _lk(d->_qcRWLock._lk) { }
                SimpleRWLock::Shared _lk;
            };
            struct Exclusive : boost::noncopyable {
                Exclusive(NamespaceDetails *d) : _lk(d->_qcRWLock._lk) { }
                SimpleRWLock::Exclusive _lk;
            };
        private:
            SimpleRWLock _lk;
        } _qcRWLock;

        // Close the collection. For regular collections, closes the underlying IndexDetails
        // (and their underlying dictionaries). For bulk loaded collections, closes the
        // loader first and then closes dictionaries. The caller may wish to advise the 
        // implementation that the close() is getting called due to an aborting transaction.
        virtual void close(const bool aborting = false);

        // Ensure that the given index exists, or build it if it doesn't.
        // @param info is the index spec (ie: { ns: "test.foo", key: { a: 1 }, name: "a_1", clustering: true })
        // @return whether or the the index was just built.
        bool ensureIndex(const BSONObj &info);

        // Acquire a full table lock on each index.
        void acquireTableLock();

        int nIndexes() const {
            return _nIndexes;
        }

        /* when a background index build is in progress, we don't count the index in nIndexes until
           complete, yet need to still use it in _indexRecord() - thus we use this function for that.
        */
        int nIndexesBeingBuilt() const { 
            if (_indexBuildInProgress) {
                verify(_nIndexes + 1 == (int) _indexes.size());
            } else {
                verify(_nIndexes == (int) _indexes.size());
            }
            return _indexes.size();
        }

        IndexDetails& idx(int idxNo) const;

        /** get the IndexDetails for the index currently being built in the background. (there is at most one) */
        IndexDetails& inProgIdx() const {
            dassert(_indexBuildInProgress);
            return idx(_nIndexes);
        }

        // TODO: replace with vector::iterator
        class IndexIterator {
        public:
            int pos() { return i; } // note this is the next one to come
            bool more() { return i < n; }
            IndexDetails& next() { return d->idx(i++); }
        private:
            friend class NamespaceDetails;
            int i, n;
            NamespaceDetails *d;
            IndexIterator(NamespaceDetails *_d);
        };

        IndexIterator ii() { return IndexIterator(this); }

        /* hackish - find our index # in the indexes array */
        int idxNo(const IndexDetails& idx) const;

        /* multikey indexes are indexes where there are more than one key in the index
             for a single document. see multikey in wiki.
           for these, we have to do some dedup work on queries.
        */
        bool isMultikey(int i) const {
            const unsigned long long mask = 1ULL << i;
            return (_multiKeyIndexBits & mask) != 0;
        }
        void setIndexIsMultikey(const int idxNum);

        /**
         * Record that a new index exists in <dbname>.system.indexes.
         * Only used for the primary key index or an automatic _id index (capped collections),
         * the others go through the normal insert path.
         */
        void addDefaultIndexesToCatalog();

        // @return offset in indexes[]
        int findIndexByName(const StringData& name) const;

        // @return offset in indexes[]
        int findIndexByKeyPattern(const BSONObj& keyPattern) const;

        /* Returns the index entry for the first index whose prefix contains
         * 'keyPattern'. If 'requireSingleKey' is true, skip indices that contain
         * array attributes. Otherwise, returns NULL.
         */
        const IndexDetails* findIndexByPrefix( const BSONObj &keyPattern ,
                                               bool requireSingleKey ) const;


        /* @return -1 = not found
           generally id is first index, so not that expensive an operation (assuming present).
        */
        int findIdIndex() const {
            for (IndexVector::const_iterator it = _indexes.begin(); it != _indexes.end(); ++it) {
                const IndexDetails *index = it->get();
                if (index->isIdIndex()) {
                    return it - _indexes.begin();
                }
            }
            return -1;
        }

        bool isPKIndex(const IndexDetails &idx) const {
            const bool isPK = &idx == &getPKIndex();
            dassert(isPK == (idx.keyPattern() == _pk));
            return isPK;
        }

        IndexDetails &getPKIndex() const {
            IndexDetails &idx = *_indexes[0];
            dassert(idx.keyPattern() == _pk);
            return idx;
        }

        // Key pattern for the primary key. For typical collections, this is { _id: 1 }.
        const BSONObj &pkPattern() const {
            return _pk;
        }

        bool indexBuildInProgress() const {
            return _indexBuildInProgress;
        }

        // @return a BSON representation of this NamespaceDetail's state
        static BSONObj serialize(const StringData& ns, const BSONObj &options,
                                 const BSONObj &pk, unsigned long long multiKeyIndexBits,
                                 const BSONArray &indexes_array);
        BSONObj serialize() const;

        void fillCollectionStats(struct NamespaceDetailsAccStats* accStats, BSONObjBuilder* result, int scale) const;

        // Find the first object that matches the query. Force index if requireIndex is true.
        bool findOne(const BSONObj &query, BSONObj &result, const bool requireIndex = false) const;

        // Find by primary key (single element bson object, no field name).
        bool findByPK(const BSONObj &pk, BSONObj &result) const;

        // return true if this namespace has an index on the _id field.
        bool hasIdIndex() const {
            return findIdIndex() >= 0;
        }

        // Run optimize on each index.
        virtual void optimize();

        virtual bool dropIndexes(const StringData& ns, const StringData& name, string &errmsg,
                                 BSONObjBuilder &result, bool mayDeleteIdIndex);

        virtual void validateConnectionId(const ConnectionId &id) {
            // By default, the calling connection id is valid.
            // Other implementations may decide otherwise.
        }
        
        // optional to implement, populate the obj builder with collection specific stats
        virtual void fillSpecificStats(BSONObjBuilder *result, int scale) const {
        }

        // optional to implement, return true if the namespace is capped
        virtual bool isCapped() const {
            return false;
        }

        // optional to implement, return the minimum key a tailable cursor
        // may not read (at the time of this call) to guaruntee that all keys
        // strictly less than the minUnsafeKey is either committed or aborted.
        virtual BSONObj minUnsafeKey() {
            return maxKey;
        }

        // Hack for ops/query.cpp queryIdHack.
        // Lets us know if findById is okay to do. We should find a nicer way to do this eventually.
        // Even though a capped collection may have an _id index, it may not use the findById code path.
        virtual bool mayFindById() const {
            return false;
        }

        // finds an object by _id field
        virtual bool findById(const BSONObj &query, BSONObj &result) const {
            msgasserted( 16461, "findById shouldn't be called unless it is implemented." );
        }

        // inserts an object into this namespace, taking care of secondary indexes if they exist
        virtual void insertObject(BSONObj &obj, uint64_t flags = 0) = 0;

        // deletes an object from this namespace, taking care of secondary indexes if they exist
        virtual void deleteObject(const BSONObj &pk, const BSONObj &obj, uint64_t flags = 0);

        // update an object in the namespace by pk, replacing oldObj with newObj
        virtual void updateObject(const BSONObj &pk, const BSONObj &oldObj, BSONObj &newObj, uint64_t flags = 0);

        // remove everything from a collection
        virtual void empty();

        // note the commit/abort of a transaction, given:
        // minPK: the minimal PK inserted
        // nDelta: the number of inserts minus the number of deletes
        // sizeDelta: the size of inserts minus the size of deletes
        virtual void noteCommit(const BSONObj &minPK, long long nDelta, long long sizeDelta) {
            msgasserted( 16756, "bug: noted a commit, but it wasn't implemented" );
        }
        virtual void noteAbort(const BSONObj &minPK, long long nDelta, long long sizeDelta) {
            msgasserted( 16757, "bug: noted an abort, but it wasn't implemented" );
        }

        virtual void insertObjectIntoCappedAndLogOps(BSONObj &obj, uint64_t flags) {
            msgasserted( 16775, "bug: should not call insertObjectIntoCappedAndLogOps into non-capped collection" );
        }

        virtual void insertObjectIntoCappedWithPK(BSONObj& pk, BSONObj& obj, uint64_t flags) {
            msgasserted( 16772, "bug: should not call insertObjectIntoCappedWithPK into non-capped collection" );
        }
        
        virtual void deleteObjectFromCappedWithPK(BSONObj& pk, BSONObj& obj, uint64_t flags) {
            msgasserted( 16773, "bug: should not call deleteObjectFromCappedWithPK into non-capped collection" );
        }

<<<<<<< HEAD
        class Indexer : boost::noncopyable {
        public:
            // Prepare an index build. Must be write locked.
            //
            // Must ensure the given NamespaceDetails will remain valid for
            // the lifetime of the indexer.
            virtual void prepare();

            // Perform the index build. May be read or write locked depending on implementation.
            virtual void build() = 0;

            // Commit the index build. Must be write locked.
            //
            // If commit() succeeds (ie: does not throw), the destructor must be called in
            // the same write lock section to prevent a race condition where another thread
            // sets _indedBuildInProgress back to true.
            virtual void commit();

        protected:
            Indexer(NamespaceDetails *d, const BSONObj &info);
            // Must be write locked for destructor.
            virtual ~Indexer();

            // Indexer implementation specifics.
            virtual void _prepare() { }
            virtual void _commit() { }

            NamespaceDetails *_d;
            shared_ptr<IndexDetails> _idx;
            const BSONObj &_info;
            const bool _isSecondaryIndex;
        };

        // Indexer for background (aka hot, aka online) indexing.
        // build() should be called read locked, not write locked.
        class HotIndexer : public Indexer {
        public:
            HotIndexer(NamespaceDetails *d, const BSONObj &info);
            virtual ~HotIndexer() { }

            void build();

        private:
            void _prepare();
            void _commit();
            scoped_ptr<MultiKeyTracker> _multiKeyTracker;
            scoped_ptr<storage::Indexer> _indexer;
        };

        // Indexer for foreground (aka cold, aka offline) indexing.
        // build() must be called write locked.
        //
        // Cold indexing is theoretically faster than hot indexing at
        // the expense of holding the write lock for a long time.
        class ColdIndexer : public Indexer {
        public:
            ColdIndexer(NamespaceDetails *d, const BSONObj &info);
            virtual ~ColdIndexer() { }

            void build();
        };
=======
        virtual void hotOptimizeOplog(GTID end) {
            massert( 16865, "bug: should not call hotOptimizeOplog on non-oplog collection", false );
        }

>>>>>>> 1dfe6eec

    protected:
        NamespaceDetails(const StringData& ns, const BSONObj &pkIndexPattern, const BSONObj &options);
        explicit NamespaceDetails(const BSONObj &serialized);

        // create a new index with the given info for this namespace.
        virtual void createIndex(const BSONObj &info);
        void checkIndexUniqueness(const IndexDetails &idx);

        void insertIntoIndexes(const BSONObj &pk, const BSONObj &obj, uint64_t flags);
        void deleteFromIndexes(const BSONObj &pk, const BSONObj &obj, uint64_t flags);

        // uassert on duplicate key
        void checkUniqueIndexes(const BSONObj &pk, const BSONObj &obj);

        // generate an index info BSON for this namespace, with the same options
        BSONObj indexInfo(const BSONObj &keyPattern, bool unique, bool clustering) const;

        // fill the statistics for each index in the NamespaceDetails,
        // indexStats is an array of length nIndexes
        void fillIndexStats(std::vector<IndexStats> &indexStats) const;

        const string _ns;
        // The options used to create this namespace details. We serialize
        // this (among other things) to disk on close (see serialize())
        const BSONObj _options;
        // The primary index pattern.
        const BSONObj _pk;

        // Each index (including the _id) index has an IndexDetails that describes it.
        bool _indexBuildInProgress;
        int _nIndexes;
        typedef std::vector<shared_ptr<IndexDetails> > IndexVector;
        IndexVector _indexes;

        unsigned long long _multiKeyIndexBits;

    private:
        set<string> _indexKeys;
        void resetTransient();
        void computeIndexKeys();
        void dropIndex(const int idxNum);

        /* query cache (for query optimizer) */
        int _qcWriteCount;
        map<QueryPattern, CachedQueryPlan> _qcCache;

        struct findByPKCallbackExtra {
            BSONObj &obj;
            std::exception *ex;
            findByPKCallbackExtra(BSONObj &o) : obj(o), ex(NULL) { }
        };
        static int findByPKCallback(const DBT *key, const DBT *value, void *extra);

        friend class NamespaceIndex;
        friend class EmptyCapped; // for empty() only
    }; // NamespaceDetails

    /* NamespaceIndex is the the "system catalog" if you will: at least the core parts.
     * (Additional info in system.* collections.) */
    class NamespaceIndex {
    public:
        NamespaceIndex(const string &dir, const StringData& database);

        ~NamespaceIndex();

        void init(bool may_create = false);

        // @return true if the ns existed and was closed, false otherwise.
        bool close_ns(const StringData& ns, const bool aborting = false);

        // The index entry for ns is removed and brought up-to-date with the nsdb on txn abort.
        void add_ns(const StringData& ns, shared_ptr<NamespaceDetails> details);

        // The index entry for ns is removed and brought up-to-date with the nsdb on txn abort.
        void kill_ns(const StringData& ns);

        // If something changes that causes details->serialize() to be different,
        // call this to persist it to the nsdb.
        void update_ns(const StringData& ns, const BSONObj &serialized, bool overwrite);

        // Find an NamespaceDetails in the nsindex.
        // Will not open the if its closed, unlike nsdetails()
        NamespaceDetails *find_ns(const StringData& ns) {
            init();
            if (!allocated()) {
                return NULL;
            }

            SimpleRWLock::Shared lk(_openRWLock);
            return find_ns_locked(ns);
        }

        // Every namespace that exists has an entry in _namespaces. Some
        // entries may be "closed" in the sense that the key exists but the
        // value is null. If the desired namespace is closed, we open it,
        // which must succeed, by the first invariant.
        NamespaceDetails *details(const StringData& ns) {
            init();
            if (!allocated()) {
                return NULL;
            }

            {
                // Try to find the ns in a shared lock. If it's there, we're done.
                SimpleRWLock::Shared lk(_openRWLock);
                NamespaceDetails *d = find_ns_locked(ns);
                if (d != NULL) {
                    d->validateConnectionId(cc().getConnectionId());
                    return d;
                }
            }

            // The ns doesn't exist, or it's not opened. Grab an exclusive lock
            // and do the open if we still can't find it.
            SimpleMutex::scoped_lock lk(_initLock);
            NamespaceDetails *d = NULL;
            {
                SimpleRWLock::Exclusive lk(_openRWLock);
                d = find_ns_locked(ns);
            }
            return d != NULL ? d->validateConnectionId(cc().getConnectionId()), d :
                               open_ns(ns);
        }

        bool allocated() const { return _nsdb != NULL; }

        void getNamespaces( list<string>& tofill );

        // drop all collections and the nsindex, we're removing this database
        void drop();

        void rollbackCreate();

        typedef StringMap<shared_ptr<NamespaceDetails> > NamespaceDetailsMap;

    private:
        void _init(bool may_create);

        // @return NamespaceDetails object is the ns is currently open, NULL otherwise.
        // requires: openRWLock is locked, either shared or exclusively.
        NamespaceDetails *find_ns_locked(const StringData& ns) {
            NamespaceDetailsMap::const_iterator it = _namespaces.find(ns);
            if (it != _namespaces.end()) {
                verify(it->second.get() != NULL);
                return it->second.get();
            }
            return NULL;
        }

        // @return NamespaceDetails object if the ns existed and is now open, NULL otherwise.
        // requires: _openRWLock is locked, exclusively.
        NamespaceDetails *open_ns(const StringData& ns, const bool bulkLoad = false);
        // Only beginBulkLoad may call open_ns with bulkLoad = true.
        friend void beginBulkLoad(const StringData &ns, const vector<BSONObj> &indexes, const BSONObj &options);

        DB *_nsdb;
        NamespaceDetailsMap _namespaces;
        const string _dir;
        const string _nsdbFilename;
        const string _database;
        // It isn't necessary to hold either of these rwlock in a a DBWrite lock.


        // This lock protects access to the _namespaces variable
        // With a DBRead lock and this shared lock, one can retrieve
        // a NamespaceDetails that has already been opened
        SimpleRWLock _openRWLock;
        // This rwlock serializes opens of a NamespaceDetails in a DBRead lock.
        SimpleMutex _initLock;
    };

    // Gets the namespace objects for this client threads' current database.
    NamespaceIndex *nsindex(const StringData& ns);
    NamespaceDetails *nsdetails(const StringData& ns);
    NamespaceDetails *nsdetails_maybe_create(const StringData& ns, BSONObj options = BSONObj());

    inline IndexDetails& NamespaceDetails::idx(int idxNo) const {
        verify( idxNo < NIndexesMax );
        verify( idxNo >= 0 && idxNo < (int) _indexes.size() );
        return *_indexes[idxNo];
    }

    inline int NamespaceDetails::idxNo(const IndexDetails& idx) const {
        for (IndexVector::const_iterator it = _indexes.begin(); it != _indexes.end(); ++it) {
            const IndexDetails *index = it->get();
            if (index == &idx) {
                return it - _indexes.begin();
            }
        }
        msgasserted( 10349 , "E12000 idxNo fails" );
        return -1;
    }

    inline int NamespaceDetails::findIndexByKeyPattern(const BSONObj& keyPattern) const {
        for (IndexVector::const_iterator it = _indexes.begin(); it != _indexes.end(); ++it) {
            const IndexDetails *index = it->get();
            if (index->keyPattern() == keyPattern) {
                return it - _indexes.begin();
            }
        }
        return -1;
    }

    inline const IndexDetails* NamespaceDetails::findIndexByPrefix( const BSONObj &keyPattern ,
                                                                    bool requireSingleKey ) const {
        const IndexDetails* bestMultiKeyIndex = NULL;
        for (IndexVector::const_iterator it = _indexes.begin(); it != _indexes.end(); ++it) {
            const IndexDetails *index = it->get();
            if (keyPattern.isPrefixOf(index->keyPattern())) {
                if (!isMultikey(it - _indexes.begin())) {
                    return index;
                } else {
                    bestMultiKeyIndex = index;
                }
            }
        }
        return requireSingleKey ? NULL : bestMultiKeyIndex;
    }

    // @return offset in indexes[]
    inline int NamespaceDetails::findIndexByName(const StringData& name) const {
        for (IndexVector::const_iterator it = _indexes.begin(); it != _indexes.end(); ++it) {
            const IndexDetails *index = it->get();
            if (index->indexName() == name) {
                return it - _indexes.begin();
            }
        }
        return -1;
    }

    inline NamespaceDetails::IndexIterator::IndexIterator(NamespaceDetails *_d) {
        d = _d;
        i = 0;
        n = d->nIndexes();
    }

} // namespace mongo<|MERGE_RESOLUTION|>--- conflicted
+++ resolved
@@ -351,8 +351,10 @@
         virtual void deleteObjectFromCappedWithPK(BSONObj& pk, BSONObj& obj, uint64_t flags) {
             msgasserted( 16773, "bug: should not call deleteObjectFromCappedWithPK into non-capped collection" );
         }
-
-<<<<<<< HEAD
+        virtual void hotOptimizeOplog(GTID end) {
+            massert( 16865, "bug: should not call hotOptimizeOplog on non-oplog collection", false );
+        }
+
         class Indexer : boost::noncopyable {
         public:
             // Prepare an index build. Must be write locked.
@@ -414,12 +416,6 @@
 
             void build();
         };
-=======
-        virtual void hotOptimizeOplog(GTID end) {
-            massert( 16865, "bug: should not call hotOptimizeOplog on non-oplog collection", false );
-        }
-
->>>>>>> 1dfe6eec
 
     protected:
         NamespaceDetails(const StringData& ns, const BSONObj &pkIndexPattern, const BSONObj &options);
