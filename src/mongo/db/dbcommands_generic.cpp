--- conflicted
+++ resolved
@@ -44,64 +44,7 @@
 
 namespace mongo {
 
-<<<<<<< HEAD
-    class CmdBuildInfo : public InformationCommand {
-=======
-#if 0
-    namespace cloud {
-        SimpleMutex mtx("cloud");
-        Guarded< vector<string>, mtx > ips;
-        bool startedThread = false;
-
-        void thread() { 
-            bson::bo cmd;
-            while( 1 ) {
-                list<Target> L;
-                {
-                    SimpleMutex::scoped_lock lk(mtx);
-                    if( ips.ref(lk).empty() )
-                        continue;
-                    for( unsigned i = 0; i < ips.ref(lk).size(); i++ ) { 
-                        L.push_back( Target(ips.ref(lk)[i]) );
-                    }
-                }
-
-
-                /** repoll as machines might be down on the first lookup (only if not found previously) */
-                sleepsecs(6); 
-            }
-        }
-    }
-
-    class CmdCloud : public Command {
-    public:
-        CmdCloud() : Command( "cloud" ) { }
-        virtual bool slaveOk() const { return true; }
-        virtual bool adminOnly() const { return true; }
-        virtual LockType locktype() const { return NONE; }
-        virtual void help( stringstream &help ) const {
-            help << "internal command facilitating running in certain cloud computing environments";
-        }
-        bool run(const string& dbname, BSONObj& obj, int options, string& errmsg, BSONObjBuilder& result, bool fromRepl ) {
-            if( !obj.hasElement("servers") ) { 
-                vector<string> ips;
-                obj["servers"].Obj().Vals(ips);
-                {
-                    SimpleMutex::scoped_lock lk(cloud::mtx);
-                    cloud::ips.ref(lk).swap(ips);
-                    if( !cloud::startedThread ) {
-                        cloud::startedThread = true;
-                        boost::thread thr(cloud::thread);
-                    }
-                }
-            }
-            return true;
-        }
-    } cmdCloud;
-#endif
-
     class CmdBuildInfo : public WebInformationCommand {
->>>>>>> 2f053435
     public:
         CmdBuildInfo() : WebInformationCommand("buildInfo", true, "buildinfo") {}
         virtual bool adminOnly() const { return false; }
