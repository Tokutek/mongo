--- conflicted
+++ resolved
@@ -64,15 +64,8 @@
             try {
                 killCurrentOp.checkForInterrupt(info->c); // uasserts if we should stop
                 return 0;
-<<<<<<< HEAD
-            }
-            catch (const std::exception &ex) {
+            } catch (const std::exception &ex) {
                 info->saveException(ex);
-                return -1;
-=======
-            } catch (std::exception &e) {
-                info->ex = &e;
->>>>>>> d4cbf214
             }
             return -1;
         }
@@ -96,19 +89,15 @@
 
         int Loader::close() {
             const int r = _loader->close(_loader);
-<<<<<<< HEAD
+
+            // Doesn't matter if the close succeded or not. It's dead to us now.
+            _closed = true;
             if (r == -1) {
                 _poll_extra.throwException();
-=======
-            // Doesn't matter if the close succeded or not. It's dead to us now.
-            _closed = true;
+            }
             // Forward any callback-generated exception. Could be an error
             // from the error callback or an interrupt from the poll function.
             uassert( 16860, _error_extra.errmsg, _error_extra.errmsg.empty() );
-            if (_poll_extra.ex != NULL) {
-                throw *_poll_extra.ex;
->>>>>>> d4cbf214
-            }
             // Any other non-zero error code that didn't trigger the error
             // callback or come from the poll function should be handled
             // in some generic fashion by the caller.
