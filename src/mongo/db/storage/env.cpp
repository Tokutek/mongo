/**
*    Copyright (C) 2013 Tokutek Inc.
*
*    This program is free software: you can redistribute it and/or  modify
*    it under the terms of the GNU Affero General Public License, version 3,
*    as published by the Free Software Foundation.
*
*    This program is distributed in the hope that it will be useful,
*    but WITHOUT ANY WARRANTY; without even the implied warranty of
*    MERCHANTABILITY or FITNESS FOR A PARTICULAR PURPOSE.  See the
*    GNU Affero General Public License for more details.
*
*    You should have received a copy of the GNU Affero General Public License
*    along with this program.  If not, see <http://www.gnu.org/licenses/>.
*/

#include "env.h"

#include "mongo/pch.h"

#include <errno.h>
#include <string>

#include <db.h>
#include <toku_time.h>
#include <toku_os.h>
#include <partitioned_counter.h>

#include <boost/filesystem.hpp>
#ifdef _WIN32
# error "Doesn't support windows."
#endif
#include <fcntl.h>

#include "mongo/db/client.h"
#include "mongo/db/cmdline.h"
#include "mongo/db/storage/exception.h"
#include "mongo/db/storage/key.h"
#include "mongo/util/assert_util.h"
#include "mongo/util/log.h"

namespace mongo {

    // TODO: Should be in CmdLine or something.
    extern string dbpath;

    namespace storage {

        DB_ENV *env;

        static int dbt_key_compare(DB *db, const DBT *dbt1, const DBT *dbt2) {
            try {
                Key key1(dbt1);
                Key key2(dbt2);
                const Ordering &ordering(*reinterpret_cast<const Ordering *>(db->cmp_descriptor->dbt.data));
                return key1.woCompare(key2, ordering);
            } catch (std::exception &e) {
                // We don't have a way to return an error from a comparison (through the ydb), and the ydb isn't exception-safe.
                // Of course, if a comparison throws, something is very wrong anyway.
                // The only safe thing to do here is to crash.
                log() << "Caught an exception in a comparison function, this is impossible to handle:" << endl;
                DBException *dbe = dynamic_cast<DBException *>(&e);
                if (dbe) {
                    log() << "DBException " << dbe->getCode() << ": " << e.what() << endl;
                } else {
                    log() << e.what() << endl;
                }
                fassertFailed(16455);
            }
        }

        static uint64_t calculate_cachesize(void) {
            uint64_t physmem, maxdata;
            physmem = toku_os_get_phys_memory_size();
            uint64_t cache_size = physmem / 2;
            int r = toku_os_get_max_process_data_size(&maxdata);
            if (r == 0) {
                if (cache_size > maxdata / 8) {
                    cache_size = maxdata / 8;
                }
            }
            return cache_size;
        }

        static void tokudb_print_error(const DB_ENV * db_env, const char *db_errpfx, const char *buffer) {
            tokulog() << db_errpfx << ": " << buffer << endl;
        }

        void startup(void) {
            tokulog() << "startup" << endl;

            db_env_set_direct_io(cmdLine.directio);

            int r = db_env_set_toku_product_name("tokumx");
            if (r != 0) {
                handle_ydb_error_fatal(r);
            }

            r = db_env_create(&env, 0);
            if (r == TOKUDB_HUGE_PAGES_ENABLED) {
                LOG(LL_ERROR) << "Huge pages are enabled, please disable them to continue (echo never > /sys/kernel/mm/transparent_hugepages/enabled)" << endl;
            }
            if (r != 0) {
                handle_ydb_error_fatal(r);
            }

            env->set_errcall(env, tokudb_print_error);
            env->set_errpfx(env, "TokuMX");

            const uint64_t cachesize = (cmdLine.cacheSize > 0
                                        ? cmdLine.cacheSize
                                        : calculate_cachesize());
            const uint32_t bytes = cachesize % (1024L * 1024L * 1024L);
            const uint32_t gigabytes = cachesize >> 30;
            r = env->set_cachesize(env, gigabytes, bytes, 1);
            if (r != 0) {
                handle_ydb_error_fatal(r);
            }
            TOKULOG(1) << "cachesize set to " << gigabytes << " GB + " << bytes << " bytes."<< endl;

            // Use 10% the size of the cachetable for lock tree memory
            const uint64_t lock_memory = cachesize / 10;
            r = env->set_lk_max_memory(env, lock_memory);
            if (r != 0) {
                handle_ydb_error_fatal(r);
            }
            tokulog() << "locktree max memory set to " << lock_memory << " bytes." << endl;

            const uint64_t lock_timeout = cmdLine.lockTimeout;
            r = env->set_lock_timeout(env, lock_timeout);
            if (r != 0) {
                handle_ydb_error_fatal(r);
            }
            TOKULOG(1) << "lock timeout set to " << lock_timeout << " milliseconds." << endl;

            r = env->set_default_bt_compare(env, dbt_key_compare);
            if (r != 0) {
                handle_ydb_error_fatal(r);
            }
            env->change_fsync_log_period(env, cmdLine.logFlushPeriod);

            const int redzone_threshold = cmdLine.fsRedzone;
            r = env->set_redzone(env, redzone_threshold);
            if (r != 0) {
                handle_ydb_error_fatal(r);
            }
            TOKULOG(1) << "filesystem redzone set to " << redzone_threshold << " percent." << endl;

            const char *logDir = cmdLine.logDir.c_str();
            if (!mongoutils::str::equals(logDir, "")) {
                r = env->set_lg_dir(env, logDir);
                if (r != 0) {
                    handle_ydb_error_fatal(r);
                }
                TOKULOG(1) << "transaction log directory set to " << logDir << endl;
            }

            const char *tmpDir = cmdLine.tmpDir.c_str();
            if (!mongoutils::str::equals(tmpDir, "")) {
                r = env->set_tmp_dir(env, tmpDir);
                if (r != 0) {
                    handle_ydb_error_fatal(r);
                }
                TOKULOG(1) << "temporary bulk loader directory set to " << tmpDir << endl;
            }

            const int env_flags = DB_INIT_LOCK|DB_INIT_MPOOL|DB_INIT_TXN|DB_CREATE|DB_PRIVATE|DB_INIT_LOG|DB_RECOVER;
            const int env_mode = S_IRWXU|S_IRGRP|S_IROTH|S_IXGRP|S_IXOTH;
            r = env->open(env, dbpath.c_str(), env_flags, env_mode);
            if (r != 0) {
                handle_ydb_error_fatal(r);
            }

            const int checkpoint_period = cmdLine.checkpointPeriod;
            r = env->checkpointing_set_period(env, checkpoint_period);
            if (r != 0) {
                handle_ydb_error_fatal(r);
            }
            TOKULOG(1) << "checkpoint period set to " << checkpoint_period << " seconds." << endl;

            const int cleaner_period = cmdLine.cleanerPeriod;
            r = env->cleaner_set_period(env, cleaner_period);
            if (r != 0) {
                handle_ydb_error_fatal(r);
            }
            TOKULOG(1) << "cleaner period set to " << cleaner_period << " seconds." << endl;

            const int cleaner_iterations = cmdLine.cleanerIterations;
            r = env->cleaner_set_iterations(env, cleaner_iterations);
            if (r != 0) {
                handle_ydb_error_fatal(r);
            }
            TOKULOG(1) << "cleaner iterations set to " << cleaner_iterations << "." << endl;
        }

        void shutdown(void) {
            tokulog() << "shutdown" << endl;
            // It's possible for startup to fail before storage::startup() is called
            if (env != NULL) {
                int r = env->close(env, 0);
                if (r != 0) {
                    handle_ydb_error_fatal(r);
                }
            }
        }

        // set a descriptor for the given dictionary. the descriptor is
        // a serialization of the index's ordering bits.
        static void set_db_descriptor(DB *db, DB_TXN *txn, const BSONObj &key_pattern) {
            const Ordering ordering = Ordering::make(key_pattern);
            DBT dbt = make_dbt((const char *) &ordering, sizeof(Ordering));
            const int flags = DB_UPDATE_CMP_DESCRIPTOR;
            int r = db->change_descriptor(db, txn, &dbt, flags);
            if (r != 0) {
                handle_ydb_error_fatal(r);
            }
            TOKULOG(1) << "set db " << db << " descriptor to key pattern: " << key_pattern << endl;
        }

        static void verify_db_descriptor(DB *db, const BSONObj &key_pattern) {
            verify(db->cmp_descriptor->dbt.size == sizeof(Ordering));
            const Ordering ordering = Ordering::make(key_pattern);
            const int c = memcmp(db->cmp_descriptor->dbt.data, &ordering, sizeof(Ordering));
            if (c != 0) {
                problem() << " bad db descriptor on open, key pattern " << key_pattern << endl;
            }
            verify(c == 0);
        }

        int db_open(DB **dbp, const string &name, const BSONObj &info, bool may_create) {
            // TODO: Refactor this option setting code to someplace else. It's here because
            // the YDB api doesn't allow a db->close to be called before db->open, and we
            // would leak memory if we chose to do nothing. So we validate all the
            // options here before db_create + db->open.
            int readPageSize = 65536;
            int pageSize = 4*1024*1024;
            TOKU_COMPRESSION_METHOD compression = TOKU_DEFAULT_COMPRESSION_METHOD;
            BSONObj key_pattern = info["key"].Obj();
            
            BSONElement e;
            e = info["readPageSize"];
            if (e.ok() && !e.isNull()) {
                readPageSize = e.numberInt();
                uassert(16743, "readPageSize must be a number > 0.", e.isNumber () && readPageSize > 0);
                TOKULOG(1) << "db " << name << ", using read page size " << readPageSize << endl;
            }
            e = info["pageSize"];
            if (e.ok() && !e.isNull()) {
                pageSize = e.numberInt();
                uassert(16445, "pageSize must be a number > 0.", e.isNumber () && pageSize > 0);
                TOKULOG(1) << "db " << name << ", using page size " << pageSize << endl;
            }
            e = info["compression"];
            if (e.ok() && !e.isNull()) {
                std::string str = e.String();
                if (str == "lzma") {
                    compression = TOKU_LZMA_METHOD;
                } else if (str == "quicklz") {
                    compression = TOKU_QUICKLZ_METHOD;
                } else if (str == "zlib") {
                    compression = TOKU_ZLIB_WITHOUT_CHECKSUM_METHOD;
                } else if (str == "none") {
                    compression = TOKU_NO_COMPRESSION;
                } else {
                    uassert(16442, "compression must be one of: lzma, quicklz, zlib, none.", false);
                }
                TOKULOG(1) << "db " << name << ", using compression method \"" << str << "\"" << endl;
            }

            DB *db;
            int r = db_create(&db, env, 0);
            if (r != 0) {
                handle_ydb_error(r);
            }

            r = db->set_readpagesize(db, readPageSize);
            if (r != 0) {
                handle_ydb_error(r);
            }

            r = db->set_pagesize(db, pageSize);
            if (r != 0) {
                handle_ydb_error(r);
            }

            r = db->set_compression_method(db, compression);
            if (r != 0) {
                handle_ydb_error(r);
            }

            // If this is a non-creating open for a read-only (or non-existent)
            // transaction, we can use an alternate stack since there's nothing
            // to roll back and no locktree locks to hold.
            const bool needAltTxn = !may_create && (!cc().hasTxn() || cc().txn().readOnly());
            scoped_ptr<Client::AlternateTransactionStack> altStack(!needAltTxn ? NULL :
                                                                   new Client::AlternateTransactionStack());
            scoped_ptr<Client::Transaction> altTxn(!needAltTxn ? NULL :
                                                   new Client::Transaction(0));

            const int db_flags = may_create ? DB_CREATE : 0;
            DB_TXN *txn = cc().txn().db_txn();
            r = db->open(db, txn, name.c_str(), NULL, DB_BTREE, db_flags, S_IRUSR|S_IWUSR|S_IRGRP|S_IROTH);
            if (r == ENOENT) {
                verify(!may_create);
                goto exit;
            }
            if (r != 0) {
                handle_ydb_error(r);
            }
            if (altTxn.get() != NULL) {
                altTxn->commit();
            }

            if (may_create) {
                set_db_descriptor(db, txn, key_pattern);
            }
            verify_db_descriptor(db, key_pattern);
            *dbp = db;
        exit:
            return r;
        }

        void db_close(DB *db) {
            int r = db->close(db, 0);
            if (r != 0) {
                handle_ydb_error(r);
            }
        }

        void db_remove(const string &name) {
            int r = env->dbremove(env, cc().txn().db_txn(), name.c_str(), NULL, 0);
            if (r == ENOENT) {
                uasserted(16444, "TODO: dbremove bug, should crash but won't right now");
            }
            if (r != 0) {
                handle_ydb_error(r);
            }
        }

        void db_rename(const string &oldIdxNS, const string &newIdxNS) {
            int r = env->dbrename(env, cc().txn().db_txn(), oldIdxNS.c_str(), NULL, newIdxNS.c_str(), 0);
            massert(16463, str::stream() << "tokumx dictionary rename failed: old " << oldIdxNS
                           << ", new " << newIdxNS << ", r = " << r,
                           r == 0);
        }

        void get_status(BSONObjBuilder &status) {
            uint64_t num_rows;
            uint64_t max_rows;
            uint64_t panic;
            size_t panic_string_len = 128;
            char panic_string[panic_string_len];
            fs_redzone_state redzone_state;

            int r = storage::env->get_engine_status_num_rows(storage::env, &max_rows);
            if (r != 0) {
                handle_ydb_error(r);
            }
            TOKU_ENGINE_STATUS_ROW_S mystat[max_rows];
            r = env->get_engine_status(env, mystat, max_rows, &num_rows, &redzone_state, &panic, panic_string, panic_string_len, TOKU_ENGINE_STATUS);
            if (r != 0) {
                handle_ydb_error(r);
            }
            status.append( "panic code", (long long) panic );
            status.append( "panic string", panic_string );
            switch (redzone_state) {
                case FS_GREEN:
                    status.append( "filesystem status", "OK" );
                    break;
                case FS_YELLOW:
                    status.append( "filesystem status", "Getting full..." );
                    break;
                case FS_RED:
                    status.append( "filesystem status", "Critically full. Engine is read-only until space is freed." );
                    break;
                case FS_BLOCKED:
                    status.append( "filesystem status", "Completely full. Free up some space now." );
                    break;
                default:
                    {
                        StringBuilder s;
                        s << "Unknown. Code: " << (int) redzone_state;
                        status.append( "filesystem status", s.str() );
                    }
            }
            for (uint64_t i = 0; i < num_rows; i++) {
                TOKU_ENGINE_STATUS_ROW row = &mystat[i];
                switch (row->type) {
                case FS_STATE:
                case UINT64:
                    status.appendNumber( row->keyname, (long long) row->value.num );
                    break;
                case CHARSTR:
                    status.append( row->keyname, row->value.str );
                    break;
                case UNIXTIME:
                    {
                        time_t t = row->value.num;
                        char tbuf[26];
                        status.appendNumber( row->keyname, (long long) ctime_r(&t, tbuf) );
                    }
                    break;
                case TOKUTIME:
                    status.appendNumber( row->keyname, tokutime_to_seconds(row->value.num) );
                    break;
                case PARCOUNT:
                    {
                        uint64_t v = read_partitioned_counter(row->value.parcount);
                        status.appendNumber( row->keyname, (long long) v );
                    }
                    break;
                default:
                    {
                        StringBuilder s;
                        s << "Unknown type. Code: " << (int) row->type;
                        status.append( row->keyname, s.str() );
                    }
                    break;                
                }
            }
        }

        void log_flush() {
            // Flush the recovery log to disk, ensuring crash safety up until
            // the most recently committed transaction's LSN.
            int r = env->log_flush(env, NULL);
            if (r != 0) {
                handle_ydb_error(r);
            }
        }

        void checkpoint() {
            // Run a checkpoint. The zeros mean nothing (bdb-API artifacts).
            int r = env->txn_checkpoint(env, 0, 0, 0);
            if (r != 0) {
                handle_ydb_error(r);
            }
        }

        void set_log_flush_interval(uint32_t period_ms) {
            cmdLine.logFlushPeriod = period_ms;
            env->change_fsync_log_period(env, cmdLine.logFlushPeriod);
            TOKULOG(1) << "fsync log period set to " << period_ms << " milliseconds." << endl;
        }

        void set_checkpoint_period(uint32_t period_seconds) {
            cmdLine.checkpointPeriod = period_seconds;
            int r = env->checkpointing_set_period(env, period_seconds);
            if (r != 0) {
                handle_ydb_error(r);
            }
            TOKULOG(1) << "checkpoint period set to " << period_seconds << " seconds." << endl;
        }

        void set_cleaner_period(uint32_t period_seconds) {
            cmdLine.cleanerPeriod = period_seconds;
            int r = env->cleaner_set_period(env, period_seconds);
            if (r != 0) {
                handle_ydb_error(r);
            }
            TOKULOG(1) << "cleaner period set to " << period_seconds << " seconds." << endl;
        }

        void set_cleaner_iterations(uint32_t num_iterations) {
            cmdLine.cleanerPeriod = num_iterations;
            int r = env->cleaner_set_iterations(env, num_iterations);
            if (r != 0) {
                handle_ydb_error(r);
            }
            TOKULOG(1) << "cleaner iterations set to " << num_iterations << "." << endl;
        }

<<<<<<< HEAD
        static void _handle_ydb_error(int error, bool fatal) {
#define _do_assert(_how, _code, _message)          \
            do {                                   \
               if (!fatal) {                       \
                   _how(_code, _message);          \
               } else {                            \
                   problem() << "fatal error "     \
                             << _code << ": "      \
                             << _message << endl;  \
                   verify(error == 0);             \
               }                                   \
            } while (0)

            switch (error) {
                case ENOENT:
                    _do_assert(uasserted, ENOENT_ASSERT_ID,
                               "Error 2 (No such file or directory) from the ydb layer.  The collection may have been dropped.");
=======
        void handle_ydb_error(int error) {
            switch (error) {
                case ENOENT:
                    throw SystemException::Enoent();
>>>>>>> fc61270f
                default:
                    // fall through
                    ;
            }
            if (error > 0) {
                throw SystemException("You may have hit a bug. Check the error log for more details.", error, 16770);
            }
            switch (error) {
                case DB_LOCK_NOTGRANTED:
<<<<<<< HEAD
                    _do_assert(uasserted, 16759,
                               "Lock not granted. Try restarting the transaction.");
=======
                    throw LockException("Lock not granted. Try restarting the transaction.", 16759);
>>>>>>> fc61270f
                case DB_LOCK_DEADLOCK:
                    throw LockException("Deadlock detected during lock acquisition. Try restarting the transaction.", 16760);
                case DB_KEYEXIST:
                    throw Exception("Duplicate key error.", ASSERT_ID_DUPKEY);
                case DB_NOTFOUND:
                    throw Exception("Index key not found.", 16761);
                case DB_RUNRECOVERY:
                    throw DataCorruptionException("Automatic environment recovery failed.", 16762);
                case DB_BADFORMAT:
                    throw DataCorruptionException("File-format error when reading dictionary from disk.", 16763);
                case TOKUDB_BAD_CHECKSUM:
                    throw DataCorruptionException("Checksum mismatch when reading dictionary from disk.", 16764);
                case TOKUDB_NEEDS_REPAIR:
                    throw DataCorruptionException("Repair requested when reading dictionary from disk.", 16765);
                case TOKUDB_DICTIONARY_NO_HEADER:
                    throw DataCorruptionException("No header found when reading dictionary from disk.", 16766);
                case TOKUDB_MVCC_DICTIONARY_TOO_NEW:
                    throw RetryableException::MvccDictionaryTooNew();
                default: 
                {
                    string s = str::stream() << "Unhandled ydb error: " << error;
                    throw Exception(s, 16767);
                }
            }
        }

        void handle_ydb_error_fatal(int error) {
            try {
                handle_ydb_error(error);
            }
            catch (Exception &e) {
                problem() << "fatal error " << e.getCode() << ": " << e.what() << endl;
                problem() << e << endl;
                fassertFailed(e.getCode());
            }
            msgasserted(16853, mongoutils::str::stream() << "No storage exception thrown but one should have been thrown for error " << error);
        }
    
    } // namespace storage

} // namespace mongo<|MERGE_RESOLUTION|>--- conflicted
+++ resolved
@@ -470,30 +470,10 @@
             TOKULOG(1) << "cleaner iterations set to " << num_iterations << "." << endl;
         }
 
-<<<<<<< HEAD
-        static void _handle_ydb_error(int error, bool fatal) {
-#define _do_assert(_how, _code, _message)          \
-            do {                                   \
-               if (!fatal) {                       \
-                   _how(_code, _message);          \
-               } else {                            \
-                   problem() << "fatal error "     \
-                             << _code << ": "      \
-                             << _message << endl;  \
-                   verify(error == 0);             \
-               }                                   \
-            } while (0)
-
-            switch (error) {
-                case ENOENT:
-                    _do_assert(uasserted, ENOENT_ASSERT_ID,
-                               "Error 2 (No such file or directory) from the ydb layer.  The collection may have been dropped.");
-=======
         void handle_ydb_error(int error) {
             switch (error) {
                 case ENOENT:
                     throw SystemException::Enoent();
->>>>>>> fc61270f
                 default:
                     // fall through
                     ;
@@ -503,12 +483,7 @@
             }
             switch (error) {
                 case DB_LOCK_NOTGRANTED:
-<<<<<<< HEAD
-                    _do_assert(uasserted, 16759,
-                               "Lock not granted. Try restarting the transaction.");
-=======
                     throw LockException("Lock not granted. Try restarting the transaction.", 16759);
->>>>>>> fc61270f
                 case DB_LOCK_DEADLOCK:
                     throw LockException("Deadlock detected during lock acquisition. Try restarting the transaction.", 16760);
                 case DB_KEYEXIST:
