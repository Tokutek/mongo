--- conflicted
+++ resolved
@@ -27,12 +27,6 @@
 
         extern DB_ENV *env;
 
-<<<<<<< HEAD
-        static const int ENOENT_ASSERT_ID = 16847;
-        static const int DICTIONARY_TOO_NEW_ASSERT_ID = 16768;
-
-=======
->>>>>>> fc61270f
         void startup(void);
         void shutdown(void);
 
