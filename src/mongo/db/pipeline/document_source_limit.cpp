/**
*    Copyright (C) 2011 10gen Inc.
*    Copyright (C) 2013 Tokutek Inc.
*
*    This program is free software: you can redistribute it and/or  modify
*    it under the terms of the GNU Affero General Public License, version 3,
*    as published by the Free Software Foundation.
*
*    This program is distributed in the hope that it will be useful,
*    but WITHOUT ANY WARRANTY; without even the implied warranty of
*    MERCHANTABILITY or FITNESS FOR A PARTICULAR PURPOSE.  See the
*    GNU Affero General Public License for more details.
*
*    You should have received a copy of the GNU Affero General Public License
*    along with this program.  If not, see <http://www.gnu.org/licenses/>.
*/

#include "pch.h"

#include "db/pipeline/document_source.h"

#include "db/jsobj.h"
#include "db/pipeline/document.h"
#include "db/pipeline/expression.h"
#include "db/pipeline/expression_context.h"
#include "db/pipeline/value.h"

namespace mongo {
    const char DocumentSourceLimit::limitName[] = "$limit";

    DocumentSourceLimit::DocumentSourceLimit(const intrusive_ptr<ExpressionContext> &pExpCtx,
                                             long long limit)
        : SplittableDocumentSource(pExpCtx)
        , limit(limit)
        , count(0)
    {}

    DocumentSourceLimit::~DocumentSourceLimit() {
    }

    const char *DocumentSourceLimit::getSourceName() const {
        return limitName;
    }

    bool DocumentSourceLimit::coalesce(
        const intrusive_ptr<DocumentSource> &pNextSource) {
        DocumentSourceLimit *pLimit =
            dynamic_cast<DocumentSourceLimit *>(pNextSource.get());

        /* if it's not another $skip, we can't coalesce */
        if (!pLimit)
            return false;

        /* we need to limit by the minimum of the two limits */
        if (pLimit->limit < limit)
            limit = pLimit->limit;
        return true;
    }

    bool DocumentSourceLimit::eof() {
        return pSource->eof() || count >= limit;
    }

    bool DocumentSourceLimit::advance() {
        DocumentSource::advance(); // check for interrupts

        ++count;
        if (count >= limit) {
<<<<<<< HEAD

            pCurrent.reset();

=======
>>>>>>> 3ee82cfb
            // This is required for the DocumentSourceCursor to release its read lock, see
            // SERVER-6123.
            pSource->dispose();

            return false;
        }
        return pSource->advance();
    }

    Document DocumentSourceLimit::getCurrent() {
        return pSource->getCurrent();
    }

    void DocumentSourceLimit::sourceToBson(
        BSONObjBuilder *pBuilder, bool explain) const {
        pBuilder->append("$limit", limit);
    }

    intrusive_ptr<DocumentSourceLimit> DocumentSourceLimit::create(
            const intrusive_ptr<ExpressionContext> &pExpCtx,
            long long limit) {
        uassert(15958, "the limit must be positive",
                limit > 0);
        return new DocumentSourceLimit(pExpCtx, limit);
    }

    intrusive_ptr<DocumentSource> DocumentSourceLimit::createFromBson(
        BSONElement *pBsonElement,
        const intrusive_ptr<ExpressionContext> &pExpCtx) {
        uassert(15957, "the limit must be specified as a number",
                pBsonElement->isNumber());

        long long limit = pBsonElement->numberLong();
        return DocumentSourceLimit::create(pExpCtx, limit);
    }
}<|MERGE_RESOLUTION|>--- conflicted
+++ resolved
@@ -66,12 +66,6 @@
 
         ++count;
         if (count >= limit) {
-<<<<<<< HEAD
-
-            pCurrent.reset();
-
-=======
->>>>>>> 3ee82cfb
             // This is required for the DocumentSourceCursor to release its read lock, see
             // SERVER-6123.
             pSource->dispose();
