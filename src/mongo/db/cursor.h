--- conflicted
+++ resolved
@@ -42,12 +42,8 @@
 
 namespace mongo {
 
-<<<<<<< HEAD
-    class NamespaceDetails;
-=======
     class Collection;
     class CoveredIndexMatcher;
->>>>>>> 4aa9de8e
 
     /**
      * Query cursors, base class.  This is for our internal cursors.  "ClientCursor" is a separate
