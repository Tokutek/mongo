/**
*    Copyright (C) 2008 10gen Inc.
*    Copyright (C) 2013 Tokutek Inc.
*
*    This program is free software: you can redistribute it and/or  modify
*    it under the terms of the GNU Affero General Public License, version 3,
*    as published by the Free Software Foundation.
*
*    This program is distributed in the hope that it will be useful,
*    but WITHOUT ANY WARRANTY; without even the implied warranty of
*    MERCHANTABILITY or FITNESS FOR A PARTICULAR PURPOSE.  See the
*    GNU Affero General Public License for more details.
*
*    You should have received a copy of the GNU Affero General Public License
*    along with this program.  If not, see <http://www.gnu.org/licenses/>.
*/

#pragma once

#include "mongo/pch.h"

#include "mongo/db/jsobj.h"
#include "mongo/db/matcher.h"
#include "mongo/db/projection.h"
#include "mongo/db/client.h"
#include "mongo/db/index.h"
#include "mongo/db/storage/key.h"

namespace mongo {

    class Collection;
    class CoveredIndexMatcher;

    /**
     * Query cursors, base class.  This is for our internal cursors.  "ClientCursor" is a separate
     * concept and is for the user's cursor.
     *
     * WARNING concurrency: the vfunctions below are called back from within a
     * ClientCursor::ccmutex.  Don't cause a deadlock, you've been warned.
     */
    class Cursor : boost::noncopyable {
    public:
        virtual ~Cursor() {}
        virtual bool ok() = 0;
        bool eof() { return !ok(); }
        /* current associated document for the cursor.
         * implementation may or may not perform another query to satisfy this call. */
        virtual BSONObj current() = 0;
        /* returns true if the cursor was able to advance, false otherwise */
        virtual bool advance() = 0;
        /* current key in the index. */
        virtual BSONObj currKey() const { return BSONObj(); }
        /* current associated primary key (_id key) for the document */
        virtual BSONObj currPK() const { return BSONObj(); }

        /* Implement these if you want the cursor to be "tailable" */

        /* Request that the cursor starts tailing after advancing past last record. */
        /* The implementation may or may not honor this request. */
        virtual void setTailable() {}
        /* indicates if tailing is enabled. */
        virtual bool tailable() const {
            return false;
        }

        virtual BSONObj indexKeyPattern() const {
            return BSONObj();
        }

        virtual string toString() const { return "abstract?"; }

        /* used for multikey index traversal to avoid sending back dups. see Matcher::matches().
           if a multikey index traversal:
             if primary key (ie: _id) has already been sent, returns true.
             otherwise, marks pk as sent.
        */
        virtual bool getsetdup(const BSONObj &pk) = 0;

        virtual bool isMultiKey() const = 0;

        /**
         * return true if the keys in the index have been modified from the main doc
         * if you have { a : 1 , b : [ 1 , 2 ] }
         * an index on { a : 1 } would not be modified
         * an index on { b : 1 } would be since the values of the array are put in the index
         *                       not the array
         */
        virtual bool modifiedKeys() const = 0;

        virtual BSONObj prettyIndexBounds() const { return BSONArray(); }

        virtual long long nscanned() const = 0;

        // The implementation may return different matchers depending on the
        // position of the cursor.  If matcher() is nonzero at the start,
        // matcher() should be checked each time advance() is called.
        // Implementations which generate their own matcher should return this
        // to avoid a matcher being set manually.
        // Note that the return values differ subtly here

        // Used when we want fast matcher lookup
        virtual CoveredIndexMatcher *matcher() const { return 0; }

        virtual bool currentMatches( MatchDetails *details = 0 ) {
            return !matcher() || matcher()->matchesCurrent( this, details );
        }

        // A convenience function for setting the value of matcher() manually
        // so it may be accessed later.  Implementations which must generate
        // their own matcher() should assert here.
        virtual void setMatcher( shared_ptr< CoveredIndexMatcher > matcher ) {
            massert( 13285, "manual matcher config not allowed", false );
        }

        /** @return the covered index projector for the current iterate, if any. */
        virtual const Projection::KeyOnly *keyFieldsOnly() const { return 0; }

        /**
         * Manually set the value of keyFieldsOnly() so it may be accessed later.  Implementations
         * that generate their own keyFieldsOnly() must assert.
         */
        virtual void setKeyFieldsOnly( const shared_ptr<Projection::KeyOnly> &keyFieldsOnly ) {
            massert( 16159, "manual keyFieldsOnly config not allowed", false );
        }
        
        virtual void explainDetails( BSONObjBuilder& b ) const { return; }

        /// Should this cursor be destroyed when it's namespace is deleted
        virtual bool shouldDestroyOnNSDeletion() { return true; }
    };

    class FieldRange;
    class FieldRangeVector;
    class FieldRangeVectorIterator;
    struct FieldInterval;
    
    // Class for storing rows bulk fetched from TokuMX
    class RowBuffer {
    public:
        RowBuffer();
        ~RowBuffer();

        bool ok() const;

        bool isGorged() const;

        void current(storage::Key &sKey, BSONObj &obj) const;

        // Append a key and obj onto the buffer 
        void append(const storage::Key &sKey, const BSONObj &obj);

        // moves the buffer to the next key/pk/obj
        // returns:
        //      true, the buffer has data, you may call current().
        //      false, the buffer has no more data. don't call current() until append()
        bool next();

        // empty the row buffer, resetting all data and internal positions
        // only reset it fields if there is something in the buffer.
        void empty();

    private:
        class HeaderBits {
        public:
            static const unsigned char hasPK = 1;
            static const unsigned char hasObj = 2;
        };

        // store rows in a buffer that has a "preferred size". if we need to 
        // fit more in the buf, then it's okay to go over. _size captures the
        // real size of the buffer.
        // _end_offset is where we will write new bytes for append(). it is
        // modified and advanced after the append.
        // _current_offset is where we will read for current(). it is modified
        // and advanced after a next()
        static const size_t _BUF_SIZE_PREFERRED = 128 * 1024;
        size_t _size;
        size_t _current_offset;
        size_t _end_offset;
        char *_buf;
    };

    /**
     * A Cursor class for index iteration.
     */
    class IndexCursor : public Cursor {
    public:

        // Create a cursor over a specific start, end key range.
        static shared_ptr<IndexCursor> make( Collection *cl, const IndexDetails &idx,
                                             const BSONObj &startKey, const BSONObj &endKey,
                                             bool endKeyInclusive, int direction,
                                             int numWanted = 0);

        // Create a cursor over a set of one or more field ranges.
        static shared_ptr<IndexCursor> make( Collection *cl, const IndexDetails &idx,
                                             const shared_ptr< FieldRangeVector > &bounds,
                                             int singleIntervalLimit, int direction,
                                             int numWanted = 0);

        virtual ~IndexCursor();

        bool ok() { return _ok; }
        bool advance();

        /**
         * used for multikey index traversal to avoid sending back dups. see Matcher::matches() and cursor.h
         * @return false if the pk has not been seen
         */
        bool getsetdup(const BSONObj &pk) {
            if ( _multiKey ) {
                pair<set<BSONObj>::iterator, bool> p = _dups.insert(pk.copy());
                return !p.second;
            }
            return false;
        }

        bool tailable() const { return _tailable; }
        void setTailable();

        bool modifiedKeys() const { return _multiKey; }
        bool isMultiKey() const { return _multiKey; }

        BSONObj currPK() const { return _currPK; }
        BSONObj currKey() const { return _currKey; }
        BSONObj current();
        BSONObj indexKeyPattern() const { return _idx.keyPattern(); }

        string toString() const;
        BSONObj prettyIndexBounds() const;
        BSONObj prettyKey( const BSONObj &key ) const {
            return key.replaceFieldNames( indexKeyPattern() ).clientReadable();
        }

        CoveredIndexMatcher *matcher() const { return _matcher.get(); }
        void setMatcher( shared_ptr< CoveredIndexMatcher > matcher ) { _matcher = matcher;  }
        bool currentMatches( MatchDetails *details = NULL );
        const Projection::KeyOnly *keyFieldsOnly() const { return _keyFieldsOnly.get(); }
        void setKeyFieldsOnly( const shared_ptr<Projection::KeyOnly> &keyFieldsOnly ) {
            _keyFieldsOnly = keyFieldsOnly;
        }
        
        long long nscanned() const { return _nscanned; }

    protected:
        bool forward() const;

        // Optionally pre-acquire row locks for this cursor. cursor_flags() and
        // getf_flags() should be the correct flags to pass to the ydb, given the
        // implementation of prelock() (ie: DB_PRELOCKED if locks were grabbed).
        virtual void prelock();
        virtual int cursor_flags();
        virtual int getf_flags();

        // True if intuitive bounds-ordering for minKey and MaxKey is reverse for
        // this cursor, based on an index ordering and cursor direction.
        //
        // Example: intuitively, { min, max } describes the bounds for an index scan.
        // But we need to possibly reverse those bounds to { max, min }. Here are
        // the possible outcomes for ordering/direction combinations:
        // - Descending/forward, return true (reverse to { max, min })
        // - Ascending/reverse, return true.
        // - Descending/reverse, return false (stay with { min, max })
        // - Ascending/forward, return false.
        static bool reverseMinMaxBoundsOrder(const Ordering &ordering, const int direction);

        IndexCursor( Collection *cl, const IndexDetails &idx,
                     const BSONObj &startKey, const BSONObj &endKey,
                     bool endKeyInclusive, int direction, int numWanted = 0);

        IndexCursor( Collection *cl, const IndexDetails &idx,
                     const shared_ptr< FieldRangeVector > &bounds,
                     int singleIntervalLimit, int direction, int numWanted = 0);

    private:

        /** Initialize the internal DBC */
        void initializeDBC();
        void _prelockCompoundBounds(const int currentRange, vector<const FieldInterval *> &combo,
                                    BufBuilder &startKeyBuilder, BufBuilder &endKeyBuilder);
        void _prelockBounds();
        void _prelockRange(const BSONObj &startKey, const BSONObj &endKey);

        /** Get the current key/pk/obj from the row buffer and set _currKey/PK/Obj */
        void getCurrentFromBuffer();
        /** Advance the internal DBC, not updating nscanned or checking the key against our bounds. */
        void _advance();

        /** ydb cursor callback + flags */
        struct cursor_getf_extra : public ExceptionSaver {
            RowBuffer *buffer;
            int rows_fetched;
            int rows_to_fetch;
            std::exception *ex;
            cursor_getf_extra(RowBuffer *buf, int n_to_fetch) :
                buffer(buf), rows_fetched(0), rows_to_fetch(n_to_fetch), ex(NULL) {
            }
        };
        static int cursor_getf(const DBT *key, const DBT *val, void *extra);
        /** determine how many rows the next getf should bulk fetch */
        int getf_fetch_count();
        /** pull more rows from the DBC into the RowBuffer */
        bool fetchMoreRows();
        /** find by key where the PK used for search is determined by _direction */
        void findKey(const BSONObj &key);
        /** find by key and a given PK */
        void setPosition(const BSONObj &key, const BSONObj &pk);
        /** check if the current key is out of bounds, invalidate the current key if so */
        bool checkCurrentAgainstBounds();
        void skipPrefix(const BSONObj &key, const int k);
        int skipToNextKey(const BSONObj &currentKey);
        /** for tailable cursors to get a fresh value for minUnsafeKey from a TailableCollection */
        void refreshMinUnsafeEndKey();

        struct cursor_interrupt_extra : public ExceptionSaver {
            Client &c;
            cursor_interrupt_extra() : c(cc()) {
            }
        };
        static bool cursor_check_interrupt(void* extra);
        /**
         * Attempt to locate the next index key matching _bounds.  This may mean advancing to the
         * next successive key in the index, or skipping to a new position in the index.  If an
         * internal iteration cutoff is reached before a matching key is found, then the search for
         * a matching key will be aborted, leaving the cursor pointing at a key that is not within
         * bounds.
         */
        bool skipOutOfRangeKeysAndCheckEnd();
        void checkEnd();

    protected:
<<<<<<< HEAD
        virtual void checkEnd();

        Collection *const _cl;
=======
        NamespaceDetails *const _d;
>>>>>>> 1be168a7
        const IndexDetails &_idx;
        const Ordering _ordering;

        set<BSONObj> _dups;
        BSONObj _startKey;
        BSONObj _endKey;
        BSONObj _minUnsafeKey;
        bool _endKeyInclusive;
        const bool _multiKey;
        const int _direction;
        shared_ptr< FieldRangeVector > _bounds; // field ranges to iterate over, if non-null
        auto_ptr< FieldRangeVectorIterator > _boundsIterator;
        bool _boundsMustMatch; // If iteration is aborted before a key matching _bounds is
                               // identified, the cursor may be left pointing at a key that is not
                               // within bounds (_bounds->matchesKey( currKey() ) may be false).
                               // _boundsMustMatch will be set to false accordingly.
        shared_ptr< CoveredIndexMatcher > _matcher;
        shared_ptr<Projection::KeyOnly> _keyFieldsOnly;
        long long _nscanned;
        long long _nscannedObjects;

        // Prelock is true if the caller does not want a limited result set from the cursor.
        // Even if the query looks like { a: { $gte: 5 } }, the caller may want limited results for:
        // - a delete has justOne = true
        // - an update has multi = false
        // - any findAndModify (since it's implemented as an update with multi = false)
        // The caller can let us know a limited result set is requested when all of these are true:
        // - the numWanted parameter is not zero (zero means "unlimited want", in the constructor)
        // - cc().opSettings().justOne() is true.
        const bool _prelock;

        IndexDetails::Cursor _cursor;
        // An exhausted cursor has no more rows and is done iterating,
        // unless it's tailable. If so, it may try to read more rows.
        bool _tailable;
        bool _ok;

        // The current key, pk, and obj for this cursor. Keys are stored
        // in a compacted format and built into bson format, so we reuse
        // a BufBuilder to prevent a malloc/free on each row read.
        BSONObj _currKey;
        BSONObj _currPK;
        BSONObj _currObj;
        BufBuilder _currKeyBufBuilder;

        // Row buffer to store rows in using bulk fetch. Also track the iteration
        // of bulk fetch so we know an appropriate amount of rows to fetch.
        RowBuffer _buffer;
        int _getf_iteration;

        // for interrupt checking
        struct cursor_interrupt_extra _interrupt_extra;
    };

    /**
     * Abstracts index scans by generating a the start and end key
     * based on the index's ordering and the desired direction.
     */
    class ScanCursor : boost::noncopyable {
    protected:
        static const BSONObj &startKey(const BSONObj &keyPattern, const int direction);
        static const BSONObj &endKey(const BSONObj &keyPattern, const int direction);

    private:
        static bool reverseMinMaxBoundsOrder(const Ordering &ordering, const int direction);
    };

    /**
     * Cursor for scanning an index.
     */
    class IndexScanCursor : public IndexCursor, ScanCursor {
    public:
        IndexScanCursor( Collection *cl, const IndexDetails &idx,
                         int direction, int numWanted = 0);
    };

    /**
     * Cursor optimized for count operations.
     * Does not track the current key or pk.
     * Cannot produce a meaningful result for current().
     */
    class IndexCountCursor : public IndexCursor {
    public:
        IndexCountCursor( Collection *cl, const IndexDetails &idx,
                          const BSONObj &startKey, const BSONObj &endKey,
                          const bool endKeyInclusive );

        IndexCountCursor( Collection *cl, const IndexDetails &idx,
                          const shared_ptr< FieldRangeVector > &bounds );

        virtual string toString() const {
            return "IndexCountCursor";
        }

        BSONObj current() {
            msgasserted(17036, "bug: IndexCountCursor cannot return current()");
        }

        // A counting cursor can only be used when no matcher is necessary.
        bool currentMatches(MatchDetails *details = NULL) {
            dassert(matcher() == NULL);
            return true;
        }

        // A counting cursor cannot be used on multikey indexes, because that
        // would require tracking the current PK for manual deduplication.
        bool getsetdup(const BSONObj &pk) {
            dassert(!isMultiKey());
            return false;
        }

        void setMatcher(shared_ptr<CoveredIndexMatcher> matcher) {
            if (matcher) {
                msgasserted(17039, "bug: IndexCountCursor cannot utilize a matcher");
            }
        }

        struct count_cursor_getf_extra : public ExceptionSaver {
            count_cursor_getf_extra(int &c, bool &e, const storage::Key &key,
                                    const Ordering &o, const bool inc) :
                bufferedRowCount(c), exhausted(e), endSKeyPrefix(key), ordering(o), endKeyInclusive(inc) {
            }
            int &bufferedRowCount;
            bool &exhausted;
            const storage::Key &endSKeyPrefix;
            const Ordering &ordering;
            const bool endKeyInclusive;
        };
        static int count_cursor_getf(const DBT *key, const DBT *val, void *extra);

        bool advance();

    private:
        bool countMoreRows();
        void checkAssumptionsAndInit();

        // The number of rows counted during the last bulk-fetch
        int _bufferedRowCount; 
        // Whether the last bulk-fetch ended early because we reached an out-of-bounds key.
        bool _exhausted;
        // We only want to compare by the secondary key prefix.
        // This will be constructed with a NULL primary-key argument.
        const storage::Key _endSKeyPrefix;
    };

    /**
     * Cursor for scanning an index, optimized for counts.
     * See IndexScanCursor.
     */
    class IndexScanCountCursor : public IndexCountCursor, ScanCursor {
    public:
        IndexScanCountCursor( Collection *cl, const IndexDetails &idx );
    };

    /**
     * Index-scan style cursor over the primary key.
     */
    class BasicCursor : public IndexScanCursor {
    public:
        static shared_ptr<Cursor> make(Collection *cl, int direction = 1);

        BSONObj currKey() const { return BSONObj(); }
        virtual BSONObj indexKeyPattern() const { return BSONObj(); }
        virtual string toString() const {
            return forward() ? "BasicCursor" : "ReverseCursor";
        }
        virtual bool getsetdup(const BSONObj &pk) { return false; }
        virtual bool isMultiKey() const { return false; }
        virtual bool modifiedKeys() const { return false; }
        virtual BSONObj prettyIndexBounds() const { return BSONArray(); }
        virtual void explainDetails( BSONObjBuilder& b ) const { return; }

    private:
        BasicCursor( Collection *cl, int direction );
    };

    /**
     * Dummy cursor returning no results.
     * Can be used to represent a cursor over a non-existent collection.
     */
    class DummyCursor : public Cursor {
    public:
        DummyCursor( int direction = 1 ) : _direction(direction) { }
        bool ok() { return false; }
        BSONObj current() { return BSONObj(); }
        bool advance() { return false; }
        virtual string toString() const {
            return _direction > 0 ? "BasicCursor" : "ReverseCursor";
        }
        virtual bool getsetdup(const BSONObj &pk) { return false; }
        virtual bool isMultiKey() const { return false; }
        virtual bool modifiedKeys() const { return false; }
        virtual void setMatcher( shared_ptr< CoveredIndexMatcher > matcher ) { }
        virtual void setKeyFieldsOnly( const shared_ptr<Projection::KeyOnly> &keyFieldsOnly ) { }
        virtual long long nscanned() const { return 0; }

    private:
        const int _direction;
    };
} // namespace mongo<|MERGE_RESOLUTION|>--- conflicted
+++ resolved
@@ -329,13 +329,7 @@
         void checkEnd();
 
     protected:
-<<<<<<< HEAD
-        virtual void checkEnd();
-
         Collection *const _cl;
-=======
-        NamespaceDetails *const _d;
->>>>>>> 1be168a7
         const IndexDetails &_idx;
         const Ordering _ordering;
 
