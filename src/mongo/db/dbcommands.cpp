// dbcommands.cpp

/**
*    Copyright (C) 2012 10gen Inc.
*
*    This program is free software: you can redistribute it and/or  modify
*    it under the terms of the GNU Affero General Public License, version 3,
*    as published by the Free Software Foundation.
*
*    This program is distributed in the hope that it will be useful,
*    but WITHOUT ANY WARRANTY; without even the implied warranty of
*    MERCHANTABILITY or FITNESS FOR A PARTICULAR PURPOSE.  See the
*    GNU Affero General Public License for more details.
*
*    You should have received a copy of the GNU Affero General Public License
*    along with this program.  If not, see <http://www.gnu.org/licenses/>.
*/

/* SHARDING: 
   I believe this file is for mongod only.
   See s/commands_public.cpp for mongos.
*/

#include <time.h>

#include "mongo/pch.h"
#include "mongo/server.h"
#include "mongo/base/counter.h"
#include "mongo/base/init.h"
#include "mongo/base/status.h"
#include "mongo/bson/util/builder.h"
#include "mongo/db/auth/action_set.h"
#include "mongo/db/auth/action_type.h"
#include "mongo/db/auth/authorization_manager.h"
#include "mongo/db/auth/privilege.h"
#include "mongo/db/databaseholder.h"
#include "mongo/db/client.h"
#include "mongo/db/jsobj.h"
#include "mongo/db/introspect.h"
#include "mongo/db/cursor.h"
#include "mongo/db/json.h"
#include "mongo/db/keypattern.h"
#include "mongo/db/kill_current_op.h"
#include "mongo/db/repl.h"
#include "mongo/db/repl_block.h"
#include "mongo/db/replutil.h"
#include "mongo/db/relock.h"
#include "mongo/db/commands.h"
#include "mongo/db/command_cursors.h"
#include "mongo/db/commands/rename_collection.h"
#include "mongo/db/commands/server_status.h"
#include "mongo/db/instance.h"
#include "mongo/db/lasterror.h"
#include "mongo/db/collection_map.h"
#include "mongo/db/collection.h"
#include "mongo/db/namespacestring.h"
#include "mongo/db/query_optimizer.h"
#include "mongo/db/ops/count.h"
#include "mongo/db/ops/insert.h"
#include "mongo/db/stats/counters.h"
#include "mongo/db/stats/timer_stats.h"
#include "mongo/db/storage/env.h"
#include "mongo/db/oplog_helpers.h"
#include "mongo/s/d_logic.h"
#include "mongo/s/d_writeback.h"
#include "mongo/s/stale_exception.h"  // for SendStaleConfigException
#include "mongo/scripting/engine.h"
#include "mongo/util/version.h"
#include "mongo/util/lruishmap.h"
#include "mongo/util/md5.hpp"

namespace mongo {

    /* reset any errors so that getlasterror comes back clean.

       useful before performing a long series of operations where we want to
       see if any of the operations triggered an error, but don't want to check
       after each op as that woudl be a client/server turnaround.
    */
    class CmdResetError : public InformationCommand {
    public:
        CmdResetError() : InformationCommand("resetError", false, "reseterror") {}
        virtual void addRequiredPrivileges(const std::string& dbname,
                                           const BSONObj& cmdObj,
                                           std::vector<Privilege>* out) {} // No auth required
        virtual void help( stringstream& help ) const {
            help << "reset error state (used with getpreverror)";
        }
        bool run(const string& db, BSONObj& cmdObj, int, string& errmsg, BSONObjBuilder& result, bool fromRepl) {
            LastError *le = lastError.get();
            verify( le );
            le->reset();
            return true;
        }
    } cmdResetError;

    /* set by replica sets if specified in the configuration.
       a pointer is used to avoid any possible locking issues with lockless reading (see below locktype() is NONE
       and would like to keep that)
       (for now, it simply orphans any old copy as config changes should be extremely rare).
       note: once non-null, never goes to null again.
    */
    BSONObj *getLastErrorDefault = 0;

    static TimerStats gleWtimeStats;
    static ServerStatusMetricField<TimerStats> displayGleLatency( "getLastError.wtime", &gleWtimeStats );

    static Counter64 gleWtimeouts;
    static ServerStatusMetricField<Counter64> gleWtimeoutsDisplay( "getLastError.wtimeouts", &gleWtimeouts );

    class CmdGetLastError : public InformationCommand {
    public:
        CmdGetLastError() : InformationCommand("getLastError", false, "getlasterror") { }
        virtual void addRequiredPrivileges(const std::string& dbname,
                                           const BSONObj& cmdObj,
                                           std::vector<Privilege>* out) {} // No auth required
        virtual void help( stringstream& help ) const {
            help << "return error status of the last operation on this connection\n"
                 << "options:\n"
                 << "  { fsync:true } - fsync the recovery log before returning\n"
                 << "  { j:true } - fsync the recovery log before returning\n"
                 << "  { w:n } - replication not supported yet, so does nothing\n"
                 << "  { wtimeout:m} - replication not supported yet, so does nothing";
        }
        bool run(const string& dbname, BSONObj& _cmdObj, int, string& errmsg, BSONObjBuilder& result, bool fromRepl) {
            LastError *le = lastError.disableForCommand();

            bool err = false;

            if ( le->nPrev != 1 ) {
                err = LastError::noError.appendSelf( result , false );
                le->appendSelfStatus( result );
            }
            else {
                err = le->appendSelf( result , false );
            }

            Client& c = cc();
            c.appendLastGTID( result );

            result.appendNumber( "connectionId" , c.getConnectionId() ); // for sharding; also useful in general for debugging

            BSONObj cmdObj = _cmdObj;
            {
                BSONObj::iterator i(_cmdObj);
                i.next();
                if( !i.more() ) {
                    /* empty, use default */
                    BSONObj *def = getLastErrorDefault;
                    if( def )
                        cmdObj = *def;
                }
            }
            if ( err ) {
                // doesn't make sense to wait for fsync
                // if there was an error
                return true;
            }

            // write concern is only relevant if we are NOT in a multi statement transaction
            // therefore, do nothing if a transaction is live
            if (!cc().hasTxn()) {
                //
                // slight change from MongoDB originally
                // MongoDB allows only j or fsync to be set, not both
                // we allow to set both
                //
                if ( cmdObj["j"].trueValue() || cmdObj["fsync"].trueValue()) {
                    // if there's a non-zero log flush period, transactions
                    // do not fsync on commit and so we must do it here.
                    if (cmdLine.logFlushPeriod != 0) {
                        storage::log_flush();
                    }
                }

                BSONElement e = cmdObj["w"];
                if ( e.ok() ) {

                    if ( cmdLine.configsvr && (!e.isNumber() || e.numberInt() > 1) ) {
                        // w:1 on config servers should still work, but anything greater than that
                        // should not.
                        result.append( "wnote", "can't use w on config servers" );
                        result.append( "err", "norepl" );
                        return true;
                    }

                    int timeout = cmdObj["wtimeout"].numberInt();
                    TimerHolder timer( &gleWtimeStats );

                    long long passes = 0;
                    char buf[32];
                    GTID gtid = c.getLastOp();

                    if ( gtid.isInitial() ) {
                        if ( anyReplEnabled() ) {
                            result.append( "wnote" , "no write has been done on this connection" );
                        }
                        else if ( e.isNumber() && e.numberInt() <= 1 ) {
                            // don't do anything
                            // w=1 and no repl, so this is fine
                        }
                        else {
                            // w=2 and no repl
                            stringstream errmsg;
                            errmsg << "no replication has been enabled, so w=" <<
                                      e.toString(false) << " won't work";
                            result.append( "wnote" , errmsg.str() );
                            result.append( "err", "norepl" );
                            return true;
                        }

                        result.appendNull( "err" );
                        return true;
                    }

                    if ( !theReplSet && !e.isNumber() ) {
                        result.append( "wnote", "cannot use non integer w values for non-replica sets" );
                        result.append( "err", "noreplset" );
                        return true;
                    }

                    while ( 1 ) {
                        if ( !_isMaster() ) {
                            // this should be in the while loop in case we step down
                            errmsg = "not master";
                            result.append( "wnote", "no longer primary" );
                            return false;
                        }

                        // check this first for w=0 or w=1
                        if ( opReplicatedEnough( gtid, e ) ) {
                            // before breaking, let's check that we are not master
                            // originally done outside of if-clause in vanilla by
                            // SERVER-9417. Moved here so that we don't have
                            // race condition machine stepping down after the check
                            // but before the call to opReplicatedEnough
                            if ( !_isMaster() ) {
                                errmsg = "not master";
                                result.append( "wnote", "no longer primary" );
                                return false;
                            }
                            break;
                        }

                        // if replication isn't enabled (e.g., config servers)
                        if ( ! anyReplEnabled() ) {
                            result.append( "err", "norepl" );
                            return true;
                        }

                        if ( timeout > 0 && timer.millis() >= timeout ) {
                            gleWtimeouts.increment();
                            result.append( "wtimeout" , true );
                            errmsg = "timed out waiting for slaves";
                            result.append( "waited" , timer.millis() );
							result.append("writtenTo", getHostsWrittenTo(gtid));
                            result.append( "err" , "timeout" );
                            return true;
                        }

                        verify( sprintf( buf , "w block pass: %lld" , ++passes ) < 30 );
                        c.curop()->setMessage( buf );
                        sleepmillis(1);
                        killCurrentOp.checkForInterrupt();
                    }

					result.append("writtenTo", getHostsWrittenTo(gtid));
					int myMillis = timer.recordMillis();
                    result.appendNumber( "wtime" , myMillis );
                }
            }

            if (cmdObj["fsync"].trueValue()) {
                // This is part of the protocol used by SyncClusterConnection.
                // We just fake it and say we synced a file to get it to stop complaining.
                result.append( "fsyncFiles" , 1 );
            }

            result.appendNull( "err" );
            return true;
        }

    } cmdGetLastError;

    class CmdGetPrevError : public InformationCommand {
    public:
        CmdGetPrevError() : InformationCommand("getPrevError", false, "getpreverror") {}
        virtual void help( stringstream& help ) const {
            help << "check for errors since last reseterror commandcal";
        }
        virtual void addRequiredPrivileges(const std::string& dbname,
                                           const BSONObj& cmdObj,
                                           std::vector<Privilege>* out) {} // No auth required
        bool run(const string& dbname, BSONObj& cmdObj, int, string& errmsg, BSONObjBuilder& result, bool fromRepl) {
            LastError *le = lastError.disableForCommand();
            le->appendSelf( result );
            if ( le->valid )
                result.append( "nPrev", le->nPrev );
            else
                result.append( "nPrev", -1 );
            return true;
        }
    } cmdGetPrevError;

    CmdShutdown cmdShutdown;

    void CmdShutdown::help( stringstream& help ) const {
        help << "shutdown the database.  must be ran against admin db and "
             << "either (1) ran from localhost or (2) authenticated. If "
             << "this is a primary in a replica set and there is no member "
             << "within 10 seconds of its optime, it will not shutdown "
             << "without force : true.  You can also specify timeoutSecs : "
             << "N to wait N seconds for other members to catch up.";
    }

    bool CmdShutdown::run(const string& dbname, BSONObj& cmdObj, int, string& errmsg, BSONObjBuilder& result, bool fromRepl) {
        bool force = cmdObj.hasField("force") && cmdObj["force"].trueValue();

        if (!force && theReplSet && theReplSet->isPrimary()) {
            long long timeout, now, start;
            timeout = now = start = curTimeMicros64()/1000000;
            if (cmdObj.hasField("timeoutSecs")) {
                timeout += cmdObj["timeoutSecs"].numberLong();
            }

            uint64_t lastOp = theReplSet->gtidManager->getCurrTimestamp();
            uint64_t closest = theReplSet->lastOtherOpTime();
            GTID lastGTID = theReplSet->gtidManager->getLiveState();
            GTID closestGTID = theReplSet->lastOtherGTID();
            uint64_t diff = (lastOp > closest) ? lastOp - closest : 0;
            while (now <= timeout && diff > 10000) {
                sleepsecs(1);
                now++;

                lastOp = theReplSet->gtidManager->getCurrTimestamp();
                closest = theReplSet->lastOtherOpTime();
                diff = (lastOp > closest) ? lastOp - closest : 0;
            }

            if (diff > 10000) {
                errmsg = "no secondaries within 10 seconds of my optime";
                result.appendNumber("closest", closest/1000);
                result.appendNumber("difference", diff/1000);
                return false;
            }

            // step down
            theReplSet->stepDown(120);

            log() << "waiting for secondaries to catch up" << endl;

            lastGTID = theReplSet->gtidManager->getLiveState();
            while (GTID::cmp(lastGTID, closestGTID) > 0 && now - start < 60) {
                closestGTID = theReplSet->lastOtherGTID();

                now++;
                sleepsecs(1);
            }

            // regardless of whether they caught up, we'll shut down
        }

        if (theReplSet) {
            theReplSet->shutdown();
        }

        LOCK_REASON(lockReason, "shutdown command");
        writelocktry wlt(2 * 60 * 1000, lockReason);
        uassert( 13455 , "dbexit timed out getting lock" , wlt.got() );
        return shutdownHelper();
    }

    class CmdDropDatabase : public FileopsCommand {
    public:
        CmdDropDatabase() : FileopsCommand("dropDatabase") {}
        virtual bool slaveOk() const { return false; }
        virtual bool logTheOp() { return true; }
        virtual void help( stringstream& help ) const {
            help << "drop (delete) this database";
        }

        virtual void addRequiredPrivileges(const std::string& dbname,
                                           const BSONObj& cmdObj,
                                           std::vector<Privilege>* out) {
            ActionSet actions;
            actions.addAction(ActionType::dropDatabase);
            out->push_back(Privilege(dbname, actions));
        }

        // this is suboptimal but oplogCheckCloseDatabase is called from dropDatabase, and that 
        // may need a global lock.
        virtual bool lockGlobally() const { return true; }

        bool run(const string& dbname, BSONObj& cmdObj, int, string& errmsg, BSONObjBuilder& result, bool fromRepl) {
            // disallow dropping the config database
            if ( cmdLine.configsvr && ( dbname == "config" ) ) {
                errmsg = "Cannot drop 'config' database if mongod started with --configsvr";
                return false;
            }
            if ( replSet && (dbname == "local")) {
                errmsg = "Cannot drop 'local' database if mongod started --replSet";
                return false;
            }
            BSONElement e = cmdObj.firstElement();
            log() << "dropDatabase " << dbname << endl;
            int p = (int) e.number();
            if ( p != 1 )
                return false;
            dropDatabase(dbname);
            result.append( "dropped" , dbname );
            return true;
        }
    } cmdDropDatabase;

    /* set db profiling level
       todo: how do we handle profiling information put in the db with replication?
             sensibly or not?
    */
    class CmdProfile : public Command {
    public:
        CmdProfile() : Command("profile", false) {}
        virtual void help( stringstream& help ) const {
            help << "enable or disable performance profiling\n";
            help << "{ profile : <n> }\n";
            help << "0=off 1=log slow ops 2=log all\n";
            help << "-1 to get current values\n";
            help << "http://dochub.mongodb.org/core/databaseprofiler";
        }
        // Need access to the database to enable profiling on it
        virtual bool slaveOk() const { return true; }
        virtual bool requiresShardedOperationScope() const { return false; }
        virtual LockType locktype() const { return NONE; }
        virtual bool requiresSync() const { return false; }
        virtual bool needsTxn() const { return false; }
        virtual int txnFlags() const { return 0; }
        virtual bool canRunInMultiStmtTxn() const { return false; }
        virtual OpSettings getOpSettings() const { return OpSettings(); }
        virtual void addRequiredPrivileges(const std::string& dbname,
                                           const BSONObj& cmdObj,
                                           std::vector<Privilege>* out) {
            ActionSet actions;
            actions.addAction(ActionType::profileEnable);
            out->push_back(Privilege(dbname, actions));
        }

    private:
        bool _run(const string& dbname, BSONObj& cmdObj, int i, string& errmsg, BSONObjBuilder& result, bool fromRepl) {
            BSONElement e = cmdObj.firstElement();
            result.append("was", cc().database()->profile());
            result.append("slowms", cmdLine.slowMS );

            int p = (int) e.number();
            bool ok = false;

            if ( p == -1 ) {
                ok = true;
            } else if ( p >= 0 && p <= 2 ) {
                Client::Transaction transaction(DB_SERIALIZABLE);
                ok = cc().database()->setProfilingLevel( p , errmsg );
                transaction.commit();
            }

            BSONElement slow = cmdObj["slowms"];
            if ( slow.isNumber() )
                cmdLine.slowMS = slow.numberInt();

            return ok;
        }

    public:
        bool run(const string& dbname, BSONObj& cmdObj, int i, string& errmsg, BSONObjBuilder& result, bool fromRepl) {
            LOCK_REASON(lockReason, "profile command");
            try {
                Client::ReadContext ctx(dbname, lockReason);
                return _run(dbname, cmdObj, i, errmsg, result, fromRepl);
            } catch (RetryWithWriteLock &e) {
                Client::WriteContext ctx(dbname, lockReason);
                return _run(dbname, cmdObj, i, errmsg, result, fromRepl);
            }
        }
    } cmdProfile;

    class CmdEngineStatus : public WebInformationCommand {
    public:
        CmdEngineStatus() : WebInformationCommand("engineStatus") {}

        virtual void help( stringstream& help ) const {
            help << "returns TokuMX engine statistics";
        }

        virtual void addRequiredPrivileges(const std::string& dbname,
                                           const BSONObj& cmdObj,
                                           std::vector<Privilege>* out) {} // No auth required
        bool run(const string& dbname, BSONObj& cmdObj, int, string& errmsg, BSONObjBuilder& result, bool fromRepl) {
            // Get engine status from TokuMX.
            // Status is system-wide, so we ignore the dbname and fromRepl bit.
            storage::get_status(result);
            return true;
        }
    } cmdEngineStatus;

    /**
     * VectorCursor is a Cursor that returns results out of a pre-populated
     * vector<BSONObj> rather than from a query.  It should be used for
     * informational data which is usually not too large (since it stays in
     * memory until exhausted), but which sometimes could be too large for a
     * BSONArray, and therefore would be better served by having the option of a
     * cursor.
     */
    class VectorCursor : public Cursor {
        shared_ptr<vector<BSONObj> > _vec;
        vector<BSONObj>::const_iterator _it;

      public:
        VectorCursor(const shared_ptr<vector<BSONObj> > &vec) : _vec(vec), _it(_vec->begin()) {}
        virtual bool ok() { return _it != _vec->end(); }
        virtual bool advance() { _it++; return ok(); }
        virtual BSONObj current() { return *_it; }
        virtual bool shouldDestroyOnNSDeletion() { return false; }
        virtual bool getsetdup(const BSONObj &pk) { return false; }
        virtual bool isMultiKey() const { return false; }
        virtual bool modifiedKeys() const { return false; }
        virtual string toString() const { return "Vector_Cursor"; }
        virtual long long nscanned() const { return 0; }
        virtual void explainDetails(BSONObjBuilder &) const {}
    };

    class CmdShowPendingLockRequests : public WebInformationCommand {
    public:
        CmdShowPendingLockRequests() : WebInformationCommand("showPendingLockRequests") {}

        virtual void addRequiredPrivileges(const std::string& dbname,
                                           const BSONObj& cmdObj,
                                           std::vector<Privilege>* out) {
            ActionSet actions;
            actions.addAction(ActionType::showPendingLockRequests);
            out->push_back(Privilege(AuthorizationManager::SERVER_RESOURCE_NAME, actions));
        }
        virtual void help( stringstream& help ) const {
            help << "returns a list of pending, document-level level lock requests";
        }

        bool run(const string& dbname, BSONObj& cmdObj, int, string& errmsg, BSONObjBuilder& result, bool fromRepl) {
            shared_ptr<vector<BSONObj> > pendingLockRequests(new vector<BSONObj>);
            storage::get_pending_lock_request_status(*pendingLockRequests);

            if (!isCursorCommand(cmdObj)) {
                // old api
                BSONArrayBuilder ab(result.subarrayStart("requests"));
                for (vector<BSONObj>::const_iterator it = pendingLockRequests->begin(); it != pendingLockRequests->end(); ++it) {
                    if (ab.len() + it->objsize() > BSONObjMaxUserSize - 1024) {
                        ab.append("too many results to return");
                        break;
                    }
                    ab.append(*it);
                }
                return true;
            }

            CursorId id;
            {
                // Set up cursor
                LOCK_REASON(lockReason, "showPendingLockRequests: creating cursor");
                Client::ReadContext ctx(dbname, lockReason);
                shared_ptr<Cursor> cursor(new VectorCursor(pendingLockRequests));
                // cc will be owned by cursor manager
                ClientCursor *cc = new ClientCursor(0, cursor, dbname, cmdObj.getOwned());
                id = cc->cursorid();
            }

            handleCursorCommand(id, cmdObj, result);

            return true;
        }
    } cmdShowPendingLockRequests;

    class CmdShowLiveTransactions : public WebInformationCommand {
    public:
        CmdShowLiveTransactions() : WebInformationCommand("showLiveTransactions") {}

        virtual void addRequiredPrivileges(const std::string& dbname,
                                           const BSONObj& cmdObj,
                                           std::vector<Privilege>* out) {
            ActionSet actions;
            actions.addAction(ActionType::showLiveTransactions);
            out->push_back(Privilege(AuthorizationManager::SERVER_RESOURCE_NAME, actions));
        }
        virtual void help( stringstream& help ) const {
            help << "returns a list of live transactions";
        }

        bool run(const string& dbname, BSONObj& cmdObj, int, string& errmsg, BSONObjBuilder& result, bool fromRepl) {
            shared_ptr<vector<BSONObj> > liveTransactions(new vector<BSONObj>);
            storage::get_live_transaction_status(*liveTransactions);

            if (!isCursorCommand(cmdObj)) {
                // old api
                BSONArrayBuilder ab(result.subarrayStart("transactions"));
                for (vector<BSONObj>::const_iterator it = liveTransactions->begin(); it != liveTransactions->end(); ++it) {
                    if (ab.len() + it->objsize() > BSONObjMaxUserSize - 1024) {
                        ab.append("too many results to return");
                        break;
                    }
                    ab.append(*it);
                }
                return true;
            }

            CursorId id;
            {
                // Set up cursor
                LOCK_REASON(lockReason, "showLiveTransactions: creating cursor");
                Client::ReadContext ctx(dbname, lockReason);
                shared_ptr<Cursor> cursor(new VectorCursor(liveTransactions));
                // cc will be owned by cursor manager
                ClientCursor *cc = new ClientCursor(0, cursor, dbname, cmdObj.getOwned());
                id = cc->cursorid();
            }

            handleCursorCommand(id, cmdObj, result);

            return true;
        }
    } cmdShowLiveTransactions;

    class CmdCheckpoint : public Command {
    public:
        CmdCheckpoint() : Command("checkpoint") {}
        virtual bool slaveOk() const { return true; }
        virtual bool requiresShardedOperationScope() const { return false; }
        virtual LockType locktype() const { return NONE; }
        virtual bool requiresSync() const { return true; }
        virtual bool needsTxn() const { return false; }
        virtual int txnFlags() const { return noTxnFlags(); }
        virtual bool canRunInMultiStmtTxn() const { return false; }
        virtual OpSettings getOpSettings() const { return OpSettings(); }
        virtual void addRequiredPrivileges(const std::string& dbname,
                                           const BSONObj& cmdObj,
                                           std::vector<Privilege>* out) {
            ActionSet actions;
            actions.addAction(ActionType::checkpoint);
            out->push_back(Privilege(AuthorizationManager::SERVER_RESOURCE_NAME, actions));
        }
        virtual void help( stringstream& help ) const {
            help << "performs a checkpoint of all TokuMX dictionaries." << endl;
        }
        bool run(const string& dbname, BSONObj& cmdObj, int, string& errmsg, BSONObjBuilder& result, bool fromRepl) {
            storage::checkpoint();
            return true;
        }
    } cmdCheckpoint;

    class CmdDiagLogging : public InformationCommand {
    public:
        CmdDiagLogging() : InformationCommand("diagLogging") { }
        // Vanilla mongo had this, I don't know why.  Seems like if they need a write lock it should be global?
        virtual LockType locktype() const { return NONE; }
        bool adminOnly() const { return true; }
        void help(stringstream& h) const { h << "http://dochub.mongodb.org/core/monitoring#MonitoringandDiagnostics-DatabaseRecord%2FReplay%28diagLoggingcommand%29"; }
        virtual void addRequiredPrivileges(const std::string& dbname,
                                           const BSONObj& cmdObj,
                                           std::vector<Privilege>* out) {
            ActionSet actions;
            actions.addAction(ActionType::diagLogging);
            out->push_back(Privilege(AuthorizationManager::SERVER_RESOURCE_NAME, actions));
        }
        bool run(const string& dbname , BSONObj& cmdObj, int, string& errmsg, BSONObjBuilder& result, bool) {
            int was = _diaglog.setLevel( cmdObj.firstElement().numberInt() );
            _diaglog.flush();
            if ( !cmdLine.quiet )
                tlog() << "CMD: diagLogging set to " << _diaglog.getLevel() << " from: " << was << endl;
            result.append( "was" , was );
            return true;
        }
    } cmddiaglogging;


    /* drop collection */
    class CmdDrop : public FileopsCommand {
    public:
        CmdDrop() : FileopsCommand("drop") { }
        virtual bool logTheOp() { return true; }
        virtual bool slaveOk() const { return false; }
        virtual bool adminOnly() const { return false; }
        virtual void addRequiredPrivileges(const std::string& dbname,
                                           const BSONObj& cmdObj,
                                           std::vector<Privilege>* out) {
            ActionSet actions;
            actions.addAction(ActionType::dropCollection);
            out->push_back(Privilege(dbname, actions));
        }
        virtual void help( stringstream& help ) const { help << "drop a collection\n{drop : <collectionName>}"; }
        virtual bool run(const string& dbname , BSONObj& cmdObj, int, string& errmsg, BSONObjBuilder& result, bool) {
            string nsToDrop = dbname + '.' + cmdObj.firstElement().valuestr();
            if ( !cmdLine.quiet )
                tlog() << "CMD: drop " << nsToDrop << endl;
            uassert( 10039 ,  "can't drop collection with reserved $ character in name", strchr(nsToDrop.c_str(), '$') == 0 );
            Collection *cl = getCollection(nsToDrop);
            if (cl == 0) {
                errmsg = "ns not found";
                return false;
            }
            cl->drop(errmsg, result);
            return true;
        }
    } cmdDrop;

    /* select count(*) */
    class CmdCount : public QueryCommand {
    public:
        CmdCount() : QueryCommand("count") { }
        virtual bool slaveOk() const { return false; }
        virtual bool slaveOverrideOk() const { return true; }
        virtual bool maintenanceOk() const { return false; }
        virtual bool adminOnly() const { return false; }
        virtual void help( stringstream& help ) const { help << "count objects in collection"; }
        virtual void addRequiredPrivileges(const std::string& dbname,
                                           const BSONObj& cmdObj,
                                           std::vector<Privilege>* out) {
            ActionSet actions;
            actions.addAction(ActionType::find);
            out->push_back(Privilege(parseNs(dbname, cmdObj), actions));
        }
        virtual bool run(const string& dbname, BSONObj& cmdObj, int, string& errmsg, BSONObjBuilder& result, bool) {

            long long skip = 0;
            if ( cmdObj["skip"].isNumber() ) {
                skip = cmdObj["skip"].numberLong();
                if ( skip < 0 ) {
                    errmsg = "skip value is negative in count query";
                    return false;
                }
            }
            else if ( cmdObj["skip"].ok() ) {
                errmsg = "skip value is not a valid number";
                return false;
            }

            string ns = parseNs(dbname, cmdObj);
            string err;
            int errCode;
            long long n = runCount(ns.c_str(), cmdObj, err, errCode);
            long long nn = n;
            bool ok = true;
            if ( n == -1 ) {
                nn = 0;
                result.appendBool( "missing" , true );
            }
            else if ( n < 0 ) {
                nn = 0;
                ok = false;
                if ( !err.empty() ) {
                    errmsg = err;
                    return false;
                }
            }
            result.append("n", (double) nn);
            return ok;
        }
    } cmdCount;

    /* create collection */
    class CmdCreate : public FileopsCommand {
    public:
        CmdCreate() : FileopsCommand("create") { }
        virtual bool logTheOp() { return false; }
        virtual bool slaveOk() const { return false; }
        virtual bool adminOnly() const { return false; }
        virtual void help( stringstream& help ) const {
            help << "create a collection explicitly\n"
                "{ create: <ns>[, capped: <bool>, size: <collSizeInBytes>, max: <nDocs>] }";
        }
        virtual void addRequiredPrivileges(const std::string& dbname,
                                           const BSONObj& cmdObj,
                                           std::vector<Privilege>* out) {
            ActionSet actions;
            actions.addAction(ActionType::createCollection);
            out->push_back(Privilege(dbname, actions));
        }
        virtual bool run(const string& dbname , BSONObj& cmdObj, int, string& errmsg, BSONObjBuilder& result, bool fromRepl ) {
            uassert(15888, "must pass name of collection to create", cmdObj.firstElement().valuestrsafe()[0] != '\0');
            string ns = dbname + '.' + cmdObj.firstElement().valuestr();
            string err;
            if (cmdObj["capped"].trueValue()) {
                uassert(14832, "specify size:<n> when capped is true", cmdObj["size"].isNumber() || (cmdObj["size"].type() == String) || cmdObj.hasField("$nExtents"));
            }
            bool ok = userCreateNS(ns.c_str(), cmdObj, err, ! fromRepl );
            if ( !ok && !err.empty() )
                errmsg = err;
            return ok;
        }
    } cmdCreate;

    /* "dropIndexes" is now the preferred form - "deleteIndexes" deprecated */
    class CmdDropIndexes : public FileopsCommand {
    public:
        CmdDropIndexes() : FileopsCommand("dropIndexes", false, "deleteIndexes") { }
        virtual bool logTheOp() { return true; }
        // TODO: maybe slaveOk should be true?
        virtual bool slaveOk() const { return false; }
        virtual void help( stringstream& help ) const {
            help << "drop indexes for a collection";
        }
        virtual void addRequiredPrivileges(const std::string& dbname,
                                           const BSONObj& cmdObj,
                                           std::vector<Privilege>* out) {
            ActionSet actions;
            actions.addAction(ActionType::dropIndexes);
            out->push_back(Privilege(parseNs(dbname, cmdObj), actions));
        }
        bool run(const string& dbname, BSONObj& jsobj, int, string& errmsg, BSONObjBuilder& anObjBuilder, bool /*fromRepl*/) {
            BSONElement e = jsobj.firstElement();
            string toDeleteNs = dbname + '.' + e.valuestr();
            Collection *cl = getCollection(toDeleteNs);
            if ( !cmdLine.quiet )
                tlog() << "CMD: dropIndexes " << toDeleteNs << endl;
            if ( cl ) {
                BSONElement f = jsobj.getField("index");
                if ( f.type() == String ) {
                    return cl->dropIndexes( f.valuestr(), errmsg, anObjBuilder, false );
                }
                else if ( f.type() == Object ) {
                    int idxId = cl->findIndexByKeyPattern( f.embeddedObject() );
                    if ( idxId < 0 ) {
                        errmsg = "can't find index with key:";
                        errmsg += f.embeddedObject().toString();
                        return false;
                    }
                    else {
                        IndexDetails& ii = cl->idx( idxId );
                        string iName = ii.indexName();
                        return cl->dropIndexes( iName.c_str() , errmsg, anObjBuilder, false );
                    }
                }
                else {
                    errmsg = "invalid index name spec";
                    return false;
                }
            }
            else {
                errmsg = "ns not found";
                return false;
            }
        }
    } cmdDropIndexes;

    class CmdReIndex : public ModifyCommand {
    private:
        bool _reIndex(Collection *cl, const BSONObj &cmdObj, string &errmsg, BSONObjBuilder &result) {
            const BSONElement e = cmdObj["index"];
            BSONObj options;
            BSONElement optsElt = cmdObj["options"];
            if (optsElt.ok()) {
                if (optsElt.isABSONObj()) {
                    options = optsElt.Obj();
                } else {
                    errmsg = "invalid options element";
                    return false;
                }
            }
            if (!e.ok()) {
                // optimize everything
                cl->rebuildIndexes("*", options, result);
            } else {
                // optimize a single index
                if (e.type() == String) {
                    // by name
                    cl->rebuildIndexes(e.Stringdata(), options, result);
                } else if (e.type() == Object) {
                    // by key pattern
                    const BSONObj pattern = e.embeddedObject();
                    const int idxNo = cl->findIndexByKeyPattern(pattern);
                    if (idxNo < 0) {
                        errmsg = str::stream() << "can't find index with key:" << pattern;
                        return false;
                    } else {
                        const IndexDetails &idx = cl->idx(idxNo);
                        const string name = idx.indexName();
                        cl->rebuildIndexes(name, options, result);
                    }
                } else {
                    errmsg = "invalid index name spec";
                    return false;
                }
            }
            return true;
        }
    public:
        CmdReIndex() : ModifyCommand("reIndex") { }
        virtual LockType locktype() const { return NONE; } // we'll manage our own locks and txn, changing options needs WRITE but hot optimize just needs READ
        virtual bool needsTxn() const { return false; }
        virtual bool logTheOp() { return false; } // only reindexes on the one node
        virtual bool slaveOk() const { return true; }    // can reindex on a secondary
        virtual bool requiresSync() const { return false; }
        virtual bool requiresShardedOperationScope() const { return false; }  // doesn't affect chunk information
        virtual void help( stringstream& help ) const {
            help << "re-index a collection";
        }
        virtual void addRequiredPrivileges(const std::string& dbname,
                                           const BSONObj& cmdObj,
                                           std::vector<Privilege>* out) {
            ActionSet actions;
            actions.addAction(ActionType::reIndex);
            out->push_back(Privilege(parseNs(dbname, cmdObj), actions));
        }
        bool run(const string &dbname, BSONObj &cmdObj, int, string &errmsg, BSONObjBuilder &result, bool) {
            static DBDirectClient db;

            const BSONElement e = cmdObj.firstElement();
            const string ns = getSisterNS(dbname, e.valuestrsafe());

            {
                // Changing options needs a write lock because it needs to modify the CollectionMap.
                bool needsWriteLock = cmdObj["options"].isABSONObj() && !cmdObj["options"].Obj().isEmpty();
                LOCK_REASON(lockReason, "reIndex");
                scoped_ptr<Lock::ScopedLock> lk(needsWriteLock
                                                ? static_cast<Lock::ScopedLock*>(new Lock::DBWrite(ns, lockReason))
                                                : static_cast<Lock::ScopedLock*>(new Lock::DBRead(ns, lockReason)));
                Client::Context ctx(ns);
                Client::Transaction txn(DB_SERIALIZABLE);
                Collection *cl = getCollection(ns);
                tlog() << "CMD: reIndex " << ns << endl;

                if (cl == NULL) {
                    errmsg = "ns not found";
                    return false;
                }

                // Perform the reindex work
                const bool ok = _reIndex(cl, cmdObj, errmsg, result);
                if (!ok) {
                    return false;
                }
                txn.commit();
            }

            {
                LOCK_REASON(lockReason, "query after reIndex");
                Client::ReadContext ctx(dbname, lockReason);
                Client::Transaction txn(DB_TXN_SNAPSHOT | DB_TXN_READ_ONLY);
                // Capture and return the state of indexes as a result of reindexing.
                BSONArrayBuilder b;
                for (auto_ptr<DBClientCursor> c = db.query(getSisterNS(dbname, "system.indexes"),
                                                           BSON("ns" << ns), 0, 0, 0, QueryOption_SlaveOk);
                     c->more(); ) {
                    const BSONObj o = c->next();
                    b.append(o);
                }
                Collection *cl = getCollection(ns);
                verify(cl != NULL);
                result.append("nIndexes", cl->nIndexes());
                result.append("nIndexesWas", cl->nIndexes());
                result.appendArray("indexes", b.arr());
                txn.commit();
                return true;
            }
        }
    } cmdReIndex;

    class CmdRenameCollection : public FileopsCommand {
    public:
        CmdRenameCollection() : FileopsCommand( "renameCollection" ) {}
        virtual bool adminOnly() const { return true; }
        virtual bool requiresAuth() { return true; }
        virtual bool lockGlobally() const { return true; }
        virtual bool slaveOk() const { return false; }
        virtual bool logTheOp() {
            return true; // can't log steps when doing fast rename within a db, so always log the op rather than individual steps comprising it.
        }
        virtual void addRequiredPrivileges(const std::string& dbname,
                                           const BSONObj& cmdObj,
                                           std::vector<Privilege>* out) {
            rename_collection::addPrivilegesRequiredForRenameCollection(cmdObj, out);
        }
        virtual void help( stringstream &help ) const {
            help << " example: { renameCollection: foo.a, to: bar.b }";
        }
        virtual bool run(const string& dbname, BSONObj& cmdObj, int, string& errmsg, BSONObjBuilder& result, bool fromRepl) {
            string source = cmdObj.getStringField( name.c_str() );
            string target = cmdObj.getStringField( "to" );
            uassert(15967,"invalid collection name: " + target, NamespaceString::validCollectionName(target));
            if ( source.empty() || target.empty() ) {
                errmsg = "invalid command syntax";
                return false;
            }

            bool capped = false;
            bool partitioned = false;
            long long size = 0;
            {
                Client::Context ctx( source );
                Collection *cl = getCollection( source );
                uassert( 10026 ,  "source namespace does not exist", cl );
                capped = cl->isCapped();
<<<<<<< HEAD
                partitioned = cl->isPartitioned();
                // TODO: Get the capped size
=======
                uassert(17295, "cannot rename a partitioned collection", !cl->isPartitioned());
                uassert(17332, "cannot rename collection: background index build in progress", !cl->indexBuildInProgress());
>>>>>>> 8c8350a2
            }

            Client::Context ctx( target );

            if (getCollection(target)) {
                uassert( 10027 ,  "target namespace exists", cmdObj["dropTarget"].trueValue() );
                BSONObjBuilder bb( result.subobjStart( "dropTarget" ) );
                getCollection(target)->drop( errmsg , bb );
                bb.done();
                if ( errmsg.size() > 0 )
                    return false;
            }


            // if we are renaming in the same database, just
            // rename the namespace and we're done.
            {
                StringData from = nsToDatabaseSubstring(source);
                StringData to = nsToDatabaseSubstring(target);
                if ( from == to ) {
                    renameCollection( source, target );
                    // make sure we drop counters etc
                    Top::global.collectionDropped( source );
                    return true;
                }
            }

            // renaming across databases, so we must copy all
            // the data and then remove the source collection.
            uassert(17295, "cannot rename a partitioned collection across databases", !partitioned);
            BSONObjBuilder spec;
            if ( capped ) {
                spec.appendBool( "capped", true );
                spec.append( "size", double( size ) );
            }
            if ( !userCreateNS( target, spec.done(), errmsg , false) )
                return false;

            auto_ptr< DBClientCursor > c;
            DBDirectClient bridge;

            {
                c = bridge.query( source, BSONObj(), 0, 0, 0, fromRepl ? QueryOption_SlaveOk : 0 );
            }
            while( 1 ) {
                {
                    if ( !c->more() )
                        break;
                }
                BSONObj o = c->next();
                // logop set to false, because command is logged
                insertObject( target.c_str(), o, 0, false );
            }

            string sourceIndexes = getSisterNS(source, "system.indexes");
            string targetIndexes = getSisterNS(target, "system.indexes");
            {
                c = bridge.query( sourceIndexes, QUERY( "ns" << source ), 0, 0, 0, fromRepl ? QueryOption_SlaveOk : 0 );
            }
            while( 1 ) {
                {
                    if ( !c->more() )
                        break;
                }
                BSONObj o = c->next();
                BSONObjBuilder b;
                BSONObjIterator i( o );
                while( i.moreWithEOO() ) {
                    BSONElement e = i.next();
                    if ( e.eoo() )
                        break;
                    if ( strcmp( e.fieldName(), "ns" ) == 0 ) {
                        b.append( "ns", target );
                    }
                    else {
                        b.append( e );
                    }
                }
                BSONObj n = b.done();
                // logop set to false, because command is logged
                insertObject( targetIndexes.c_str(), n, 0, false );
            }

            {
                Client::Context ctx( source );
                Collection *cl = getCollection( source );
                if (cl != NULL) {
                    cl->drop( errmsg, result );
                }
            }
            return true;
        }
    } cmdrenamecollection;

    class CmdListDatabases : public Command {
    public:
        virtual bool slaveOk() const { return true; }
        virtual bool slaveOverrideOk() const { return true; }
        virtual bool requiresShardedOperationScope() const { return false; }
        virtual bool adminOnly() const { return true; }
        virtual LockType locktype() const { return READ; }
        virtual bool lockGlobally() const { return true; }
        virtual bool requiresSync() const { return false; }
        virtual bool needsTxn() const { return true; }
        virtual int txnFlags() const { return DB_TXN_READ_ONLY | DB_TXN_SNAPSHOT; }
        virtual bool canRunInMultiStmtTxn() const { return true; }
        virtual OpSettings getOpSettings() const { return OpSettings(); }

        virtual void help( stringstream& help ) const { help << "list databases on this server"; }
        virtual void addRequiredPrivileges(const std::string& dbname,
                                           const BSONObj& cmdObj,
                                           std::vector<Privilege>* out) {
            ActionSet actions;
            actions.addAction(ActionType::listDatabases);
            out->push_back(Privilege(AuthorizationManager::SERVER_RESOURCE_NAME, actions));
        }
        CmdListDatabases() : Command("listDatabases" , true ) {}
        bool run(const string& dbname , BSONObj& jsobj, int, string& errmsg, BSONObjBuilder& result, bool /*fromRepl*/) {
            vector< string > dbNames;
            getDatabaseNames( dbNames );
            vector< BSONObj > dbInfos;

            set<string> seen;
            size_t totalUncompressedSize = 0;
            size_t totalCompressedSize = 0;
            for ( vector< string >::iterator i = dbNames.begin(); i != dbNames.end(); ++i ) {
                BSONObjBuilder b;
                b.append( "name", *i );

                {
                    LOCK_REASON(lockReason, "listDatabases: getting db size");
                    Client::ReadContext rc( getSisterNS(*i, "system.namespaces"), lockReason );
                    size_t uncompressedSize = 0;
                    size_t compressedSize = 0;
                    rc.ctx().db()->diskSize(uncompressedSize, compressedSize);
                    b.append( "size", (double) uncompressedSize );
                    b.append( "sizeOnDisk", (double) compressedSize );
                    totalUncompressedSize += uncompressedSize;
                    totalCompressedSize += compressedSize;

                    b.appendBool( "empty", rc.ctx().db()->isEmpty() );
                }
                
                dbInfos.push_back( b.obj() );

                seen.insert( i->c_str() );
            }

            // TODO: erh 1/1/2010 I think this is broken where path != dbpath ??
            set<string> allShortNames;
            if (!jsobj.hasElement( "onDiskOnly" )) {
                LOCK_REASON(lockReason, "listDatabases: looking for dbs on disk");
                Lock::GlobalRead lk(lockReason);
                dbHolder().getAllShortNames( allShortNames );
            }
            
            for ( set<string>::iterator i = allShortNames.begin(); i != allShortNames.end(); i++ ) {
                string name = *i;

                if ( seen.count( name ) )
                    continue;

                BSONObjBuilder b;
                b.append( "name" , name );
                b.append( "sizeOnDisk" , (double)1.0 );

                {
                    LOCK_REASON(lockReason, "listDatabases: checking for empty db");
                    Client::ReadContext ctx( name, lockReason );
                    b.appendBool( "empty", ctx.ctx().db()->isEmpty() );
                }

                dbInfos.push_back( b.obj() );
            }

            result.append( "databases", dbInfos );
            result.append( "totalSize", double( totalCompressedSize ) );
            result.append( "totalUncompressedSize", double( totalUncompressedSize ) );
            return true;
        }
    } cmdListDatabases;

    class CmdCloseAllDatabases : public FileopsCommand {
    public:
        CmdCloseAllDatabases() : FileopsCommand( "closeAllDatabases" ) {}
        virtual bool adminOnly() const { return true; }
        virtual bool requiresAuth() { return true; }
        virtual bool lockGlobally() const { return true; }
        virtual bool slaveOk() const { return false; }
        virtual bool logTheOp() { return false; }
        virtual void addRequiredPrivileges(const std::string& dbname,
                                           const BSONObj& cmdObj,
                                           std::vector<Privilege>* out) {
            ActionSet actions;
            actions.addAction(ActionType::closeAllDatabases);
            out->push_back(Privilege(AuthorizationManager::SERVER_RESOURCE_NAME, actions));
        }
        virtual bool run(const string& dbname, BSONObj& cmdObj, int, string& errmsg, BSONObjBuilder& result, bool fromRepl) {
            try {
                dbHolderW().closeDatabases(dbpath);
                return true;
            } catch (DBException &e) {
                log() << "Caught exception while closing all databases: " << e.what();
                return false;
            }
        }
    } cmdCloseAllDatabases;

    class CmdFileMD5 : public QueryCommand {
    public:
        CmdFileMD5() : QueryCommand( "filemd5" ) {}
        virtual void help( stringstream& help ) const {
            help << " example: { filemd5 : ObjectId(aaaaaaa) , root : \"fs\" }";
        }
        virtual void addRequiredPrivileges(const std::string& dbname,
                                           const BSONObj& cmdObj,
                                           std::vector<Privilege>* out) {
            ActionSet actions;
            actions.addAction(ActionType::find);
            out->push_back(Privilege(parseNs(dbname, cmdObj), actions));
        }
        bool run(const string& dbname, BSONObj& jsobj, int, string& errmsg, BSONObjBuilder& result, bool fromRepl ) {
            string ns = dbname;
            ns += ".";
            {
                string root = jsobj.getStringField( "root" );
                if ( root.size() == 0 )
                    root = "fs";
                ns += root;
            }
            ns += ".chunks"; // make this an option in jsobj

            // Check shard version at startup.
            // This will throw before we've done any work if shard version is outdated
            Client::Context ctx (ns);

            md5digest d;
            md5_state_t st;
            md5_init(&st);

            int n = 0;

            bool partialOk = jsobj["partialOk"].trueValue();
            if (partialOk) {
                // WARNING: This code depends on the binary layout of md5_state. It will not be
                // compatible with different md5 libraries or work correctly in an environment with
                // mongod's of different endians. It is ok for mongos to be a different endian since
                // it just passes the buffer through to another mongod.
                BSONElement stateElem = jsobj["md5state"];
                if (!stateElem.eoo()){
                    int len;
                    const char* data = stateElem.binDataClean(len);
                    massert(16247, "md5 state not correct size", len == sizeof(st));
                    memcpy(&st, data, sizeof(st));
                }
                n = jsobj["startAt"].numberInt();
            }


            BSONObj query = BSON( "files_id" << jsobj["filemd5"] << "n" << GTE << n );
            BSONObj sort = BSON( "files_id" << 1 << "n" << 1 );

            shared_ptr<Cursor> cursor = getBestGuessCursor(ns.c_str(), query, sort);
            if ( ! cursor ) {
                errmsg = "need an index on { files_id : 1 , n : 1 }";
                return false;
            }
            auto_ptr<ClientCursor> cc (new ClientCursor(QueryOption_NoCursorTimeout, cursor, ns.c_str()));

            for ( ; cursor->ok() ; cursor->advance() ) {
                if ( ! cursor->matcher()->matchesCurrent( cursor.get() ) ) {
                    log() << "**** NOT MATCHING ****" << endl;
                    PRINT(cursor->current());
                    continue;
                }

                BSONObj obj = cursor->current();
                BSONElement ne = obj["n"];
                verify(ne.isNumber());
                int myn = ne.numberInt();
                if ( n != myn ) {
                    if (partialOk) {
                        break; // skipped chunk is probably on another shard
                    }
                    log() << "should have chunk: " << n << " have:" << myn << endl;
                    dumpChunks( ns , query , sort );
                    uassert( 10040 ,  "chunks out of order" , n == myn );
                }

                int len;
                const char * data = obj["data"].binDataClean( len );

                md5_append( &st , (const md5_byte_t*)(data) , len );
                n++;
            }

            if (partialOk)
                result.appendBinData("md5state", sizeof(st), BinDataGeneral, &st);

            // This must be *after* the capture of md5state since it mutates st
            md5_finish(&st, d);

            result.append( "numChunks" , n );
            result.append( "md5" , digestToString( d ) );
            return true;
        }

        void dumpChunks( const string& ns , const BSONObj& query , const BSONObj& sort ) {
            DBDirectClient client;
            Query q(query);
            q.sort(sort);
            auto_ptr<DBClientCursor> c = client.query(ns, q);
            while(c->more())
                PRINT(c->nextSafe());
        }
    } cmdFileMD5;

    class CmdDatasize : public QueryCommand {
        virtual string parseNs(const string& dbname, const BSONObj& cmdObj) const { 
            return parseNsFullyQualified(dbname, cmdObj);
        }
    public:
        CmdDatasize() : QueryCommand( "dataSize", false, "datasize" ) {}
        virtual void help( stringstream &help ) const {
            help <<
                 "determine data size for a set of data in a certain range"
                 "\nexample: { dataSize:\"blog.posts\", keyPattern:{x:1}, min:{x:10}, max:{x:55} }"
                 "\nmin and max parameters are optional. They must either both be included or both omitted"
                 "\nkeyPattern is an optional parameter indicating an index pattern that would be useful"
                 "for iterating over the min/max bounds. If keyPattern is omitted, it is inferred from "
                 "the structure of min. "
                 "\nnote: This command may take a while to run";
        }
        virtual void addRequiredPrivileges(const std::string& dbname,
                                           const BSONObj& cmdObj,
                                           std::vector<Privilege>* out) {
            ActionSet actions;
            actions.addAction(ActionType::find);
            out->push_back(Privilege(parseNs(dbname, cmdObj), actions));
        }
        bool run(const string& dbname, BSONObj& jsobj, int, string& errmsg, BSONObjBuilder& result, bool fromRepl ) {
            Timer timer;

            string ns = jsobj.firstElement().String();
            BSONObj min = jsobj.getObjectField( "min" );
            BSONObj max = jsobj.getObjectField( "max" );
            BSONObj keyPattern = jsobj.getObjectField( "keyPattern" );
            bool estimate = jsobj["estimate"].trueValue();

            Client::Context ctx( ns );
            Collection *cl = getCollection(ns);

            if ( cl == NULL ) {
                result.appendNumber( "size" , 0 );
                result.appendNumber( "numObjects" , 0 );
                result.append( "millis" , timer.millis() );
                return true;
            }

            result.appendBool( "estimate" , estimate );

            shared_ptr<Cursor> c;
            if ( min.isEmpty() && max.isEmpty() ) {
                Collection *cl = getCollection(ns);
                c = Cursor::make(cl);
            }
            else if ( min.isEmpty() || max.isEmpty() ) {
                errmsg = "only one of min or max specified";
                return false;
            }
            else {

                if ( keyPattern.isEmpty() ){
                    // if keyPattern not provided, try to infer it from the fields in 'min'
                    keyPattern = KeyPattern::inferKeyPattern( min );
                }

                const IndexDetails *idx = cl->findIndexByPrefix( keyPattern ,
                                                                true );  /* require single key */
                if ( idx == NULL ) {
                    errmsg = "couldn't find valid index containing key pattern";
                    return false;
                }
                // If both min and max non-empty, append MinKey's to make them fit chosen index
                KeyPattern kp( idx->keyPattern() );
                min = KeyPattern::toKeyFormat( kp.extendRangeBound( min, false ) );
                max = KeyPattern::toKeyFormat( kp.extendRangeBound( max, false ) );

                c = Cursor::make( cl, *idx, min, max, false, 1 );
            }

            long long maxSize = jsobj["maxSize"].numberLong();
            long long maxObjects = jsobj["maxObjects"].numberLong();

            long long size = 0;
            long long numObjects = 0;
            while( c->ok() ) {

                // TODO: If estimate, use avgObjSize
                size += c->current().objsize();

                numObjects++;

                if ( ( maxSize && size > maxSize ) ||
                        ( maxObjects && numObjects > maxObjects ) ) {
                    result.appendBool( "maxReached" , true );
                    break;
                }

                c->advance();
            }

            ostringstream os;
            os <<  "Finding size for ns: " << ns;
            if ( ! min.isEmpty() ) {
                os << " between " << min << " and " << max;
            }
            logIfSlow( timer , os.str() );

            result.appendNumber( "size", size );
            result.appendNumber( "numObjects" , numObjects );
            result.append( "millis" , timer.millis() );
            return true;
        }
    } cmdDatasize;

    class CollectionStats : public QueryCommand {
    public:
        CollectionStats() : QueryCommand( "collStats", false, "collstats" ) {}
        virtual void help( stringstream &help ) const {
            help << "{ collStats:\"blog.posts\" , scale : 1 } scale divides sizes e.g. for KB use 1024\n"
                    "    avgObjSize - in bytes";
        }
        virtual void addRequiredPrivileges(const std::string& dbname,
                                           const BSONObj& cmdObj,
                                           std::vector<Privilege>* out) {
            ActionSet actions;
            actions.addAction(ActionType::collStats);
            out->push_back(Privilege(parseNs(dbname, cmdObj), actions));
        }
        bool run(const string& dbname, BSONObj& jsobj, int, string& errmsg, BSONObjBuilder& result, bool fromRepl ) {
            string ns = dbname + "." + jsobj.firstElement().valuestr();
            Client::Context cx( ns );

            Collection *cl = getCollection( ns );
            if ( ! cl ) {
                errmsg = "ns not found";
                return false;
            }

            result.append( "ns" , ns.c_str() );

            int scale = 1;
            if (jsobj["scale"].ok()) {
                scale = BytesQuantity<int>(jsobj["scale"]);
            }
            if (scale <= 0) {
                errmsg = "scale must be a number >= 1";
                return false;
            }

            CollectionData::Stats aggStats;
            cl->fillCollectionStats(aggStats, &result, scale);

            return true;
        }
    } cmdCollectionStats;

    class DBStats : public QueryCommand {
    public:
        DBStats() : QueryCommand( "dbStats", false, "dbstats" ) {}
        virtual void help( stringstream &help ) const {
            help << 
                "Get stats on a database. Not instantaneous. Slower for databases with large .ns files.\n" << 
                "Example: { dbStats:1, scale:1 }";
        }
        virtual void addRequiredPrivileges(const std::string& dbname,
                                           const BSONObj& cmdObj,
                                           std::vector<Privilege>* out) {
            ActionSet actions;
            actions.addAction(ActionType::dbStats);
            out->push_back(Privilege(dbname, actions));
        }
        bool run(const string& dbname, BSONObj& jsobj, int, string& errmsg, BSONObjBuilder& result, bool fromRepl ) {
            int scale = 1;
            if (jsobj["scale"].ok()) {
                scale = BytesQuantity<int>(jsobj["scale"]);
            }
            if (scale <= 0) {
                errmsg = "scale must be a number >= 1";
                return false;
            }

            list<string> collections;
            CollectionMap *cm = collectionMap(dbname.c_str());
            if (cm != NULL) {
                cm->getNamespaces( collections );
            }

            uint64_t ncollections = 0;
            CollectionData::Stats aggStats;

            for (list<string>::const_iterator it = collections.begin(); it != collections.end(); ++it) {
                const string ns = *it;

                Collection *cl = getCollection( ns );
                if ( ! cl ) {
                    errmsg = "missing ns: ";
                    errmsg += ns;
                    return false;
                }

                ncollections += 1;
                cl->fillCollectionStats(aggStats, NULL, scale);
            }
            
            result.append      ( "db" , dbname );
            result.appendNumber( "collections" , (long long) ncollections );
            aggStats.appendInfo(result, scale);
            return true;
        }
    } cmdDBStats;

    /* Returns client's uri */
    class CmdWhatsMyUri : public InformationCommand {
    public:
        CmdWhatsMyUri() : InformationCommand("whatsmyuri") { }
        virtual void help( stringstream &help ) const {
            help << "{whatsmyuri:1}";
        }
        virtual bool requiresAuth() { return false; }
        virtual void addRequiredPrivileges(const std::string& dbname,
                                           const BSONObj& cmdObj,
                                           std::vector<Privilege>* out) {} // No auth required
        virtual bool run(const string& dbname, BSONObj& cmdObj, int, string& errmsg, BSONObjBuilder& result, bool) {
            BSONObj info = cc().curop()->info();
            result << "you" << info[ "client" ];
            return true;
        }
    } cmdWhatsMyUri;

    class DBHashCmd : public QueryCommand {
    public:
        DBHashCmd() : QueryCommand( "dbHash", false, "dbhash" ) {}
        virtual void addRequiredPrivileges(const std::string& dbname,
                                           const BSONObj& cmdObj,
                                           std::vector<Privilege>* out) {
            ActionSet actions;
            actions.addAction(ActionType::dbHash);
            out->push_back(Privilege(dbname, actions));
        }
        virtual bool run(const string& dbname , BSONObj& cmdObj, int, string& errmsg, BSONObjBuilder& result, bool) {
            Timer timer;

            set<string> desiredCollections;
            if ( cmdObj["collections"].type() == Array ) {
                BSONObjIterator i( cmdObj["collections"].Obj() );
                while ( i.more() ) {
                    BSONElement e = i.next();
                    if ( e.type() != String ) {
                        errmsg = "collections entries have to be strings";
                        return false;
                    }
                    desiredCollections.insert( e.String() );
                }
            }

            list<string> colls;
            CollectionMap *cm = collectionMap(dbname.c_str());
            if (cm != NULL) {
                cm->getNamespaces( colls );
            }
            colls.sort();

            result.appendNumber( "numCollections" , (long long)colls.size() );
            result.append( "host" , prettyHostName() );

            md5_state_t globalState;
            md5_init(&globalState);

            BSONObjBuilder bb( result.subobjStart( "collections" ) );
            for ( list<string>::iterator i=colls.begin(); i != colls.end(); i++ ) {
                StringData ns(*i);
                if (NamespaceString::isSystem(ns)) {
                    continue;
                }

                string coll = nsToCollection(ns);

                if (desiredCollections.size() > 0 &&
                    desiredCollections.count(coll) == 0) {
                    continue;
                }

                Collection *cl = getCollection(ns);

                // debug SERVER-761
                for (int i = 0; i < cl->nIndexes(); i++) {
                    const IndexDetails &idx = cl->idx(i);
                    if ( !idx.info().isValid() ) {
                        log() << "invalid index for ns: " << ns << " " << idx.info();
                        log() << endl;
                    }
                }

                md5_state_t st;
                md5_init(&st);

                for (shared_ptr<Cursor> cursor(Cursor::make(cl)); cursor->ok(); cursor->advance()) {
                    BSONObj curObj = cursor->current();
                    md5_append( &st , (const md5_byte_t*)curObj.objdata() , curObj.objsize() );
                }
                md5digest d;
                md5_finish(&st, d);
                string hash = digestToString( d );

                bb.append( coll, hash );

                md5_append( &globalState , (const md5_byte_t*)hash.c_str() , hash.size() );
            }
            bb.done();

            md5digest d;
            md5_finish(&globalState, d);
            string hash = digestToString( d );

            result.append( "md5" , hash );
            result.appendNumber( "timeMillis", timer.millis() );
            return 1;
        }

    } dbhashCmd;

    /* for diagnostic / testing purposes. Enabled via command line. */
    class CmdSleep : public InformationCommand {
    public:
        CmdSleep() : InformationCommand("sleep") { }
        virtual bool adminOnly() const { return true; }
        virtual void help( stringstream& help ) const {
            help << "internal testing command.  Makes db block (in a read lock) for 100 seconds\n";
            help << "w:true write lock. secs:<seconds>";
        }
        // No auth needed because it only works when enabled via command line.
        virtual bool requiresAuth() { return false; }
        virtual void addRequiredPrivileges(const std::string& dbname,
                                           const BSONObj& cmdObj,
                                           std::vector<Privilege>* out) {}
        bool run(const string& ns, BSONObj& cmdObj, int, string& errmsg, BSONObjBuilder& result, bool fromRepl) {
            log() << "test only command sleep invoked" << endl;
            int secs = 100;
            if ( cmdObj["secs"].isNumber() )
                secs = cmdObj["secs"].numberInt();
            LOCK_REASON(lockReason, "sleep command");
            if( cmdObj.getBoolField("w") ) {
                Lock::GlobalWrite lk(lockReason);
                sleepsecs(secs);
            }
            else {
                Lock::GlobalRead lk(lockReason);
                sleepsecs(secs);
            }
            return true;
        }
    };
    MONGO_INITIALIZER(RegisterSleepCmd)(InitializerContext* context) {
        if (Command::testCommandsEnabled) {
            // Leaked intentionally: a Command registers itself when constructed.
            new CmdSleep();
        }
        return Status::OK();
    }

    class ObjectIdTest : public InformationCommand {
    public:
        ObjectIdTest() : InformationCommand( "driverOIDTest" ) {}
        virtual void addRequiredPrivileges(const std::string& dbname,
                                           const BSONObj& cmdObj,
                                           std::vector<Privilege>* out) {} // No auth required
        virtual bool run(const string& , BSONObj& cmdObj, int, string& errmsg, BSONObjBuilder& result, bool fromRepl) {
            if ( cmdObj.firstElement().type() != jstOID ) {
                errmsg = "not oid";
                return false;
            }

            const OID& oid = cmdObj.firstElement().__oid();
            result.append( "oid" , oid );
            result.append( "str" , oid.str() );

            return true;
        }
    } driverObjectIdTest;

    // Testing-only, enabled via command line.
    class EmptyCapped : public ModifyCommand {
    public:
        EmptyCapped() : ModifyCommand( "emptycapped" ) {}
        virtual bool logTheOp() { return true; }
        // No auth needed because it only works when enabled via command line.
        virtual bool requiresAuth() { return false; }
        virtual void addRequiredPrivileges(const std::string& dbname,
                                           const BSONObj& cmdObj,
                                           std::vector<Privilege>* out) {}
        virtual bool run(const string& dbname , BSONObj& cmdObj, int, string& errmsg, BSONObjBuilder& result, bool) {
            string coll = cmdObj[ "emptycapped" ].valuestrsafe();
            uassert( 13428, "emptycapped must specify a collection", !coll.empty() );
            string ns = getSisterNS(dbname, coll);
            Collection *cl = getCollection( ns );
            massert( 13429, "emptycapped no such collection", cl );
            massert( 13424, "collection must be capped", cl->isCapped() );
            CappedCollection *cappedCl = cl->as<CappedCollection>();
            cappedCl->empty();
            return true;
        }
    };
    MONGO_INITIALIZER(RegisterEmptyCappedCmd)(InitializerContext* context) {
        if (Command::testCommandsEnabled) {
            // Leaked intentionally: a Command registers itself when constructed.
            new EmptyCapped();
        }
        return Status::OK();
    }

    class CmdGetPartitionInfo : public QueryCommand {
    public:
        CmdGetPartitionInfo() : QueryCommand("getPartitionInfo") { }
        virtual bool logTheOp() { return false; }
        // TODO: maybe slaveOk should be true?
        virtual bool slaveOk() const { return true; }
        virtual void help( stringstream& help ) const {
            help << "get partition information, returns BSON with number of partitions and array\n" <<
                "of partition info.\n" <<
                "Example: {getPartitionInfo:\"foo\"}";
        }
        virtual void addRequiredPrivileges(const std::string& dbname,
                                           const BSONObj& cmdObj,
                                           std::vector<Privilege>* out) {
            ActionSet actions;
            actions.addAction(ActionType::find);
            out->push_back(Privilege(parseNs(dbname, cmdObj), actions));
        }
        bool run(const string& dbname, BSONObj& cmdObj, int, string& errmsg, BSONObjBuilder& anObjBuilder, bool /*fromRepl*/) {
            string coll = cmdObj[ "getPartitionInfo" ].valuestrsafe();
            uassert( 17296, "getPartitionInfo must specify a collection", !coll.empty() );
            string ns = dbname + "." + coll;
            Collection *cl = getCollection( ns );
            uassert( 17297, "getPartitionInfo no such collection", cl );
            uassert( 17298, "collection must be partitioned", cl->isPartitioned() );
            PartitionedCollection *pc = cl->as<PartitionedCollection>();
            uint64_t numPartitions = 0;
            BSONArray arr;
            pc->getPartitionInfo(&numPartitions, &arr);
            anObjBuilder.append("numPartitions", (long long)numPartitions);
            anObjBuilder.append("partitions", arr);
            return true;
        }
    } cmdGetPartitionInfo;

    class CmdDropPartition : public FileopsCommand {
    public:
        CmdDropPartition() : FileopsCommand("dropPartition") { }
        virtual bool logTheOp() { return false; }
        // TODO: maybe slaveOk should be true?
        virtual bool slaveOk() const { return true; }
        virtual void help( stringstream& help ) const {
            help << "drop partition with id retrieved from getPartitionInfo command\n" <<
                "Example: {dropPartition: foo, id: 5}";
        }
        virtual void addRequiredPrivileges(const std::string& dbname,
                                           const BSONObj& cmdObj,
                                           std::vector<Privilege>* out) {
            ActionSet actions;
            actions.addAction(ActionType::dropPartition);
            out->push_back(Privilege(parseNs(dbname, cmdObj), actions));
        }
        bool run(const string& dbname, BSONObj& cmdObj, int, string& errmsg, BSONObjBuilder& anObjBuilder, bool /*fromRepl*/) {
            string coll = cmdObj[ "dropPartition" ].valuestrsafe();
            uassert( 17299, "dropPartition must specify a collection", !coll.empty() );
            string ns = dbname + "." + coll;
            BSONElement force = cmdObj["force"];
            bool isOplogNS = (strcmp(ns.c_str(), rsoplog) == 0) || (strcmp(ns.c_str(), rsOplogRefs) == 0);
            uassert( 17300, "cannot manually drop partition on oplog or oplog.refs", force.trueValue() || !isOplogNS);
            Collection *cl = getCollection( ns );
            uassert( 17301, "dropPartition no such collection", cl );
            uassert( 17302, "collection must be partitioned", cl->isPartitioned() );

            BSONElement e = cmdObj["id"];
            uassert(17303, "invalid id", e.ok() && e.isNumber());
            
            PartitionedCollection *pc = cl->as<PartitionedCollection>();
            uint64_t partitionID = e.numberLong();
            pc->dropPartition(partitionID);
            OplogHelpers::logDropPartition(ns.c_str(), partitionID);
            return true;
        }
    } cmdDropPartition;

    class CmdAddPartition : public FileopsCommand {
    public:
        CmdAddPartition() : FileopsCommand("addPartition") { }
        virtual bool logTheOp() { return false; }
        // TODO: maybe slaveOk should be true?
        virtual bool slaveOk() const { return true; }
        virtual void help( stringstream& help ) const {
            help << "add partition to a partitioned collection,\n" <<
                "optionally provide pivot for last current partition\n." <<
                "Example: {addPartition : \"foo\"} or {addPartition: \"foo\", newMax: {_id: 1000}}";
        }
        virtual void addRequiredPrivileges(const std::string& dbname,
                                           const BSONObj& cmdObj,
                                           std::vector<Privilege>* out) {
            ActionSet actions;
            actions.addAction(ActionType::addPartition);
            out->push_back(Privilege(parseNs(dbname, cmdObj), actions));
        }
        bool run(const string& dbname, BSONObj& cmdObj, int, string& errmsg, BSONObjBuilder& anObjBuilder, bool /*fromRepl*/) {
            string coll = cmdObj[ "addPartition" ].valuestrsafe();
            uassert( 17304, "addPartition must specify a collection", !coll.empty() );
            string ns = dbname + "." + coll;
            BSONElement force = cmdObj["force"];
            bool isOplogNS = (strcmp(ns.c_str(), rsoplog) == 0) || (strcmp(ns.c_str(), rsOplogRefs) == 0);
            uassert( 17305, "cannot manually add partition on oplog or oplog.refs", force.trueValue() || !isOplogNS);
            Collection *cl = getCollection( ns );
            uassert( 17306, "addPartition no such collection", cl );
            uassert( 17307, "collection must be partitioned", cl->isPartitioned() );
            BSONElement e = cmdObj["newMax"];            
            PartitionedCollection *pc = cl->as<PartitionedCollection>();
            if (e.ok()) {
                BSONObj pivot = e.embeddedObjectUserCheck();
                validateInsert(pivot);
                pc->manuallyAddPartition(pivot);
            }
            else {
                pc->addPartition();
            }
            // now that we have added the partition, take care of the oplog
            uint64_t numPartitions = pc->numPartitions();
            massert(0, str::stream() << "bad numPartitions after adding a partition " << numPartitions, numPartitions > 1);
            // this partition has the pivot that was capped
            BSONObj oldEnd = pc->getPartitionMetadata(numPartitions - 2);
            // this is the newly added partition
            BSONObj newEnd = pc->getPartitionMetadata(numPartitions - 1);            
            OplogHelpers::logAddPartition(ns.c_str(), oldEnd["max"].Obj(), newEnd);
            return true;
        }
    } cmdAddPartition;

    class CmdConvertToPartitioned : public FileopsCommand {
    public:
        CmdConvertToPartitioned() : FileopsCommand("convertToPartitioned") { }
        virtual bool logTheOp() { return false; }
        virtual bool slaveOk() const { return true; }
        virtual void help( stringstream& help ) const {
            help << "convert a normal collection to a partitioned collection\n" <<
                "Example: {convertToPartitioned:\"foo\"}";
        }
        virtual void addRequiredPrivileges(const std::string& dbname,
                                           const BSONObj& cmdObj,
                                           std::vector<Privilege>* out) {
            ActionSet actions;
            actions.addAction(ActionType::convertToPartitioned);
            out->push_back(Privilege(parseNs(dbname, cmdObj), actions));
        }
        bool run(const string& dbname, BSONObj& cmdObj, int, string& errmsg, BSONObjBuilder& anObjBuilder, bool /*fromRepl*/) {
            string coll = cmdObj[ "convertToPartitioned" ].valuestrsafe();
            uassert( 17308, "convertToPartitioned must specify a collection", !coll.empty() );
            string ns = dbname + "." + coll;
            OplogHelpers::logUnsupportedOperation(ns.c_str());
            convertToPartitionedCollection(ns);
            return true;
        }
    } ;
    // for now, making this a test only function until we make partitioning
    // a more widely used feature
    MONGO_INITIALIZER(RegisterConvertToPartitionedCmd)(InitializerContext* context) {
        if (Command::testCommandsEnabled) {
            // Leaked intentionally: a Command registers itself when constructed.
            new CmdConvertToPartitioned();
        }
        return Status::OK();
    }


    bool _execCommand(Command *c,
                      const string& dbname,
                      BSONObj& cmdObj,
                      int queryOptions,
                      std::string& errmsg,
                      BSONObjBuilder& result,
                      bool fromRepl) {

        try {
            return c->run(dbname, cmdObj, queryOptions, errmsg, result, fromRepl);
        }
        catch ( SendStaleConfigException& e ){
            LOG(1) << "command failed because of stale config, can retry" << causedBy( e ) << endl;
            throw;
        }
        catch (RetryWithWriteLock &e) {
            uasserted(16796, str::stream() << 
                             "bug: Unhandled RetryWithWriteLock exception thrown during cmd: " << causedBy(e)
                             << ". Either a necessary collection was dropped manually, or you hit a bug. ");
        }
        catch ( DBException& e ) {

            // TODO: Rethrown errors have issues here, should divorce SendStaleConfigException from the DBException tree

            stringstream ss;
            ss << "exception: " << e.what();
            result.append( "errmsg" , ss.str() );
            result.append( "code" , e.getCode() );
            return false;
        }
    }

    static bool canRunCommand(
        Command * c,
        string& dbname,
        int queryOptions,
        bool fromRepl,
        std::string &errmsg,
        BSONObjBuilder& result
        )
    {
        bool canRunHere =
            isMaster( dbname.c_str() ) ||
            c->slaveOk() ||
            ( c->slaveOverrideOk() && ( queryOptions & QueryOption_SlaveOk ) ) ||
            fromRepl;

        if ( ! canRunHere ) {
            result.append( "note" , "from execCommand" );
            errmsg = "not master";
            return false;
        }

        if ( ! c->maintenanceOk() && theReplSet && ! isMaster( dbname.c_str() ) && ! theReplSet->isSecondary() ) {
            result.append( "note" , "from execCommand" );
            errmsg = "node is recovering";
            return false;
        }
        return true;
    }

    static bool runCommandWithNoDBLock(
        Command* c ,
        Client& client , int queryOptions ,
        BSONObj& cmdObj,
        std::string &errmsg,
        BSONObjBuilder& result,
        bool fromRepl,
        string dbname
        )
    {
        bool retval = false;
        // not sure of the semantics of running this without having a lock held
        if (!canRunCommand(c, dbname, queryOptions, fromRepl, errmsg, result)) {
            return false;
        }
        verify(!c->lockGlobally());

        // This assert means your command has LockType NONE but thinks it needs a transaction.
        // You shouldn't be making a transaction without a lock to protect metadata, so your
        // command is probably broken.
        dassert(!c->needsTxn());
        
        // we also trust that this won't crash
        retval = true;

        if (retval) {
            client.curop()->ensureStarted();
            retval = _execCommand(c, dbname, cmdObj, queryOptions, errmsg, result, fromRepl);
        }
        return retval;
    }

    /**
     * this handles
     - auth
     - maintenance mode
     - locking
     - context
     then calls run()
    */
    void Command::execCommand(Command * c ,
                              Client& client,
                              int queryOptions,
                              const char *cmdns,
                              BSONObj& cmdObj,
                              BSONObjBuilder& result,
                              bool fromRepl ) {

        std::string dbname = nsToDatabase( cmdns );

        if (c->adminOnly() && c->localHostOnlyIfNoAuth(cmdObj) && noauth &&
                !client.getIsLocalHostConnection()) {
            log() << "command denied: " << cmdObj.toString() << endl;
            appendCommandStatus(result,
                                false,
                                "unauthorized: this command must run from localhost when running "
                                "db without auth");
            return;
        }

        if ( c->adminOnly() && ! fromRepl && dbname != "admin" ) {
            log() << "command denied: " << cmdObj.toString() << endl;
            appendCommandStatus(result, false, "access denied; use admin db");
            return;
        }

        if (!noauth && c->requiresAuth()) {
            std::vector<Privilege> privileges;
            c->addRequiredPrivileges(dbname, cmdObj, &privileges);
            Status status = client.getAuthorizationManager()->checkAuthForPrivileges(privileges);
            if (!status.isOK()) {
                log() << "command denied: " << cmdObj.toString() << endl;
                appendCommandStatus(result, false, status.reason());
                return;
            }
        }

        if ( cmdObj["help"].trueValue() ) {
            client.curop()->ensureStarted();
            stringstream ss;
            ss << "help for: " << c->name << " ";
            c->help( ss );
            result.append( "help" , ss.str() );
            result.append( "lockType" , c->locktype() );
            result.appendBool("requiresSync", c->requiresSync());
            appendCommandStatus(result, true, "");
            return;
        }

        LOG(c->adminOnly() ? 2 : 3) << "command: " << cmdObj << endl;

        // before we start this command, check if we can run in a multi statement transaction
        // If we cannot and are in a multi statement transaction, 
        // then we must automatically commit the multi statement transaction
        // before proceeding
        if (!fromRepl && !c->canRunInMultiStmtTxn()) {
            uassert(16786, "cannot run command inside of multi statement transaction", !cc().hasTxn());
        }

        scoped_ptr<Client::ShardedOperationScope> scp;
        if (c->requiresShardedOperationScope()) {
            scp.reset(new Client::ShardedOperationScope);
            scp->checkPossiblyShardedMessage(dbQuery, cmdns);
        }

        std::string errmsg;
        bool retval = false;
        LOCK_REASON(lockReason, "command");
        OpSettings settings = c->getOpSettings();
        cc().setOpSettings(settings);
        if ( c->locktype() == Command::NONE ) {
            retval = runCommandWithNoDBLock(c, client, queryOptions, cmdObj, errmsg, result, fromRepl, dbname);
        }
        else if ( c->locktype() == Command::OPLOCK ) {
            RWLockRecursive::Shared lk(operationLock);
            retval = runCommandWithNoDBLock(c, client, queryOptions, cmdObj, errmsg, result, fromRepl, dbname);
        }
        else if( c->locktype() == Command::READ ) { 
            // read lock
            string ns = c->parseNs(dbname, cmdObj);

            // Establish a read context first, which will open the db if it is closed.
            //
            // If we end up needing a global read lock, then our ReadContext is not
            // sufficient. Upgrade to a global read lock. Note that the db may close
            // between lock acquisions, but that's okay - we'll uassert later in the
            // Client::Context constructor and the user must retry the command.
            scoped_ptr<Client::ReadContext> rctx(new Client::ReadContext(ns, lockReason));
            scoped_ptr<Lock::GlobalRead> lk;
            if (c->lockGlobally()) {
                rctx.reset();
                lk.reset(new Lock::GlobalRead(lockReason));
            }
            Client::Context ctx(ns, dbpath);
            if (!canRunCommand(c, dbname, queryOptions, fromRepl, errmsg, result)) {
                appendCommandStatus(result, false, errmsg);
                return;
            }

            scoped_ptr<Client::Transaction> txn((!fromRepl && c->needsTxn())
                                                ? new Client::Transaction(c->txnFlags())
                                                : NULL);
            client.curop()->ensureStarted();
            retval = _execCommand(c, dbname, cmdObj, queryOptions, errmsg, result, fromRepl);

            if ( retval && c->logTheOp() && ! fromRepl ) {
                OplogHelpers::logCommand(cmdns, cmdObj);
            }

            if (retval && txn) {
                txn->commit();
            }
        }
        else {
            dassert( c->locktype() == Command::WRITE );
            bool global = c->lockGlobally();
            DEV {
                if( !global && Lock::isW() ) { 
                    log() << "\ndebug have W lock but w would suffice for command " << c->name << endl;
                }
                if( global && Lock::isLocked() == 'w' ) { 
                    // can't go w->W
                    log() << "need global W lock but already have w on command : " << cmdObj.toString() << endl;
                }
            }
            scoped_ptr<Lock::ScopedLock> lk(global
                                            ? static_cast<Lock::ScopedLock*>(new Lock::GlobalWrite(lockReason))
                                            : static_cast<Lock::ScopedLock*>(new Lock::DBWrite(dbname, lockReason)));
            if (!canRunCommand(c, dbname, queryOptions, fromRepl, errmsg, result)) {
                appendCommandStatus(result, false, errmsg);
                return;
            }

            Client::Context ctx(dbname, dbpath);
            scoped_ptr<Client::Transaction> transaction((!fromRepl && c->needsTxn())
                                                        ? new Client::Transaction(c->txnFlags())
                                                        : NULL);
            client.curop()->ensureStarted();
            retval = _execCommand(c, dbname, cmdObj, queryOptions, errmsg, result, fromRepl);
            if ( retval && c->logTheOp() && ! fromRepl ) {
                OplogHelpers::logCommand(cmdns, cmdObj);
            }

            if (retval && transaction) {
                transaction->commit();
            }
        }

        appendCommandStatus(result, retval, errmsg);
        return;
    }


    /* TODO make these all command objects -- legacy stuff here

       usage:
         abc.$cmd.findOne( { ismaster:1 } );

       returns true if ran a cmd
    */
    bool _runCommands(const char *ns, const BSONObj &cmdobj, BufBuilder &b, BSONObjBuilder& anObjBuilder, bool fromRepl, int queryOptions) {
        string dbname = nsToDatabase( ns );

        if( logLevel >= 1 )
            log() << "run command " << ns << ' ' << cmdobj << endl;

        const char *p = strchr(ns, '.');
        if ( !p ) return false;
        if ( strcmp(p, ".$cmd") != 0 ) return false;

        BSONObj jsobj;
        {
            BSONElement e = cmdobj.firstElement();
            if ( e.type() == Object && (e.fieldName()[0] == '$'
                                         ? str::equals("query", e.fieldName()+1)
                                         : str::equals("query", e.fieldName())))
            {
                jsobj = e.embeddedObject();
            }
            else {
                jsobj = cmdobj;
            }
        }

        // Treat the command the same as if it has slaveOk bit on if it has a read
        // preference setting. This is to allow these commands to run on a secondary.
        if (Query::hasReadPreference(cmdobj)) {
            queryOptions |= QueryOption_SlaveOk;
        }

        Client& client = cc();

        BSONElement e = jsobj.firstElement();

        Command * c = e.type() ? Command::findCommand( e.fieldName() ) : 0;

        if ( c ) {
            Command::execCommand(c, client, queryOptions, ns, jsobj, anObjBuilder, fromRepl);
        }
        else {
            Command::appendCommandStatus(anObjBuilder,
                                         false,
                                         str::stream() << "no such cmd: " << e.fieldName());
            anObjBuilder.append("bad cmd" , cmdobj );
        }

        BSONObj x = anObjBuilder.done();
        b.appendBuf((void*) x.objdata(), x.objsize());

        return true;
    }

} // namespace mongo<|MERGE_RESOLUTION|>--- conflicted
+++ resolved
@@ -992,13 +992,9 @@
                 Collection *cl = getCollection( source );
                 uassert( 10026 ,  "source namespace does not exist", cl );
                 capped = cl->isCapped();
-<<<<<<< HEAD
                 partitioned = cl->isPartitioned();
-                // TODO: Get the capped size
-=======
                 uassert(17295, "cannot rename a partitioned collection", !cl->isPartitioned());
                 uassert(17332, "cannot rename collection: background index build in progress", !cl->indexBuildInProgress());
->>>>>>> 8c8350a2
             }
 
             Client::Context ctx( target );
