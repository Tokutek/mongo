// dbcommands.cpp

/**
*
*    This program is free software: you can redistribute it and/or  modify
*    it under the terms of the GNU Affero General Public License, version 3,
*    as published by the Free Software Foundation.
*
*    This program is distributed in the hope that it will be useful,
*    but WITHOUT ANY WARRANTY; without even the implied warranty of
*    MERCHANTABILITY or FITNESS FOR A PARTICULAR PURPOSE.  See the
*    GNU Affero General Public License for more details.
*
*    You should have received a copy of the GNU Affero General Public License
*    along with this program.  If not, see <http://www.gnu.org/licenses/>.
*/

/* SHARDING: 
   I believe this file is for mongod only.
   See s/commnands_public.cpp for mongos.
*/

#include <time.h>

#include "mongo/pch.h"
#include "mongo/server.h"
#include "mongo/bson/util/builder.h"
#include "mongo/db/background.h"
#include "mongo/db/client.h"
#include "mongo/db/jsobj.h"
#include "mongo/db/introspect.h"
#include "mongo/db/cursor.h"
#include "mongo/db/json.h"
#include "mongo/db/repl.h"
#include "mongo/db/repl_block.h"
#include "mongo/db/replutil.h"
#include "mongo/db/commands.h"
#include "mongo/db/db.h"
#include "mongo/db/instance.h"
#include "mongo/db/lasterror.h"
#include "mongo/db/security.h"
#include "mongo/db/queryoptimizer.h"
#include "mongo/db/ops/count.h"
#include "mongo/db/ops/insert.h"
#include "mongo/db/repl/bgsync.h"
#include "mongo/db/stats/counters.h"
#include "mongo/db/storage/env.h"
#include "mongo/db/oplog_helpers.h"
#include "mongo/s/d_writeback.h"
#include "mongo/scripting/engine.h"
#include "mongo/util/version.h"
#include "mongo/util/lruishmap.h"
#include "mongo/util/md5.hpp"
#include "mongo/util/processinfo.h"
#include "mongo/util/ramlog.h"

namespace mongo {

    /** @return true if fields found */
    bool setParmsMongodSpecific(const string& dbname, BSONObj& cmdObj, string& errmsg, BSONObjBuilder& result, bool fromRepl ) { 
        BSONElement e = cmdObj["ageOutJournalFiles"];
        if( !e.eoo() ) {
            problem() << "ageOutJournalFiles is a deprecated parameter, ignoring!" << endl;
            return true;
        }
        if( cmdObj.hasElement( "replIndexPrefetch" ) ) {
            if (!theReplSet) {
                errmsg = "replication is not enabled";
                return false;
            }
            std::string prefetch = cmdObj["replIndexPrefetch"].valuestrsafe();
            log() << "changing replication index prefetch behavior to " << prefetch << endl;
            // default:
            ReplSetImpl::IndexPrefetchConfig prefetchConfig = ReplSetImpl::PREFETCH_ALL;
            if (prefetch == "none")
                prefetchConfig = ReplSetImpl::PREFETCH_NONE;
            else if (prefetch == "_id_only")
                prefetchConfig = ReplSetImpl::PREFETCH_ID_ONLY;
            else if (prefetch == "all")
                prefetchConfig = ReplSetImpl::PREFETCH_ALL;
            else {
                warning() << "unrecognized indexPrefetch setting: " << prefetch << endl;
            }
            theReplSet->setIndexPrefetchConfig(prefetchConfig);
            return true;
        }

        return false;
    }

    const char* fetchReplIndexPrefetchParam() {
        if (!theReplSet) return "uninitialized";
        ReplSetImpl::IndexPrefetchConfig ip = theReplSet->getIndexPrefetchConfig();
        switch (ip) {
        case ReplSetImpl::PREFETCH_NONE:
            return "none";
        case ReplSetImpl::PREFETCH_ID_ONLY:
            return "_id_only";
        case ReplSetImpl::PREFETCH_ALL:
            return "all";
        default:
            return "invalid";
        }
    }

    /* reset any errors so that getlasterror comes back clean.

       useful before performing a long series of operations where we want to
       see if any of the operations triggered an error, but don't want to check
       after each op as that woudl be a client/server turnaround.
    */
    class CmdResetError : public Command {
    public:
        virtual LockType locktype() const { return NONE; }
        virtual bool needsTxn() const { return false; }
        virtual bool canRunInMultiStmtTxn() const { return true; }
        virtual bool logTheOp() {
            return false;
        }
        virtual bool slaveOk() const {
            return true;
        }
        virtual void help( stringstream& help ) const {
            help << "reset error state (used with getpreverror)";
        }
        CmdResetError() : Command("resetError", false, "reseterror") {}
        bool run(const string& db, BSONObj& cmdObj, int, string& errmsg, BSONObjBuilder& result, bool fromRepl) {
            LastError *le = lastError.get();
            verify( le );
            le->reset();
            return true;
        }
    } cmdResetError;

    /* set by replica sets if specified in the configuration.
       a pointer is used to avoid any possible locking issues with lockless reading (see below locktype() is NONE
       and would like to keep that)
       (for now, it simply orphans any old copy as config changes should be extremely rare).
       note: once non-null, never goes to null again.
    */
    BSONObj *getLastErrorDefault = 0;

    class CmdGetLastError : public Command {
    public:
        CmdGetLastError() : Command("getLastError", false, "getlasterror") { }
        virtual LockType locktype() const { return NONE;  }
        virtual bool logTheOp()           { return false; }
        virtual bool needsTxn() const { return false; }
        virtual bool canRunInMultiStmtTxn() const { return true; }
        virtual bool slaveOk() const      { return true;  }
        virtual void help( stringstream& help ) const {
            help << "return error status of the last operation on this connection\n"
                 << "options:\n"
                 << "  { fsync:true } - fsync the recovery log before returning\n"
                 << "  { j:true } - fsync the recovery log before returning\n"
                 << "  { w:n } - replication not supported yet, so does nothing\n"
                 << "  { wtimeout:m} - replication not supported yet, so does nothing";
        }
        bool run(const string& dbname, BSONObj& _cmdObj, int, string& errmsg, BSONObjBuilder& result, bool fromRepl) {
            LastError *le = lastError.disableForCommand();

            bool err = false;

            if ( le->nPrev != 1 ) {
                err = LastError::noError.appendSelf( result , false );
                le->appendSelfStatus( result );
            }
            else {
                err = le->appendSelf( result , false );
            }

            Client& c = cc();
            c.appendLastOp( result );

            result.appendNumber( "connectionId" , c.getConnectionId() ); // for sharding; also useful in general for debugging

            BSONObj cmdObj = _cmdObj;
            {
                BSONObj::iterator i(_cmdObj);
                i.next();
                if( !i.more() ) {
                    /* empty, use default */
                    BSONObj *def = getLastErrorDefault;
                    if( def )
                        cmdObj = *def;
                }
            }
            if ( err ) {
                // doesn't make sense to wait for fsync
                // if there was an error
                return true;
            }

            // write concern is only relevant if we are NOT in a multi statement transaction
            // therefore, do nothing if a transaction is live
            if (!cc().hasTxn()) {
                //
                // slight change from MongoDB originally
                // MongoDB allows only j or fsync to be set, not both
                // we allow to set both
                //
                if ( cmdObj["j"].trueValue() || cmdObj["fsync"].trueValue()) {
                    // only bother to flush recovery log 
                    // if we are not already fsyncing on commit
                    if (!cmdLine.logFlushPeriod != 0) {
                        storage::log_flush();
                    }
                }

                BSONElement e = cmdObj["w"];
                if ( e.ok() ) {
                    problem() << "replication not supported yet, ignoring!" << endl;
                }
            }

            result.appendNull( "err" );
            return true;
        }
    } cmdGetLastError;

    class CmdGetPrevError : public Command {
    public:
        virtual LockType locktype() const { return NONE; }
        virtual bool needsTxn() const { return false; }
        virtual bool canRunInMultiStmtTxn() const { return true; }
        virtual bool logTheOp() {
            return false;
        }
        virtual void help( stringstream& help ) const {
            help << "check for errors since last reseterror commandcal";
        }
        virtual bool slaveOk() const {
            return true;
        }
        CmdGetPrevError() : Command("getPrevError", false, "getpreverror") {}
        bool run(const string& dbname, BSONObj& cmdObj, int, string& errmsg, BSONObjBuilder& result, bool fromRepl) {
            LastError *le = lastError.disableForCommand();
            le->appendSelf( result );
            if ( le->valid )
                result.append( "nPrev", le->nPrev );
            else
                result.append( "nPrev", -1 );
            return true;
        }
    } cmdGetPrevError;

    CmdShutdown cmdShutdown;

    void CmdShutdown::help( stringstream& help ) const {
        help << "shutdown the database.  must be ran against admin db and "
             << "either (1) ran from localhost or (2) authenticated. If "
             << "this is a primary in a replica set and there is no member "
             << "within 10 seconds of its optime, it will not shutdown "
             << "without force : true.  You can also specify timeoutSecs : "
             << "N to wait N seconds for other members to catch up.";
    }

    bool CmdShutdown::run(const string& dbname, BSONObj& cmdObj, int, string& errmsg, BSONObjBuilder& result, bool fromRepl) {
        bool force = cmdObj.hasField("force") && cmdObj["force"].trueValue();

        if (!force && theReplSet && theReplSet->isPrimary()) {
            long long timeout, now, start;
            timeout = now = start = curTimeMicros64()/1000000;
            if (cmdObj.hasField("timeoutSecs")) {
                timeout += cmdObj["timeoutSecs"].numberLong();
            }

            OpTime lastOp = theReplSet->lastOpTimeWritten;
            OpTime closest = theReplSet->lastOtherOpTime();
            long long int diff = lastOp.getSecs() - closest.getSecs();
            while (now <= timeout && (diff < 0 || diff > 10)) {
                sleepsecs(1);
                now++;

                lastOp = theReplSet->lastOpTimeWritten;
                closest = theReplSet->lastOtherOpTime();
                diff = lastOp.getSecs() - closest.getSecs();
            }

            if (diff < 0 || diff > 10) {
                errmsg = "no secondaries within 10 seconds of my optime";
                result.append("closest", closest.getSecs());
                result.append("difference", diff);
                return false;
            }

            // step down
            theReplSet->stepDown(120);

            log() << "waiting for secondaries to catch up" << endl;

            lastOp = theReplSet->lastOpTimeWritten;
            while (lastOp != closest && now - start < 60) {
                closest = theReplSet->lastOtherOpTime();

                now++;
                sleepsecs(1);
            }

            // regardless of whether they caught up, we'll shut down
        }

        writelocktry wlt( 2 * 60 * 1000 );
        uassert( 13455 , "dbexit timed out getting lock" , wlt.got() );
        return shutdownHelper();
    }

    class CmdDropDatabase : public Command {
    public:
        virtual bool logTheOp() {
            return true;
        }
        virtual void help( stringstream& help ) const {
            help << "drop (delete) this database";
        }
        virtual bool slaveOk() const {
            return false;
        }

        // this is suboptimal but syncDataAndTruncateJournal is called from dropDatabase, and that 
        // may need a global lock.
        virtual bool lockGlobally() const { return true; }

        virtual LockType locktype() const { return WRITE; }
        CmdDropDatabase() : Command("dropDatabase") {}
        bool run(const string& dbname, BSONObj& cmdObj, int, string& errmsg, BSONObjBuilder& result, bool fromRepl) {
            // disallow dropping the config database
            if ( cmdLine.configsvr && ( dbname == "config" ) ) {
                errmsg = "Cannot drop 'config' database if mongod started with --configsvr";
                return false;
            }
            BSONElement e = cmdObj.firstElement();
            log() << "dropDatabase " << dbname << endl;
            int p = (int) e.number();
            if ( p != 1 )
                return false;
            dropDatabase(dbname);
            result.append( "dropped" , dbname );
            return true;
        }
    } cmdDropDatabase;

    /* set db profiling level
       todo: how do we handle profiling information put in the db with replication?
             sensibly or not?
    */
    class CmdProfile : public Command {
    public:
        virtual bool slaveOk() const {
            return true;
        }
        virtual void help( stringstream& help ) const {
            help << "enable or disable performance profiling\n";
            help << "{ profile : <n> }\n";
            help << "0=off 1=log slow ops 2=log all\n";
            help << "-1 to get current values\n";
            help << "http://dochub.mongodb.org/core/databaseprofiler";
        }
        virtual LockType locktype() const { return WRITE; }
        CmdProfile() : Command("profile") {}
        bool run(const string& dbname, BSONObj& cmdObj, int, string& errmsg, BSONObjBuilder& result, bool fromRepl) {
            BSONElement e = cmdObj.firstElement();
            result.append("was", cc().database()->profile);
            result.append("slowms", cmdLine.slowMS );

            int p = (int) e.number();
            bool ok = false;

            if ( p == -1 )
                ok = true;
            else if ( p >= 0 && p <= 2 ) {
                ok = cc().database()->setProfilingLevel( p , errmsg );
            }

            BSONElement slow = cmdObj["slowms"];
            if ( slow.isNumber() )
                cmdLine.slowMS = slow.numberInt();

            return ok;
        }
    } cmdProfile;

    void reportLockStats(BSONObjBuilder& result);
    
    class CmdServerStatus : public Command {
        unsigned long long _started;
    public:
        virtual bool slaveOk() const {
            return true;
        }
        CmdServerStatus() : Command("serverStatus", true) {
            _started = curTimeMillis64();
        }

        virtual LockType locktype() const { return NONE; }

        virtual void help( stringstream& help ) const {
            help << "returns lots of administrative server statistics";
        }

        bool run(const string& dbname, BSONObj& cmdObj, int, string& errmsg, BSONObjBuilder& result, bool fromRepl) {
            long long start = Listener::getElapsedTimeMillis();
            BSONObjBuilder timeBuilder(128);


            bool authed = cc().getAuthenticationInfo()->isAuthorizedReads("admin");

            result.append("host", prettyHostName() );
            result.append("version", versionString);
            result.append("tokutekPatchVersion", tokutekPatchVersionString);
            result.append("process","mongod");
            result.append("pid", (int)getpid());
            result.append("uptime",(double) (time(0)-cmdLine.started));
            result.append("uptimeMillis", (long long)(curTimeMillis64()-_started));
            result.append("uptimeEstimate",(double) (start/1000));
            result.appendDate( "localTime" , jsTime() );

            reportLockStats(result);

            {
                BSONObjBuilder t;
                
                t.append( "totalTime" , (long long)(1000 * ( curTimeMillis64() - _started ) ) );
                t.append( "lockTime" , Lock::globalLockStat()->getTimeLocked( 'W' ) );

                {
                    BSONObjBuilder ttt( t.subobjStart( "currentQueue" ) );
                    int w=0, r=0;
                    Client::recommendedYieldMicros( &w , &r, true );
                    ttt.append( "total" , w + r );
                    ttt.append( "readers" , r );
                    ttt.append( "writers" , w );
                    ttt.done();
                }

                {
                    BSONObjBuilder ttt( t.subobjStart( "activeClients" ) );
                    int w=0, r=0;
                    Client::getActiveClientCount( w , r );
                    ttt.append( "total" , w + r );
                    ttt.append( "readers" , r );
                    ttt.append( "writers" , w );
                    ttt.done();
                }



                result.append( "globalLock" , t.obj() );
            }
            timeBuilder.appendNumber( "after basic" , Listener::getElapsedTimeMillis() - start );

            {
                BSONObjBuilder t( result.subobjStart( "mem" ) );

                t.append("bits",  ( sizeof(int*) == 4 ? 32 : 64 ) );

                ProcessInfo p;
                int v = 0;
                if ( p.supported() ) {
                    t.appendNumber( "resident" , p.getResidentSize() );
                    v = p.getVirtualMemorySize();
                    t.appendNumber( "virtual" , v );
                    //t.appendBool( "supported" , true );
                }
                else {
                    result.append( "note" , "not all mem info support on this platform" );
                    //t.appendBool( "supported" , false );
                }
                // TOKUDB: can't trust the number for mapped because it doesn't mean anything
                t.appendBool( "supported" , false );
                TOKULOG(1) << "TODO: report something about tokudb memory status in serverStatus" << endl;

                timeBuilder.appendNumber( "middle of mem" , Listener::getElapsedTimeMillis() - start );

                // TODO: What do we do here?
                int m = 0; //(int) (MemoryMappedFile::totalMappedLength() / ( 1024 * 1024 ));
                t.appendNumber( "mapped" , m );
                
                t.done();

            }
            timeBuilder.appendNumber( "after mem" , Listener::getElapsedTimeMillis() - start );

            {
                BSONObjBuilder bb( result.subobjStart( "connections" ) );
                bb.append( "current" , connTicketHolder.used() );
                bb.append( "available" , connTicketHolder.available() );
                bb.done();
            }
            timeBuilder.appendNumber( "after connections" , Listener::getElapsedTimeMillis() - start );

            {
                BSONObjBuilder bb( result.subobjStart( "extra_info" ) );
                bb.append("note", "fields vary by platform");
                ProcessInfo p;
                p.getExtraInfo(bb);
                bb.done();
                timeBuilder.appendNumber( "after extra info" , Listener::getElapsedTimeMillis() - start );

            }

            {
                BSONObjBuilder bb( result.subobjStart( "indexCounters" ) );
                globalIndexCounters.append( bb );
                bb.done();
            }

            {
                BSONObjBuilder bb( result.subobjStart( "backgroundFlushing" ) );
                globalFlushCounters.append( bb );
                bb.done();
            }

            {
                BSONObjBuilder bb( result.subobjStart( "cursors" ) );
                ClientCursor::appendStats( bb );
                bb.done();
            }

            {
                BSONObjBuilder bb( result.subobjStart( "network" ) );
                networkCounter.append( bb );
                bb.done();
            }


            timeBuilder.appendNumber( "after counters" , Listener::getElapsedTimeMillis() - start );

            if ( anyReplEnabled() ) {
                BSONObjBuilder bb( result.subobjStart( "repl" ) );
                appendReplicationInfo( bb , authed , cmdObj["repl"].numberInt() );
                bb.done();

                if ( ! _isMaster() ) {
                    result.append( "opcountersRepl" , replOpCounters.getObj() );
                }

                if (theReplSet) {
                    result.append( "replNetworkQueue", BackgroundSync::get()->getCounters());
                }
            }

            timeBuilder.appendNumber( "after repl" , Listener::getElapsedTimeMillis() - start );

            result.append( "opcounters" , globalOpCounters.getObj() );

            {
                BSONObjBuilder asserts( result.subobjStart( "asserts" ) );
                asserts.append( "regular" , assertionCount.regular );
                asserts.append( "warning" , assertionCount.warning );
                asserts.append( "msg" , assertionCount.msg );
                asserts.append( "user" , assertionCount.user );
                asserts.append( "rollovers" , assertionCount.rollovers );
                asserts.done();
            }

            timeBuilder.appendNumber( "after asserts" , Listener::getElapsedTimeMillis() - start );

            result.append( "writeBacksQueued" , ! writeBackManager.queuesEmpty() );

            // TODO: TokuDB durability stats?
#if 0
            if( cmdLine.dur ) {
                result.append("dur", dur::stats.asObj());
            }
#endif
            
            {
                BSONObjBuilder record( result.subobjStart( "recordStats" ) );
                //Record::appendStats( record );

                set<string> dbs;
                {
                    Lock::DBRead read( "local" );
                    dbHolder().getAllShortNames( dbs );
                }

                for ( set<string>::iterator i = dbs.begin(); i != dbs.end(); ++i ) {
                    string db = *i;
                    Client::ReadContext ctx( db );
                    BSONObjBuilder temp( record.subobjStart( db ) );
                    //ctx.ctx().db()->recordStats().record( temp );
                    temp.done();
                }

                record.done();
            }

            timeBuilder.appendNumber( "after dur" , Listener::getElapsedTimeMillis() - start );

            {
                RamLog* rl = RamLog::get( "warnings" );
                massert(15880, "no ram log for warnings?" , rl);
                
                if (rl->lastWrite() >= time(0)-(10*60)){ // only show warnings from last 10 minutes
                    vector<const char*> lines;
                    rl->get( lines );
                    
                    BSONArrayBuilder arr( result.subarrayStart( "warnings" ) );
                    for ( unsigned i=std::max(0,(int)lines.size()-10); i<lines.size(); i++ )
                        arr.append( lines[i] );
                    arr.done();
                }
            }

            if ( ! authed )
                result.append( "note" , "run against admin for more info" );
            
            timeBuilder.appendNumber( "at end" , Listener::getElapsedTimeMillis() - start );
            if ( Listener::getElapsedTimeMillis() - start > 1000 ) {
                BSONObj t = timeBuilder.obj();
                log() << "serverStatus was very slow: " << t << endl;
                result.append( "timing" , t );
            }

            return true;
        }
    } cmdServerStatus;

    class CmdEngineStatus : public Command {
    public:
        virtual bool slaveOk() const {
            return true;
        }
        CmdEngineStatus() : Command("engineStatus") {
        }

        virtual bool needsTxn() const { return false; }
        virtual bool canRunInMultiStmtTxn() const { return true; }
        virtual LockType locktype() const { return NONE; }

        virtual void help( stringstream& help ) const {
            help << "returns TokuDB engine statistics";
        }

        bool run(const string& dbname, BSONObj& cmdObj, int, string& errmsg, BSONObjBuilder& result, bool fromRepl) {
            // Get engine status from TokuDB.
            // Status is system-wide, so we ignore the dbname and fromRepl bit.
            storage::get_status(result);
            return true;
        }
    } cmdEngineStatus;

    class CmdGetOpTime : public Command {
    public:
        virtual bool slaveOk() const {
            return true;
        }
        virtual void help( stringstream& help ) const { help << "internal"; }
        virtual bool needsTxn() const { return false; }
        virtual bool canRunInMultiStmtTxn() const { return true; }
        virtual LockType locktype() const { return NONE; }
        CmdGetOpTime() : Command("getoptime") { }
        bool run(const string& dbname, BSONObj& cmdObj, int, string& errmsg, BSONObjBuilder& result, bool fromRepl) {
            mutex::scoped_lock lk(OpTime::m);
            result.appendDate("optime", OpTime::now(lk).asDate());
            return true;
        }
    } cmdgetoptime;

    /*
    class Cmd : public Command {
    public:
        Cmd() : Command("") { }
        bool adminOnly() const { return true; }
        bool run(const char *ns, BSONObj& cmdObj, string& errmsg, BSONObjBuilder& result) {
            return true;
        }
    } cmd;
    */

    class CmdDiagLogging : public Command {
    public:
        virtual bool slaveOk() const {
            return true;
        }
        CmdDiagLogging() : Command("diagLogging") { }
        bool adminOnly() const {
            return true;
        }
        void help(stringstream& h) const { h << "http://dochub.mongodb.org/core/monitoring#MonitoringandDiagnostics-DatabaseRecord%2FReplay%28diagLoggingcommand%29"; }
        virtual LockType locktype() const { return WRITE; }
        bool run(const string& dbname , BSONObj& cmdObj, int, string& errmsg, BSONObjBuilder& result, bool) {
            int was = _diaglog.setLevel( cmdObj.firstElement().numberInt() );
            _diaglog.flush();
            if ( !cmdLine.quiet )
                tlog() << "CMD: diagLogging set to " << _diaglog.getLevel() << " from: " << was << endl;
            result.append( "was" , was );
            return true;
        }
    } cmddiaglogging;


    /* drop collection */
    class CmdDrop : public Command {
    public:
        CmdDrop() : Command("drop") { }
        virtual bool logTheOp() {
            return true;
        }
        virtual bool slaveOk() const {
            return false;
        }
        virtual bool adminOnly() const {
            return false;
        }
        virtual void help( stringstream& help ) const { help << "drop a collection\n{drop : <collectionName>}"; }
        virtual LockType locktype() const { return WRITE; }
        virtual bool run(const string& dbname , BSONObj& cmdObj, int, string& errmsg, BSONObjBuilder& result, bool) {
            string nsToDrop = dbname + '.' + cmdObj.firstElement().valuestr();
            if ( !cmdLine.quiet )
                tlog() << "CMD: drop " << nsToDrop << endl;
            uassert( 10039 ,  "can't drop collection with reserved $ character in name", strchr(nsToDrop.c_str(), '$') == 0 );
            NamespaceDetails *d = nsdetails(nsToDrop.c_str());
            if ( d == 0 ) {
                errmsg = "ns not found";
                return false;
            }
            dropCollection( nsToDrop, errmsg, result );
            return true;
        }
    } cmdDrop;

    /* select count(*) */
    class CmdCount : public Command {
    public:
        virtual LockType locktype() const { return READ; }
        virtual bool canRunInMultiStmtTxn() const { return true; }
        virtual int txnFlags() const { return DB_TXN_SNAPSHOT | DB_TXN_READ_ONLY; }
        CmdCount() : Command("count") { }
        virtual bool logTheOp() { return false; }
        virtual bool slaveOk() const {
            return false;
        }
        virtual bool slaveOverrideOk() const { return true; }
        virtual bool maintenanceOk() const { return false; }
        virtual bool adminOnly() const { return false; }
        virtual void help( stringstream& help ) const { help << "count objects in collection"; }
        virtual bool run(const string& dbname, BSONObj& cmdObj, int, string& errmsg, BSONObjBuilder& result, bool) {
            string ns = parseNs(dbname, cmdObj);
            string err;
            int errCode;
            long long n = runCount(ns.c_str(), cmdObj, err, errCode);
            long long nn = n;
            bool ok = true;
            if ( n == -1 ) {
                nn = 0;
                result.appendBool( "missing" , true );
            }
            else if ( n < 0 ) {
                nn = 0;
                ok = false;
                if ( !err.empty() ) {
                    errmsg = err;
                    return false;
                }
            }
            result.append("n", (double) nn);
            return ok;
        }
    } cmdCount;

    /* create collection */
    class CmdCreate : public Command {
    public:
        CmdCreate() : Command("create") { }
        virtual bool logTheOp() {
            return false;
        }
        virtual bool slaveOk() const {
            return false;
        }
        virtual bool adminOnly() const {
            return false;
        }
        virtual LockType locktype() const { return WRITE; }
        virtual void help( stringstream& help ) const {
            help << "create a collection explicitly\n"
                "{ create: <ns>[, capped: <bool>, size: <collSizeInBytes>, max: <nDocs>] }";
        }
        virtual bool run(const string& dbname , BSONObj& cmdObj, int, string& errmsg, BSONObjBuilder& result, bool fromRepl ) {
            uassert(15888, "must pass name of collection to create", cmdObj.firstElement().valuestrsafe()[0] != '\0');
            string ns = dbname + '.' + cmdObj.firstElement().valuestr();
            string err;
            uassert(14832, "specify size:<n> when capped is true", !cmdObj["capped"].trueValue() || cmdObj["size"].isNumber() || cmdObj.hasField("$nExtents"));
            bool ok = userCreateNS(ns.c_str(), cmdObj, err, ! fromRepl );
            if ( !ok && !err.empty() )
                errmsg = err;
            return ok;
        }
    } cmdCreate;

    /* "dropIndexes" is now the preferred form - "deleteIndexes" deprecated */
    class CmdDropIndexes : public Command {
    public:
        virtual bool logTheOp() {
            return true;
        }
        virtual bool slaveOk() const {
            return false;
        }
        virtual LockType locktype() const { return WRITE; }
        virtual void help( stringstream& help ) const {
            help << "drop indexes for a collection";
        }
        CmdDropIndexes() : Command("dropIndexes", false, "deleteIndexes") { }
        bool run(const string& dbname, BSONObj& jsobj, int, string& errmsg, BSONObjBuilder& anObjBuilder, bool /*fromRepl*/) {
            BSONElement e = jsobj.firstElement();
            string toDeleteNs = dbname + '.' + e.valuestr();
            NamespaceDetails *d = nsdetails(toDeleteNs.c_str());
            if ( !cmdLine.quiet )
                tlog() << "CMD: dropIndexes " << toDeleteNs << endl;
            if ( d ) {
                BSONElement f = jsobj.getField("index");
                if ( f.type() == String ) {
                    return d->dropIndexes( toDeleteNs.c_str(), f.valuestr(), errmsg, anObjBuilder, false );
                }
                else if ( f.type() == Object ) {
                    int idxId = d->findIndexByKeyPattern( f.embeddedObject() );
                    if ( idxId < 0 ) {
                        errmsg = "can't find index with key:";
                        errmsg += f.embeddedObject().toString();
                        return false;
                    }
                    else {
                        IndexDetails& ii = d->idx( idxId );
                        string iName = ii.indexName();
                        return d->dropIndexes( toDeleteNs.c_str(), iName.c_str() , errmsg, anObjBuilder, false );
                    }
                }
                else {
                    errmsg = "invalid index name spec";
                    return false;
                }
            }
            else {
                errmsg = "ns not found";
                return false;
            }
        }
    } cmdDropIndexes;

    class CmdReIndex : public Command {
    public:
        virtual bool logTheOp() { return false; } // only reindexes on the one node
        virtual bool slaveOk() const { return true; }    // can reindex on a secondary
        virtual LockType locktype() const { return READ; }
        virtual void help( stringstream& help ) const {
            help << "re-index a collection";
        }
        CmdReIndex() : Command("reIndex") { }
        bool run(const string& dbname , BSONObj& jsobj, int, string& errmsg, BSONObjBuilder& result, bool /*fromRepl*/) {
            static DBDirectClient db;

            BSONElement e = jsobj.firstElement();
            string toDeleteNs = dbname + '.' + e.valuestr();
            NamespaceDetails *d = nsdetails(toDeleteNs.c_str());
            tlog() << "CMD: reIndex " << toDeleteNs << endl;
            // Tokudb: Do we care?
            //BackgroundOperation::assertNoBgOpInProgForNs(toDeleteNs.c_str());

            if ( ! d ) {
                errmsg = "ns not found";
                return false;
            }

            list<BSONObj> all;
            auto_ptr<DBClientCursor> i = db.query( dbname + ".system.indexes" , BSON( "ns" << toDeleteNs ) , 0 , 0 , 0 , QueryOption_SlaveOk );
            BSONObjBuilder b;
            while ( i->more() ) {
                BSONObj o = i->next().getOwned();
                b.append( BSONObjBuilder::numStr( all.size() ) , o );
                all.push_back( o );
            }

            // run optimize
            d->optimize();

            result.append( "nIndexes" , (int)all.size() );
            // Vanilla mongo does a drop followed by an index build, and the drop populates this field.
            // It doesn't make much sense for us, but we report it anyway because a python test expected it.
            result.append( "nIndexesWas" , (int)all.size() );
            result.appendArray( "indexes" , b.obj() );
            return true;
        }
    } cmdReIndex;

    class CmdRenameCollection : public Command {
    public:
        CmdRenameCollection() : Command( "renameCollection" ) {}
        virtual bool adminOnly() const {
            return true;
        }
        virtual bool requiresAuth() { return false; } // do our own auth
        virtual bool slaveOk() const {
            return false;
        }
        virtual LockType locktype() const { return WRITE; }
        virtual bool lockGlobally() const { return true; }
        virtual bool logTheOp() {
            return true; // can't log steps when doing fast rename within a db, so always log the op rather than individual steps comprising it.
        }
        virtual void help( stringstream &help ) const {
            help << " example: { renameCollection: foo.a, to: bar.b }";
        }
        virtual bool run(const string& dbname, BSONObj& cmdObj, int, string& errmsg, BSONObjBuilder& result, bool fromRepl) {
            string source = cmdObj.getStringField( name.c_str() );
            string target = cmdObj.getStringField( "to" );
            uassert(15967,"invalid collection name: " + target, NamespaceString::validCollectionName(target.c_str()));
            if ( source.empty() || target.empty() ) {
                errmsg = "invalid command syntax";
                return false;
            }

            bool capped = false;
            long long size = 0;
            {
                Client::Context ctx( source ); // auths against source
                NamespaceDetails *nsd = nsdetails( source.c_str() );
                uassert( 10026 ,  "source namespace does not exist", nsd );
                capped = nsd->isCapped();
                // TODO: Get the capped size
            }

            Client::Context ctx( target ); //auths against target

            if ( nsdetails( target.c_str() ) ) {
                uassert( 10027 ,  "target namespace exists", cmdObj["dropTarget"].trueValue() );
                BSONObjBuilder bb( result.subobjStart( "dropTarget" ) );
                dropCollection( target , errmsg , bb );
                bb.done();
                if ( errmsg.size() > 0 )
                    return false;
            }


            // if we are renaming in the same database, just
            // rename the namespace and we're done.
            {
                char from[256];
                nsToDatabase( source.c_str(), from );
                char to[256];
                nsToDatabase( target.c_str(), to );
                if ( strcmp( from, to ) == 0 ) {
                    renameNamespace( source.c_str(), target.c_str(), cmdObj["stayTemp"].trueValue() );
                    // make sure we drop counters etc
                    Top::global.collectionDropped( source );
                    return true;
                }
            }

            // renaming across databases, so we must copy all
            // the data and then remove the source collection.
            BSONObjBuilder spec;
            if ( capped ) {
                spec.appendBool( "capped", true );
                spec.append( "size", double( size ) );
            }
            if ( !userCreateNS( target.c_str(), spec.done(), errmsg , false) )
                return false;

            auto_ptr< DBClientCursor > c;
            DBDirectClient bridge;

            {
                c = bridge.query( source, BSONObj(), 0, 0, 0, fromRepl ? QueryOption_SlaveOk : 0 );
            }
            while( 1 ) {
                {
                    if ( !c->more() )
                        break;
                }
                BSONObj o = c->next();
                // logop set to false, because command is logged
                insertObject( target.c_str(), o, 0, false );
            }

<<<<<<< HEAD
            char cl[256];
            nsToDatabase( source.c_str(), cl );
            string sourceIndexes = string( cl ) + ".system.indexes";
            nsToDatabase( target.c_str(), cl );
            string targetIndexes = string( cl ) + ".system.indexes";
            {
                c = bridge.query( sourceIndexes, QUERY( "ns" << source ), 0, 0, 0, fromRepl ? QueryOption_SlaveOk : 0 );
            }
            while( 1 ) {
                {
                    if ( !c->more() )
                        break;
                }
                BSONObj o = c->next();
                BSONObjBuilder b;
                BSONObjIterator i( o );
                while( i.moreWithEOO() ) {
                    BSONElement e = i.next();
                    if ( e.eoo() )
                        break;
                    if ( strcmp( e.fieldName(), "ns" ) == 0 ) {
                        b.append( "ns", target );
                    }
                    else {
                        b.append( e );
                    }
                }
                BSONObj n = b.done();
                // logop set to false, because command is logged
                insertObject( targetIndexes.c_str(), n, 0, false );
=======
            for ( list<BSONObj>::iterator i=all.begin(); i!=all.end(); i++ ) {
                BSONObj o = *i;
                LOG(1) << "reIndex ns: " << toDeleteNs << " index: " << o << endl;
                theDataFileMgr.insertWithObjMod( Namespace( toDeleteNs.c_str() ).getSisterNS( "system.indexes" ).c_str() , o , true );
>>>>>>> c1bd54f4
            }

            {
                Client::Context ctx( source );
                dropCollection( source, errmsg, result );
            }
            return true;
        }
    } cmdrenamecollection;

    class CmdListDatabases : public Command {
    public:
        virtual bool slaveOk() const {
            return true;
        }

        virtual bool canRunInMultiStmtTxn() const { return true; }

        virtual bool slaveOverrideOk() const {
            return true;
        }
        virtual bool adminOnly() const {
            return true;
        }
        virtual LockType locktype() const { return NONE; }
        virtual void help( stringstream& help ) const { help << "list databases on this server"; }
        CmdListDatabases() : Command("listDatabases" , true ) {}
        bool run(const string& dbname , BSONObj& jsobj, int, string& errmsg, BSONObjBuilder& result, bool /*fromRepl*/) {
            vector< string > dbNames;
            getDatabaseNames( dbNames );
            vector< BSONObj > dbInfos;

            set<string> seen;
            boost::intmax_t totalSize = 0;
            for ( vector< string >::iterator i = dbNames.begin(); i != dbNames.end(); ++i ) {
                BSONObjBuilder b;
                b.append( "name", *i );

                problem() << "don't know how to calculate the sizeOnDisk of a databse yet!" << endl;
                boost::intmax_t size = 0;
                b.append( "sizeOnDisk", (double) size );
                totalSize += size;
                
                {
                    Client::ReadContext rc( *i + ".system.namespaces" );
                    b.appendBool( "empty", rc.ctx().db()->isEmpty() );
                }
                
                dbInfos.push_back( b.obj() );

                seen.insert( i->c_str() );
            }

            // TODO: erh 1/1/2010 I think this is broken where path != dbpath ??
            set<string> allShortNames;
            {
                Lock::GlobalRead lk;
                dbHolder().getAllShortNames( allShortNames );
            }
            
            for ( set<string>::iterator i = allShortNames.begin(); i != allShortNames.end(); i++ ) {
                string name = *i;

                if ( seen.count( name ) )
                    continue;

                BSONObjBuilder b;
                b.append( "name" , name );
                b.append( "sizeOnDisk" , (double)1.0 );

                {
                    Client::ReadContext ctx( name );
                    b.appendBool( "empty", ctx.ctx().db()->isEmpty() );
                }

                dbInfos.push_back( b.obj() );
            }

            result.append( "databases", dbInfos );
            result.append( "totalSize", double( totalSize ) );
            return true;
        }
    } cmdListDatabases;

    /* note an access to a database right after this will open it back up - so this is mainly
       for diagnostic purposes.
       */
    class CmdCloseAllDatabases : public Command {
    public:
        virtual void help( stringstream& help ) const { help << "Close all database files.\nA new request will cause an immediate reopening; thus, this is mostly for testing purposes."; }
        virtual bool adminOnly() const { return true; }
        virtual bool slaveOk() const { return false; }
        virtual LockType locktype() const { return WRITE; }
        virtual bool lockGlobally() const { return true; }

        CmdCloseAllDatabases() : Command( "closeAllDatabases" ) {}
        bool run(const string& dbname , BSONObj& jsobj, int, string& errmsg, BSONObjBuilder& result, bool /*fromRepl*/) {
            bool ok;
            try {
                ok = dbHolderW().closeAll( dbpath , result, false );
            }
            catch(DBException&) { 
                throw;
            }
            catch(...) { 
                log() << "ERROR uncaught exception in command closeAllDatabases" << endl;
                errmsg = "unexpected uncaught exception";
                return false;
            }
            return ok;
        }
    } cmdCloseAllDatabases;

    class CmdFileMD5 : public Command {
    public:
        CmdFileMD5() : Command( "filemd5" ) {}
        virtual bool slaveOk() const {
            return true;
        }
        virtual void help( stringstream& help ) const {
            help << " example: { filemd5 : ObjectId(aaaaaaa) , root : \"fs\" }";
        }
        virtual LockType locktype() const { return READ; }
        bool run(const string& dbname, BSONObj& jsobj, int, string& errmsg, BSONObjBuilder& result, bool fromRepl ) {
            string ns = dbname;
            ns += ".";
            {
                string root = jsobj.getStringField( "root" );
                if ( root.size() == 0 )
                    root = "fs";
                ns += root;
            }
            ns += ".chunks"; // make this an option in jsobj

            // Check shard version at startup.
            // This will throw before we've done any work if shard version is outdated
            Client::Context ctx (ns);

            md5digest d;
            md5_state_t st;
            md5_init(&st);

            int n = 0;

            bool partialOk = jsobj["partialOk"].trueValue();
            if (partialOk) {
                // WARNING: This code depends on the binary layout of md5_state. It will not be
                // compatible with different md5 libraries or work correctly in an environment with
                // mongod's of different endians. It is ok for mongos to be a different endian since
                // it just passes the buffer through to another mongod.
                BSONElement stateElem = jsobj["md5state"];
                if (!stateElem.eoo()){
                    int len;
                    const char* data = stateElem.binDataClean(len);
                    massert(16247, "md5 state not correct size", len == sizeof(st));
                    memcpy(&st, data, sizeof(st));
                }
                n = jsobj["startAt"].numberInt();
            }


            BSONObj query = BSON( "files_id" << jsobj["filemd5"] << "n" << GTE << n );
            BSONObj sort = BSON( "files_id" << 1 << "n" << 1 );

            shared_ptr<Cursor> cursor = NamespaceDetailsTransient::bestGuessCursor(ns.c_str(),
                                                                                   query, sort);
            if ( ! cursor ) {
                errmsg = "need an index on { files_id : 1 , n : 1 }";
                return false;
            }
            auto_ptr<ClientCursor> cc (new ClientCursor(QueryOption_NoCursorTimeout, cursor, ns.c_str()));

            for ( ; cursor->ok() ; cursor->advance() ) {
                if ( ! cursor->matcher()->matchesCurrent( cursor.get() ) ) {
                    log() << "**** NOT MATCHING ****" << endl;
                    PRINT(cursor->current());
                    continue;
                }

                BSONObj obj = cursor->current();
                BSONElement ne = obj["n"];
                verify(ne.isNumber());
                int myn = ne.numberInt();
                if ( n != myn ) {
                    if (partialOk) {
                        break; // skipped chunk is probably on another shard
                    }
                    log() << "should have chunk: " << n << " have:" << myn << endl;
                    dumpChunks( ns , query , sort );
                    uassert( 10040 ,  "chunks out of order" , n == myn );
                }

                int len;
                const char * data = obj["data"].binDataClean( len );

                md5_append( &st , (const md5_byte_t*)(data) , len );
                n++;
            }

            if (partialOk)
                result.appendBinData("md5state", sizeof(st), BinDataGeneral, &st);

            // This must be *after* the capture of md5state since it mutates st
            md5_finish(&st, d);

            result.append( "numChunks" , n );
            result.append( "md5" , digestToString( d ) );
            return true;
        }

        void dumpChunks( const string& ns , const BSONObj& query , const BSONObj& sort ) {
            DBDirectClient client;
            Query q(query);
            q.sort(sort);
            auto_ptr<DBClientCursor> c = client.query(ns, q);
            while(c->more())
                PRINT(c->nextSafe());
        }
    } cmdFileMD5;

    class CmdDatasize : public Command {
        virtual string parseNs(const string& dbname, const BSONObj& cmdObj) const { 
            return parseNsFullyQualified(dbname, cmdObj);
        }
    public:
        CmdDatasize() : Command( "dataSize", false, "datasize" ) {}
        virtual bool slaveOk() const { return true; }
        virtual LockType locktype() const { return READ; }
        virtual void help( stringstream &help ) const {
            help <<
                 "determine data size for a set of data in a certain range"
                 "\nexample: { dataSize:\"blog.posts\", keyPattern:{x:1}, min:{x:10}, max:{x:55} }"
                 "\nmin and max parameters are optional. They must either both be included or both omitted"
                 "\nkeyPattern is an optional parameter indicating an index pattern that would be useful"
                 "for iterating over the min/max bounds. If keyPattern is omitted, it is inferred from "
                 "the structure of min. "
                 "\nnote: This command may take a while to run";
        }
        bool run(const string& dbname, BSONObj& jsobj, int, string& errmsg, BSONObjBuilder& result, bool fromRepl ) {
            Timer timer;

            string ns = jsobj.firstElement().String();
            BSONObj min = jsobj.getObjectField( "min" );
            BSONObj max = jsobj.getObjectField( "max" );
            BSONObj keyPattern = jsobj.getObjectField( "keyPattern" );
            bool estimate = jsobj["estimate"].trueValue();

            Client::Context ctx( ns );
            NamespaceDetails *d = nsdetails(ns.c_str());

            if ( ! d /* || d->stats.nrecords == 0 */) {
                result.appendNumber( "size" , 0 );
                result.appendNumber( "numObjects" , 0 );
                result.append( "millis" , timer.millis() );
                return true;
            }

            result.appendBool( "estimate" , estimate );

            shared_ptr<Cursor> c;
            if ( min.isEmpty() && max.isEmpty() ) {
#if 0
                if ( estimate ) {
                    result.appendNumber( "size" , d->stats.datasize );
                    result.appendNumber( "numObjects" , d->stats.nrecords );
                    result.append( "millis" , timer.millis() );
                    return 1;
                }
#endif
                c = Helpers::findTableScan( ns.c_str() , BSONObj() );
            }
            else if ( min.isEmpty() || max.isEmpty() ) {
                errmsg = "only one of min or max specified";
                return false;
            }
            else {

                if ( keyPattern.isEmpty() ){
                    Helpers::toKeyFormat( min , keyPattern );
                }

                const IndexDetails *idx = d->findIndexByPrefix( keyPattern ,
                                                                true );  /* require single key */
                if ( idx == NULL ) {
                    errmsg = "couldn't find valid index containing key pattern";
                    return false;
                }
                // If both min and max non-empty, append MinKey's to make them fit chosen index
                min = Helpers::modifiedRangeBound( min , idx->keyPattern() , -1 );
                max = Helpers::modifiedRangeBound( max , idx->keyPattern() , -1 );

                c.reset( new IndexCursor( d, *idx, min, max, false, 1 ) );
            }

            //long long avgObjSize = d->stats.datasize / d->stats.nrecords;

            long long maxSize = jsobj["maxSize"].numberLong();
            long long maxObjects = jsobj["maxObjects"].numberLong();

            long long size = 0;
            long long numObjects = 0;
            while( c->ok() ) {

                // TODO: If estimate, use avgObjSize
                size += c->current().objsize();

                numObjects++;

                if ( ( maxSize && size > maxSize ) ||
                        ( maxObjects && numObjects > maxObjects ) ) {
                    result.appendBool( "maxReached" , true );
                    break;
                }

                c->advance();
            }

            ostringstream os;
            os <<  "Finding size for ns: " << ns;
            if ( ! min.isEmpty() ) {
                os << " between " << min << " and " << max;
            }
            logIfSlow( timer , os.str() );

            result.appendNumber( "size", size );
            result.appendNumber( "numObjects" , numObjects );
            result.append( "millis" , timer.millis() );
            return true;
        }
    } cmdDatasize;

#if 0
    namespace {
        long long getIndexSizeForCollection(string db, string ns, BSONObjBuilder* details=NULL, int scale = 1 ) {
            Lock::assertAtLeastReadLocked(ns);

            NamespaceDetails * nsd = nsdetails( ns.c_str() );
            if ( ! nsd )
                return 0;

            long long totalSize = 0;

            NamespaceDetails::IndexIterator ii = nsd->ii();
            while ( ii.more() ) {
                IndexDetails& d = ii.next();
                string collNS = d.indexNamespace();
                NamespaceDetails * mine = nsdetails( collNS.c_str() );
                long long datasize;
                if ( ! mine ) {
                    uint64_t size;
                    if (!toku::env_get_db_data_size(d, &size)) {
                        // neither mongo nor toku recognize the index
                        log() << "error: have index ["  << collNS << "] but no NamespaceDetails" << endl;
                        continue;
                    } else {
                        // mongo didn't recognize the index, but toku did
                        datasize = size;
                    }
                } else {
                    // valid mongo index, capture its size from the namespace details
                    datasize = mine->stats.datasize;
                }
                totalSize += datasize;
                if ( details )
                    details->appendNumber( d.indexName() , datasize / scale );
            }
            return totalSize;
        }
    }
#endif


    class CollectionStats : public Command {
    public:
        CollectionStats() : Command( "collStats", false, "collstats" ) {}
        virtual bool slaveOk() const { return true; }
        virtual LockType locktype() const { return READ; }
        virtual void help( stringstream &help ) const {
            help << "{ collStats:\"blog.posts\" , scale : 1 } scale divides sizes e.g. for KB use 1024\n"
                    "    avgObjSize - in bytes";
        }
        bool run(const string& dbname, BSONObj& jsobj, int, string& errmsg, BSONObjBuilder& result, bool fromRepl ) {
            string ns = dbname + "." + jsobj.firstElement().valuestr();
            Client::Context cx( ns );

            NamespaceDetails * nsd = nsdetails( ns.c_str() );
            if ( ! nsd ) {
                errmsg = "ns not found";
                return false;
            }

            result.append( "ns" , ns.c_str() );

            int scale = 1;
            if ( jsobj["scale"].isNumber() ) {
                scale = jsobj["scale"].numberInt();
                if ( scale <= 0 ) {
                    errmsg = "scale has to be > 0";
                    return false;
                }
            }
            else if ( jsobj["scale"].trueValue() ) {
                errmsg = "scale has to be a number > 0";
                return false;
            }

            struct NamespaceDetailsAccStats accStats;
            nsd->fillCollectionStats(&accStats, &result, scale);

            // TODO: Capped collection stats
#if 0
            if ( nsd->isCapped() ) {
                result.append( "capped" , nsd->isCapped() );
                result.appendNumber( "max" , nsd->maxCappedDocs() );
            }
#endif

            return true;
        }
    } cmdCollectionStats;

    class DBStats : public Command {
    public:
        DBStats() : Command( "dbStats", false, "dbstats" ) {}
        virtual bool slaveOk() const { return true; }
        virtual LockType locktype() const { return READ; }
        virtual void help( stringstream &help ) const {
            help << 
                "Get stats on a database. Not instantaneous. Slower for databases with large .ns files.\n" << 
                "Example: { dbStats:1, scale:1 }";
        }
        bool run(const string& dbname, BSONObj& jsobj, int, string& errmsg, BSONObjBuilder& result, bool fromRepl ) {
            int scale = 1;
            if ( jsobj["scale"].isNumber() ) {
                scale = jsobj["scale"].numberInt();
                if ( scale <= 0 ) {
                    errmsg = "scale has to be > 0";
                    return false;
                }
            }
            else if ( jsobj["scale"].trueValue() ) {
                errmsg = "scale has to be a number > 0";
                return false;
            }

            list<string> collections;
            Database* d = cc().database();
            if ( d )
                d->namespaceIndex.getNamespaces( collections );

            uint64_t ncollections = 0;
            uint64_t objects = 0;
            uint64_t size = 0;
            uint64_t storageSize = 0;
            uint64_t indexes = 0;
            uint64_t indexSize = 0;
            uint64_t indexStorageSize = 0;

            for (list<string>::const_iterator it = collections.begin(); it != collections.end(); ++it) {
                const string ns = *it;

                NamespaceDetails * nsd = nsdetails( ns.c_str() );
                if ( ! nsd ) {
                    errmsg = "missing ns: ";
                    errmsg += ns;
                    return false;
                }

                ncollections += 1;
                indexes += nsd->nIndexes();
                BSONObjBuilder dummy;
                struct NamespaceDetailsAccStats accStats;
                nsd->fillCollectionStats(&accStats, &dummy, scale);
                objects += accStats.count;
                size += accStats.size;
                storageSize += accStats.storageSize;
                indexSize += accStats.indexSize;
                indexStorageSize += accStats.indexStorageSize;
            }
            
            result.append      ( "db" , dbname );
            result.appendNumber( "collections" , (long long) ncollections );
            result.appendNumber( "objects" , (long long) objects );
            result.append      ( "avgObjSize" , objects == 0 ? 0 : double(size) / double(objects) );
            result.appendNumber( "dataSize" , (long long) size / scale );
            result.appendNumber( "storageSize" , (long long) storageSize / scale);
            result.appendNumber( "indexes" , (long long) indexes );
            result.appendNumber( "indexSize" , (long long) indexSize / scale );
            result.appendNumber( "indexStorageSize" , (long long) indexStorageSize / scale );
            return true;
        }
    } cmdDBStats;

<<<<<<< HEAD
=======
    /* convertToCapped seems to use this */
    class CmdCloneCollectionAsCapped : public Command {
    public:
        CmdCloneCollectionAsCapped() : Command( "cloneCollectionAsCapped" ) {}
        virtual bool slaveOk() const { return false; }
        virtual LockType locktype() const { return WRITE; }
        virtual void help( stringstream &help ) const {
            help << "{ cloneCollectionAsCapped:<fromName>, toCollection:<toName>, size:<sizeInBytes> }";
        }
        bool run(const string& dbname, BSONObj& jsobj, int, string& errmsg, BSONObjBuilder& result, bool fromRepl ) {
            string from = jsobj.getStringField( "cloneCollectionAsCapped" );
            string to = jsobj.getStringField( "toCollection" );
            long long size = (long long)jsobj.getField( "size" ).number();

            if ( from.empty() || to.empty() || size == 0 ) {
                errmsg = "invalid command spec";
                return false;
            }

            string fromNs = dbname + "." + from;
            string toNs = dbname + "." + to;
            NamespaceDetails *nsd = nsdetails( fromNs.c_str() );
            massert( 10301 ,  "source collection " + fromNs + " does not exist", nsd );
            long long excessSize = nsd->stats.datasize - size * 2; // datasize and extentSize can't be compared exactly, so add some padding to 'size'
            DiskLoc extent = nsd->firstExtent;
            for( ; excessSize > extent.ext()->length && extent != nsd->lastExtent; extent = extent.ext()->xnext ) {
                excessSize -= extent.ext()->length;
                LOG( 2 ) << "cloneCollectionAsCapped skipping extent of size " << extent.ext()->length << endl;
                LOG( 6 ) << "excessSize: " << excessSize << endl;
            }
            DiskLoc startLoc = extent.ext()->firstRecord;

            CursorId id;
            {
                shared_ptr<Cursor> c = theDataFileMgr.findAll( fromNs.c_str(), startLoc );
                ClientCursor *cc = new ClientCursor(0, c, fromNs.c_str());
                id = cc->cursorid();
            }

            DBDirectClient client;
            Client::Context ctx( toNs );
            BSONObjBuilder spec;
            spec.appendBool( "capped", true );
            spec.append( "size", double( size ) );
            if (jsobj.hasField("temp"))
                spec.append(jsobj["temp"]);
            if ( !userCreateNS( toNs.c_str(), spec.done(), errmsg, true ) )
                return false;

            auto_ptr< DBClientCursor > c = client.getMore( fromNs, id );
            while( c->more() ) {
                BSONObj obj = c->next();
                theDataFileMgr.insertAndLog( toNs.c_str(), obj, true );
                getDur().commitIfNeeded();
            }

            return true;
        }
    } cmdCloneCollectionAsCapped;

    /* jan2010:
       Converts the given collection to a capped collection w/ the specified size.
       This command is not highly used, and is not currently supported with sharded
       environments.
       */
    class CmdConvertToCapped : public Command {
    public:
        CmdConvertToCapped() : Command( "convertToCapped" ) {}
        virtual bool slaveOk() const { return false; }
        virtual LockType locktype() const { return WRITE; }
        // calls renamecollection which does a global lock, so we must too:
        virtual bool lockGlobally() const { return true; }
        virtual void help( stringstream &help ) const {
            help << "{ convertToCapped:<fromCollectionName>, size:<sizeInBytes> }";
        }
        bool run(const string& dbname, BSONObj& jsobj, int, string& errmsg, BSONObjBuilder& result, bool fromRepl ) {
            BackgroundOperation::assertNoBgOpInProgForDb(dbname.c_str());

            string from = jsobj.getStringField( "convertToCapped" );
            long long size = (long long)jsobj.getField( "size" ).number();

            if ( from.empty() || size == 0 ) {
                errmsg = "invalid command spec";
                return false;
            }

            string shortTmpName = str::stream() << "tmp.convertToCapped." << from;
            string longTmpName = str::stream() << dbname << "." << shortTmpName;

            DBDirectClient client;
            client.dropCollection( longTmpName );

            BSONObj info;
            if ( !client.runCommand( dbname ,
                                     BSON( "cloneCollectionAsCapped" << from << "toCollection" << shortTmpName << "size" << double( size ) << "temp" << true ),
                                     info ) ) {
                errmsg = "cloneCollectionAsCapped failed: " + info.toString();
                return false;
            }

            if ( !client.dropCollection( dbname + "." + from ) ) {
                errmsg = "failed to drop original collection";
                return false;
            }

            if ( !client.runCommand( "admin",
                                     BSON( "renameCollection" << longTmpName <<
                                           "to" << ( dbname + "." + from ) <<
                                           "stayTemp" << false // explicit
                                           ),
                                     info ) ) {
                errmsg = "renameCollection failed: " + info.toString();
                return false;
            }

            return true;
        }
    } cmdConvertToCapped;

>>>>>>> c1bd54f4
    /* Returns client's uri */
    class CmdWhatsMyUri : public Command {
    public:
        CmdWhatsMyUri() : Command("whatsmyuri") { }
        virtual bool slaveOk() const {
            return true;
        }
        virtual LockType locktype() const { return NONE; }
        virtual void help( stringstream &help ) const {
            help << "{whatsmyuri:1}";
        }
        virtual bool run(const string& dbname, BSONObj& cmdObj, int, string& errmsg, BSONObjBuilder& result, bool) {
            BSONObj info = cc().curop()->infoNoauth();
            result << "you" << info[ "client" ];
            return true;
        }
    } cmdWhatsMyUri;

    
    class DBHashCmd : public Command {
    public:
        DBHashCmd() : Command( "dbHash", false, "dbhash" ) {}
        virtual bool slaveOk() const { return true; }
        virtual LockType locktype() const { return READ; }
        virtual bool run(const string& dbname , BSONObj& cmdObj, int, string& errmsg, BSONObjBuilder& result, bool) {
            list<string> colls;
            Database* db = cc().database();
            if ( db )
                db->namespaceIndex.getNamespaces( colls );
            colls.sort();

            result.appendNumber( "numCollections" , (long long)colls.size() );
            result.append( "host" , prettyHostName() );

            md5_state_t globalState;
            md5_init(&globalState);

            BSONObjBuilder bb( result.subobjStart( "collections" ) );
            for ( list<string>::iterator i=colls.begin(); i != colls.end(); i++ ) {
                string c = *i;
                if ( c.find( ".system.profile" ) != string::npos )
                    continue;

                shared_ptr<Cursor> cursor;

                NamespaceDetails * nsd = nsdetails( c.c_str() );

                // debug SERVER-761
                NamespaceDetails::IndexIterator ii = nsd->ii();
                while( ii.more() ) {
                    const IndexDetails &idx = ii.next();
                    if ( !idx.info().isValid() ) {
                        log() << "invalid index for ns: " << c << " " << idx.info();
                        log() << endl;
                    }
                }

                int idNum = nsd->findIdIndex();
                if ( c.find( ".system." ) != string::npos ) {
                    continue;
                }
                else {
                    verify(idNum >= 0);
                    cursor.reset( new IndexCursor( nsd , nsd->idx( idNum ) , BSONObj() , BSONObj() , false , 1 ) );
                }

                md5_state_t st;
                md5_init(&st);

                long long n = 0;
                while ( cursor->ok() ) {
                    BSONObj c = cursor->current();
                    md5_append( &st , (const md5_byte_t*)c.objdata() , c.objsize() );
                    n++;
                    cursor->advance();
                }
                md5digest d;
                md5_finish(&st, d);
                string hash = digestToString( d );

                bb.append( c.c_str() + ( dbname.size() + 1 ) , hash );

                md5_append( &globalState , (const md5_byte_t*)hash.c_str() , hash.size() );
            }
            bb.done();

            md5digest d;
            md5_finish(&globalState, d);
            string hash = digestToString( d );

            result.append( "md5" , hash );

            return 1;
        }

    } dbhashCmd;

    /* for diagnostic / testing purposes. */
    class CmdSleep : public Command {
    public:
        virtual LockType locktype() const { return NONE; }
        virtual bool adminOnly() const { return true; }
        virtual bool logTheOp() { return false; }
        virtual bool slaveOk() const { return true; }
        virtual void help( stringstream& help ) const {
            help << "internal testing command.  Makes db block (in a read lock) for 100 seconds\n";
            help << "w:true write lock. secs:<seconds>";
        }
        CmdSleep() : Command("sleep") { }
        bool run(const string& ns, BSONObj& cmdObj, int, string& errmsg, BSONObjBuilder& result, bool fromRepl) {
            log() << "test only command sleep invoked" << endl;
            int secs = 100;
            if ( cmdObj["secs"].isNumber() )
                secs = cmdObj["secs"].numberInt();
            if( cmdObj.getBoolField("w") ) {
                Lock::GlobalWrite lk;
                sleepsecs(secs);
            }
            else {
                Lock::GlobalRead lk;
                sleepsecs(secs);
            }
            return true;
        }
    } cmdSleep;

    // just for testing
    class EmptyCapped : public Command {
    public:
        EmptyCapped() : Command( "emptycapped" ) {}
        virtual bool slaveOk() const { return false; }
        virtual LockType locktype() const { return WRITE; }
        virtual bool requiresAuth() { return true; }
        virtual bool logTheOp() { return true; }
        virtual bool run(const string& dbname , BSONObj& cmdObj, int, string& errmsg, BSONObjBuilder& result, bool) {
            string coll = cmdObj[ "emptycapped" ].valuestrsafe();
            uassert( 13428, "emptycapped must specify a collection", !coll.empty() );
            string ns = dbname + "." + coll;
            NamespaceDetails *nsd = nsdetails( ns.c_str() );
            massert( 13429, "emptycapped no such collection", nsd );
            // TODO: Implement me in tokudb
            //nsd->emptyCappedCollection( ns.c_str() );
            return true;
        }
    } emptyCappedCmd;

    bool _execCommand(Command *c, const string& dbname, BSONObj& cmdObj, int queryOptions, BSONObjBuilder& result, bool fromRepl) {

        try {
            string errmsg;
            if ( ! c->run(dbname, cmdObj, queryOptions, errmsg, result, fromRepl ) ) {
                result.append( "errmsg" , errmsg );
                return false;
            }
        }
        catch ( SendStaleConfigException& e ){
            LOG(1) << "command failed because of stale config, can retry" << causedBy( e ) << endl;
            throw;
        }
        catch ( DBException& e ) {

            // TODO: Rethrown errors have issues here, should divorce SendStaleConfigException from the DBException tree

            stringstream ss;
            ss << "exception: " << e.what();
            result.append( "errmsg" , ss.str() );
            result.append( "code" , e.getCode() );
            return false;
        }

        return true;
    }

    /**
     * this handles
     - auth
     - maintenance mode
     - locking
     - context
     then calls run()
    */
    bool execCommand( Command * c ,
                      Client& client , int queryOptions ,
                      const char *cmdns, BSONObj& cmdObj ,
                      BSONObjBuilder& result,
                      bool fromRepl ) {

        string dbname = nsToDatabase( cmdns );

        AuthenticationInfo *ai = client.getAuthenticationInfo();
        // Won't clear the temporary auth if it's already set at this point
        AuthenticationInfo::TemporaryAuthReleaser authRelease( ai );

        // Some commands run other commands using the DBDirectClient. When this happens,the inner
        // command doesn't get $auth added to the command object, but the temporary authorization
        // for that thread is already set.  Therefore, we shouldn't error if no $auth is provided
        // but we already have temporary auth credentials set.
        if ( ai->usingInternalUser() && !ai->hasTemporaryAuthorization() ) {
            // The temporary authentication will be cleared when authRelease goes out of scope
            if ( cmdObj.hasField(AuthenticationTable::fieldName.c_str()) ) {
                BSONObj authObj = cmdObj[AuthenticationTable::fieldName].Obj();
                ai->setTemporaryAuthorization( authObj );
            } else {
                SOMETIMES ( noAuthTableCounter, 1000 ) {
                    warning() << "Received command without $auth table.  This is probably because "
                        "you are running with 1 or more mongod or mongos nodes that are running a "
                        "version prior to 2.2.  Command object: " << cmdObj.toString() << endl;
                }
            }
        }

        if( c->adminOnly() && c->localHostOnlyIfNoAuth( cmdObj ) && noauth && !ai->isLocalHost() ) {
            result.append( "errmsg" ,
                           "unauthorized: this command must run from localhost when running db without auth" );
            log() << "command denied: " << cmdObj.toString() << endl;
            return false;
        }

        if ( c->adminOnly() && ! fromRepl && dbname != "admin" ) {
            result.append( "errmsg" ,  "access denied; use admin db" );
            log() << "command denied: " << cmdObj.toString() << endl;
            return false;
        }

        if ( cmdObj["help"].trueValue() ) {
            client.curop()->ensureStarted();
            stringstream ss;
            ss << "help for: " << c->name << " ";
            c->help( ss );
            result.append( "help" , ss.str() );
            result.append( "lockType" , c->locktype() );
            return true;
        }

        bool canRunHere =
            isMaster( dbname.c_str() ) ||
            c->slaveOk() ||
            ( c->slaveOverrideOk() && ( queryOptions & QueryOption_SlaveOk ) ) ||
            fromRepl;

        if ( ! canRunHere ) {
            result.append( "errmsg" , "not master" );
            result.append( "note" , "from execCommand" );
            return false;
        }

        if ( ! c->maintenanceOk() && theReplSet && ! isMaster( dbname.c_str() ) && ! theReplSet->isSecondary() ) {
            result.append( "errmsg" , "node is recovering" );
            result.append( "note" , "from execCommand" );
            return false;
        }

        if ( c->adminOnly() )
            LOG( 2 ) << "command: " << cmdObj << endl;

        if (c->maintenanceMode() && theReplSet && theReplSet->isSecondary()) {
            theReplSet->setMaintenanceMode(true);
        }

        // before we start this command, check if we can run in a multi statement transaction
        // If we cannot and are in a multi statement transaction, 
        // then we must automatically commit the multi statement transaction
        // before proceeding
        if (!c->canRunInMultiStmtTxn() && cc().hasTxn()) {
            cc().commitTopTxn();
            // after commiting the top transaction
            // assert that there is no other transaction
            // on the stack. There shouldn't be one
            dassert(!cc().hasTxn());
        }

        bool retval = false;
        TokuCommandSettings settings = c->getTokuCommandSettings();
        cc().setTokuCommandSettings(settings);

        if ( c->locktype() == Command::NONE ) {
            verify( !c->lockGlobally() );

            scoped_ptr<Client::Transaction> transaction(c->needsTxn() ? new Client::Transaction(c->txnFlags()) : NULL);

            // we also trust that this won't crash
            retval = true;

            if ( c->requiresAuth() ) {
                // test that the user at least as read permissions
                if ( ! client.getAuthenticationInfo()->isAuthorizedReads( dbname ) ) {
                    result.append( "errmsg" , "need to login" );
                    retval = false;
                }
            }

            if (retval) {
                client.curop()->ensureStarted();
                retval = _execCommand(c, dbname , cmdObj , queryOptions, result , fromRepl );
            }

            if (retval && transaction) {
                transaction->commit();
            }
        }
        else if( c->locktype() != Command::WRITE ) { 
            // read lock
            verify( ! c->logTheOp() );
            string ns = c->parseNs(dbname, cmdObj);
            scoped_ptr<Lock::GlobalRead> lk;
            if( c->lockGlobally() )
                lk.reset( new Lock::GlobalRead() );

            // Read contexts use a snapshot transaction and are marked as read only.
            Client::ReadContext ctx( ns , dbpath, c->requiresAuth() ); // read locks

            scoped_ptr<Client::Transaction> transaction(c->needsTxn() ? new Client::Transaction(c->txnFlags()) : NULL);

            client.curop()->ensureStarted();
            retval = _execCommand(c, dbname , cmdObj , queryOptions, result , fromRepl );

            if (retval && transaction) {
                transaction->commit();
            }
        }
        else {
            dassert( c->locktype() == Command::WRITE );
            bool global = c->lockGlobally();
            DEV {
                if( !global && Lock::isW() ) { 
                    log() << "\ndebug have W lock but w would suffice for command " << c->name << endl;
                }
                if( global && Lock::isLocked() == 'w' ) { 
                    // can't go w->W
                    log() << "need global W lock but already have w on command : " << cmdObj.toString() << endl;
                }
            }
            scoped_ptr<Lock::ScopedLock> lk( global ? 
                                             static_cast<Lock::ScopedLock*>( new Lock::GlobalWrite() ) :
                                             static_cast<Lock::ScopedLock*>( new Lock::DBWrite( dbname ) ) );

            scoped_ptr<Client::Transaction> transaction(c->needsTxn() ? new Client::Transaction(c->txnFlags()) : NULL);

            client.curop()->ensureStarted();
            Client::Context tc(dbname, dbpath, c->requiresAuth());
            retval = _execCommand(c, dbname , cmdObj , queryOptions, result , fromRepl );
            if ( retval && c->logTheOp() && ! fromRepl ) {
                OpLogHelpers::logCommand(cmdns, cmdObj, &cc().txn());
            }

            if (retval && transaction) {
                transaction->commit();
            }
        }

        if (c->maintenanceMode() && theReplSet) {
            theReplSet->setMaintenanceMode(false);
        }

        return retval;
    }


    /* TODO make these all command objects -- legacy stuff here

       usage:
         abc.$cmd.findOne( { ismaster:1 } );

       returns true if ran a cmd
    */
    bool _runCommands(const char *ns, BSONObj& _cmdobj, BufBuilder &b, BSONObjBuilder& anObjBuilder, bool fromRepl, int queryOptions) {
        string dbname = nsToDatabase( ns );

        if( logLevel >= 1 )
            log() << "run command " << ns << ' ' << _cmdobj << endl;

        const char *p = strchr(ns, '.');
        if ( !p ) return false;
        if ( strcmp(p, ".$cmd") != 0 ) return false;

        BSONObj jsobj;
        {
            BSONElement e = _cmdobj.firstElement();
            if ( e.type() == Object && (e.fieldName()[0] == '$'
                                         ? str::equals("query", e.fieldName()+1)
                                         : str::equals("query", e.fieldName())))
            {
                jsobj = e.embeddedObject();
            }
            else {
                jsobj = _cmdobj;
            }
        }

        Client& client = cc();
        bool ok = false;

        BSONElement e = jsobj.firstElement();

        Command * c = e.type() ? Command::findCommand( e.fieldName() ) : 0;

        if ( c ) {
            ok = execCommand( c , client , queryOptions , ns , jsobj , anObjBuilder , fromRepl );
        }
        else {
            anObjBuilder.append("errmsg", str::stream() << "no such cmd: " << e.fieldName() );
            anObjBuilder.append("bad cmd" , _cmdobj );
        }

        // switch to bool, but wait a bit longer before switching?
        // anObjBuilder.append("ok", ok);
        anObjBuilder.append("ok", ok?1.0:0.0);
        BSONObj x = anObjBuilder.done();
        b.appendBuf((void*) x.objdata(), x.objsize());

        return true;
    }

} // namespace mongo<|MERGE_RESOLUTION|>--- conflicted
+++ resolved
@@ -975,7 +975,6 @@
                 insertObject( target.c_str(), o, 0, false );
             }
 
-<<<<<<< HEAD
             char cl[256];
             nsToDatabase( source.c_str(), cl );
             string sourceIndexes = string( cl ) + ".system.indexes";
@@ -1006,12 +1005,6 @@
                 BSONObj n = b.done();
                 // logop set to false, because command is logged
                 insertObject( targetIndexes.c_str(), n, 0, false );
-=======
-            for ( list<BSONObj>::iterator i=all.begin(); i!=all.end(); i++ ) {
-                BSONObj o = *i;
-                LOG(1) << "reIndex ns: " << toDeleteNs << " index: " << o << endl;
-                theDataFileMgr.insertWithObjMod( Namespace( toDeleteNs.c_str() ).getSisterNS( "system.indexes" ).c_str() , o , true );
->>>>>>> c1bd54f4
             }
 
             {
@@ -1505,128 +1498,6 @@
         }
     } cmdDBStats;
 
-<<<<<<< HEAD
-=======
-    /* convertToCapped seems to use this */
-    class CmdCloneCollectionAsCapped : public Command {
-    public:
-        CmdCloneCollectionAsCapped() : Command( "cloneCollectionAsCapped" ) {}
-        virtual bool slaveOk() const { return false; }
-        virtual LockType locktype() const { return WRITE; }
-        virtual void help( stringstream &help ) const {
-            help << "{ cloneCollectionAsCapped:<fromName>, toCollection:<toName>, size:<sizeInBytes> }";
-        }
-        bool run(const string& dbname, BSONObj& jsobj, int, string& errmsg, BSONObjBuilder& result, bool fromRepl ) {
-            string from = jsobj.getStringField( "cloneCollectionAsCapped" );
-            string to = jsobj.getStringField( "toCollection" );
-            long long size = (long long)jsobj.getField( "size" ).number();
-
-            if ( from.empty() || to.empty() || size == 0 ) {
-                errmsg = "invalid command spec";
-                return false;
-            }
-
-            string fromNs = dbname + "." + from;
-            string toNs = dbname + "." + to;
-            NamespaceDetails *nsd = nsdetails( fromNs.c_str() );
-            massert( 10301 ,  "source collection " + fromNs + " does not exist", nsd );
-            long long excessSize = nsd->stats.datasize - size * 2; // datasize and extentSize can't be compared exactly, so add some padding to 'size'
-            DiskLoc extent = nsd->firstExtent;
-            for( ; excessSize > extent.ext()->length && extent != nsd->lastExtent; extent = extent.ext()->xnext ) {
-                excessSize -= extent.ext()->length;
-                LOG( 2 ) << "cloneCollectionAsCapped skipping extent of size " << extent.ext()->length << endl;
-                LOG( 6 ) << "excessSize: " << excessSize << endl;
-            }
-            DiskLoc startLoc = extent.ext()->firstRecord;
-
-            CursorId id;
-            {
-                shared_ptr<Cursor> c = theDataFileMgr.findAll( fromNs.c_str(), startLoc );
-                ClientCursor *cc = new ClientCursor(0, c, fromNs.c_str());
-                id = cc->cursorid();
-            }
-
-            DBDirectClient client;
-            Client::Context ctx( toNs );
-            BSONObjBuilder spec;
-            spec.appendBool( "capped", true );
-            spec.append( "size", double( size ) );
-            if (jsobj.hasField("temp"))
-                spec.append(jsobj["temp"]);
-            if ( !userCreateNS( toNs.c_str(), spec.done(), errmsg, true ) )
-                return false;
-
-            auto_ptr< DBClientCursor > c = client.getMore( fromNs, id );
-            while( c->more() ) {
-                BSONObj obj = c->next();
-                theDataFileMgr.insertAndLog( toNs.c_str(), obj, true );
-                getDur().commitIfNeeded();
-            }
-
-            return true;
-        }
-    } cmdCloneCollectionAsCapped;
-
-    /* jan2010:
-       Converts the given collection to a capped collection w/ the specified size.
-       This command is not highly used, and is not currently supported with sharded
-       environments.
-       */
-    class CmdConvertToCapped : public Command {
-    public:
-        CmdConvertToCapped() : Command( "convertToCapped" ) {}
-        virtual bool slaveOk() const { return false; }
-        virtual LockType locktype() const { return WRITE; }
-        // calls renamecollection which does a global lock, so we must too:
-        virtual bool lockGlobally() const { return true; }
-        virtual void help( stringstream &help ) const {
-            help << "{ convertToCapped:<fromCollectionName>, size:<sizeInBytes> }";
-        }
-        bool run(const string& dbname, BSONObj& jsobj, int, string& errmsg, BSONObjBuilder& result, bool fromRepl ) {
-            BackgroundOperation::assertNoBgOpInProgForDb(dbname.c_str());
-
-            string from = jsobj.getStringField( "convertToCapped" );
-            long long size = (long long)jsobj.getField( "size" ).number();
-
-            if ( from.empty() || size == 0 ) {
-                errmsg = "invalid command spec";
-                return false;
-            }
-
-            string shortTmpName = str::stream() << "tmp.convertToCapped." << from;
-            string longTmpName = str::stream() << dbname << "." << shortTmpName;
-
-            DBDirectClient client;
-            client.dropCollection( longTmpName );
-
-            BSONObj info;
-            if ( !client.runCommand( dbname ,
-                                     BSON( "cloneCollectionAsCapped" << from << "toCollection" << shortTmpName << "size" << double( size ) << "temp" << true ),
-                                     info ) ) {
-                errmsg = "cloneCollectionAsCapped failed: " + info.toString();
-                return false;
-            }
-
-            if ( !client.dropCollection( dbname + "." + from ) ) {
-                errmsg = "failed to drop original collection";
-                return false;
-            }
-
-            if ( !client.runCommand( "admin",
-                                     BSON( "renameCollection" << longTmpName <<
-                                           "to" << ( dbname + "." + from ) <<
-                                           "stayTemp" << false // explicit
-                                           ),
-                                     info ) ) {
-                errmsg = "renameCollection failed: " + info.toString();
-                return false;
-            }
-
-            return true;
-        }
-    } cmdConvertToCapped;
-
->>>>>>> c1bd54f4
     /* Returns client's uri */
     class CmdWhatsMyUri : public Command {
     public:
