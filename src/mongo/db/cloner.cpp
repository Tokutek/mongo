// cloner.cpp - copy a database (export/import basically)

/**
*    Copyright (C) 2008 10gen Inc.
*    Copyright (C) 2013 Tokutek Inc.
*
*    This program is free software: you can redistribute it and/or  modify
*    it under the terms of the GNU Affero General Public License, version 3,
*    as published by the Free Software Foundation.
*
*    This program is distributed in the hope that it will be useful,
*    but WITHOUT ANY WARRANTY; without even the implied warranty of
*    MERCHANTABILITY or FITNESS FOR A PARTICULAR PURPOSE.  See the
*    GNU Affero General Public License for more details.
*
*    You should have received a copy of the GNU Affero General Public License
*    along with this program.  If not, see <http://www.gnu.org/licenses/>.
*/

#include "mongo/pch.h"
#include "mongo/base/string_data.h"
#include "mongo/bson/util/builder.h"
#include "mongo/client/dbclientinterface.h"
#include "mongo/client/remote_transaction.h"
#include "mongo/db/client.h"
#include "mongo/db/cloner.h"
#include "mongo/db/jsobj.h"
#include "mongo/db/commands.h"
#include "mongo/db/instance.h"
#include "mongo/db/repl.h"
#include "mongo/db/ops/insert.h"
#include "mongo/db/oplog_helpers.h"
#include "mongo/db/database.h"
#include "mongo/db/namespace_details.h"
#include "mongo/db/storage/exception.h"

namespace mongo {

    BSONElement getErrField(const BSONObj& o);

    bool replAuthenticate(DBClientBase *);

    void mayInterrupt( bool mayBeInterrupted ) {
        if ( mayBeInterrupted ) {
            killCurrentOp.checkForInterrupt( false );   
        }
    }

    bool masterSameProcess(const char *masterHost) {
        stringstream a,b;
        a << "localhost:" << cmdLine.port;
        b << "127.0.0.1:" << cmdLine.port;
        return (a.str() == masterHost || b.str() == masterHost);
    }

    bool checkSelfClone(
        const char *masterHost,
        string fromDB,
        string& errmsg
        ) 
    {
        string todb = cc().database()->name();
        bool same = masterSameProcess(masterHost);
        if ( same ) {
            if ( fromDB == todb && cc().database()->path() == dbpath ) {
                // guard against an "infinite" loop
                // if you are replicating, the local.sources config may be wrong if you get this
                errmsg = "can't clone from self (localhost).";
                return false;
            }
        }
        return true;
    }

    shared_ptr<DBClientConnection> makeConnection(
        const char *masterHost,
        string& errmsg
        ) 
    {
        verify(!masterSameProcess(masterHost));
        ConnectionString cs = ConnectionString::parse(masterHost, errmsg);
        shared_ptr<DBClientConnection> conn(static_cast<DBClientConnection *>(cs.connect(errmsg)));
        if (!replAuthenticate(conn.get())) {
            errmsg = "can't authenticate replication";
            conn.reset();
        }
        return conn;
    }

    class Cloner: boost::noncopyable {
        shared_ptr<DBClientBase> conn;
        void copy(
            const char *from_ns, 
            const char *to_ns, 
            bool isindex, 
            bool logForRepl,
            bool slaveOk, 
            bool mayBeInterrupted, 
            bool isCapped,
            Query q = Query()
            );
        struct Fun;
    public:
        Cloner(shared_ptr<DBClientBase> &c) : conn(c) {}

        /* slaveOk     - if true it is ok if the source of the data is !ismaster.
           useReplAuth - use the credentials we normally use as a replication slave for the cloning
           snapshot    - use $snapshot mode for copying collections.  note this should not be used when it isn't required, as it will be slower.
                         for example repairDatabase need not use it.
        */

        /** copy the entire database */
        bool go(
            const char *masterHost, 
            string& errmsg, 
            const string& fromdb, 
            bool logForRepl, 
            bool slaveOk, 
            bool useReplAuth, 
            bool mayBeInterrupted, 
            int *errCode = 0
            );
        
        bool go(
            const char *masterHost, 
            const CloneOptions& opts, 
            set<string>& clonedColls, 
            string& errmsg, 
            int *errCode = 0
            );

        bool copyCollection(
            const string& ns , 
            const BSONObj& query , 
            string& errmsg , 
            bool copyIndexes
            );
        
        void copyCollectionData(
            const string& ns, 
            const BSONObj& query,
            bool copyIndexes,
            bool logForRepl
            ); 
    };

    /* for index info object:
         { "name" : "name_1" , "ns" : "foo.index3" , "key" :  { "name" : 1.0 } }
       we need to fix up the value in the "ns" parameter so that the name prefix is correct on a
       copy to a new name.
    */
    static BSONObj fixindex(BSONObj o, const string &dbname) {
        BSONObjBuilder b;
        BSONObjIterator i(o);
        while ( i.moreWithEOO() ) {
            BSONElement e = i.next();
            if ( e.eoo() )
                break;

            // for now, skip the "v" field so that v:0 indexes will be upgraded to v:1
            if ( string("v") == e.fieldName() ) {
                continue;
            }

            if ( string("ns") == e.fieldName() ) {
                uassert( 
                    10024 , 
                    "bad ns field for index during dbcopy", 
                    e.type() == String
                    );
                const char *p = strchr(e.valuestr(), '.');
                uassert( 10025 , "bad ns field for index during dbcopy [2]", p);
                string newname = dbname + p;
                b.append("ns", newname);
            }
            else
                b.append(e);
        }
        BSONObj res= b.obj();
        return res;
    }

    struct Cloner::Fun {
        Fun() : lastLog(0) { }
        time_t lastLog;
        void operator()(DBClientCursorBatchIterator &i) {
            const string to_dbname = nsToDatabase(to_collection);
            while (i.moreInCurrentBatch()) {
                if (n % 128 == 127) {
                    time_t now = time(0);
                    if (now - lastLog >= 60) { 
                        // report progress
                        if (lastLog) {
                            log() << "clone " << to_collection << ' ' << n << endl;
                        }
                        lastLog = now;
                    }
                    mayInterrupt(_mayBeInterrupted);
                }

                BSONObj js = i.nextSafe();
                ++n;

                if (isindex) {
                    verify(strstr(from_collection, "system.indexes"));
                    storedForLater->push_back(fixindex(js, to_dbname).getOwned());
                }
                else {
                    try {
                        Client::ReadContext ctx(to_collection);
                        if (_isCapped) {
                            NamespaceDetails *d = nsdetails(to_collection);
                            verify(d->isCapped());
                            BSONObj pk = js["$_"].Obj();
                            BSONObjBuilder rowBuilder;                        
                            BSONObjIterator it(js);
                            while (it.moreWithEOO()) {
                                BSONElement e = it.next();
                                if (e.eoo()) {
                                    break;
                                }
                                if (!mongoutils::str::equals(e.fieldName(), "$_")) {
                                    rowBuilder.append(e);
                                }
                            }
                            BSONObj row = rowBuilder.obj();
                            d->insertObjectIntoCappedWithPK(pk, row, NamespaceDetails::NO_LOCKTREE);
                        }
                        else {
                            insertObject(to_collection, js, 0, logForRepl);
                        }
                    }
                    catch (UserException& e) {
                        error() << "error: exception cloning object in " << from_collection << ' ' << e.what() << " obj:" << js.toString() << '\n';
                        throw;
                    }

                    RARELY if ( time( 0 ) - saveLast > 60 ) {
                        log() << n << " objects cloned so far from collection " << from_collection << endl;
                        saveLast = time( 0 );
                    }
                }
            }
        }
        int n;
        bool isindex;
        const char *from_collection;
        const char *to_collection;
        time_t saveLast;
        list<BSONObj> *storedForLater;
        bool logForRepl;
        bool _mayBeInterrupted;
        bool _isCapped;
    };

    /* copy the specified collection
       isindex - if true, this is system.indexes collection, in which we do some transformation when copying.
    */
    void Cloner::copy(
        const char *from_collection, 
        const char *to_collection, 
        bool isindex, 
        bool logForRepl, 
        bool slaveOk, 
        bool mayBeInterrupted,
        bool isCapped,
        Query query
        ) 
    {
        list<BSONObj> storedForLater;

        LOG(2) << "\t\tcloning collection " << from_collection << " to " << to_collection << " on " << conn->getServerAddress() << " with filter " << query.toString() << endl;

        Fun f;
        f.n = 0;
        f.isindex = isindex;
        f.from_collection = from_collection;
        f.to_collection = to_collection;
        f.saveLast = time( 0 );
        f.storedForLater = &storedForLater;
        f.logForRepl = logForRepl;
        f._mayBeInterrupted = mayBeInterrupted;
        f._isCapped = isCapped;

        int options = QueryOption_NoCursorTimeout | QueryOption_AddHiddenPK |
            ( slaveOk ? QueryOption_SlaveOk : 0 );

        mayInterrupt( mayBeInterrupted );
        conn->query(boost::function<void(DBClientCursorBatchIterator &)>(f), from_collection, query, 0, options);

        for ( list<BSONObj>::iterator i = storedForLater.begin(); i!=storedForLater.end(); i++ ) {
            BSONObj js = *i;
            try {
                Client::WriteContext ctx(js.getStringField("ns"));
                insertObject(to_collection, js, 0, logForRepl);
            }
            catch( UserException& e ) {
                error() << "error: exception cloning object in " << from_collection << ' ' << e.what() << " obj:" << js.toString() << '\n';
                throw;
            }
        }
    }

    void Cloner::copyCollectionData(
        const string& ns, 
        const BSONObj& query,
        bool copyIndexes,
        bool logForRepl
        ) 
    {
        // main data
        copy(
            ns.c_str(), 
            ns.c_str(), 
            false, // isindex
            logForRepl, //logForRepl
            true,
            false, //maybeInterrupted
            false, // in this path, we don't set isCapped, so hidden PKs not copied
            Query(query)
            );

        if( copyIndexes ) {
            // indexes
            string dbname = nsToDatabase(ns) + ".system.indexes";
            copy(
                dbname.c_str(),
                dbname.c_str(),
                true, //isindex
                logForRepl, //logForRepl
                true,
                false, // mayBeInterrupted
                false, // isCapped
                BSON( "ns" << ns )
                );
        }
    }

    bool Cloner::copyCollection(
        const string& ns, 
        const BSONObj& query,
        string& errmsg,
        bool copyIndexes
        ) 
    {
        {
            // config
            string temp = cc().database()->name() + ".system.namespaces";
            BSONObj config = conn->findOne( temp , BSON( "name" << ns ) );
            if ( config["options"].isABSONObj() ) {
                if ( !userCreateNS(
                        ns.c_str(), 
                        config["options"].Obj(), 
                        errmsg, 
                        true // logForRepl
                        ) 
                    ) 
                {
                    return false;
                }
            }
        }
        copyCollectionData(ns, query, copyIndexes, true);
        return true;
    }

    bool Cloner::go(
        const char *masterHost, 
        string& errmsg, 
        const string& fromdb, 
        bool logForRepl, 
        bool slaveOk, 
        bool useReplAuth, 
        bool mayBeInterrupted, 
        int *errCode
        )
    {

        CloneOptions opts;

        opts.fromDB = fromdb;
        opts.logForRepl = logForRepl;
        opts.slaveOk = slaveOk;
        opts.useReplAuth = useReplAuth;
        opts.mayBeInterrupted = mayBeInterrupted;

        set<string> clonedColls;
        return go( masterHost, opts, clonedColls, errmsg, errCode );

    }

    static bool checkCollectionsExist(DBClientBase &conn, const string &dbname, const vector<string> &collnames, string &errmsg);

    bool Cloner::go(
        const char *masterHost,
        const CloneOptions& opts,
        set<string>& clonedColls,
        string& errmsg,
        int* errCode
        )
    {
        if ( errCode ) {
            *errCode = 0;
        }
        massert( 10289 ,  "useReplAuth is not written to replication log", !opts.useReplAuth || !opts.logForRepl );

        string todb = cc().database()->name();
        verify(conn.get());

        /* todo: we can put these releases inside dbclient or a dbclient specialization.
           or just wait until we get rid of global lock anyway.
           */
        string ns = opts.fromDB + ".system.namespaces";
        list<BSONObj> toClone;
        vector<string> toCloneNames;
        clonedColls.clear();
        if ( opts.syncData ) {
            mayInterrupt( opts.mayBeInterrupted );

            // just using exhaust for collection copying right now
            auto_ptr<DBClientCursor> c = conn->query( 
                ns.c_str(), 
                BSONObj(), 
                0, 
                0, 
                0, 
                opts.slaveOk ? QueryOption_SlaveOk : 0 
                );

            if ( c.get() == 0 ) {
                errmsg = "query failed " + ns;
                return false;
            }

            if ( c->more() ) {
                BSONObj first = c->next();
                if( !getErrField(first).eoo() ) {
                    if ( errCode ) {
                        *errCode = first.getIntField("code");
                    }
                    errmsg = "query failed " + ns;
                    return false;
                }
                c->putBack( first );
            }

            while ( c->more() ) {
                BSONObj collection = c->next();

                LOG(2) << "\t cloner got " << collection << endl;

                BSONElement e = collection.getField("name");
                if ( e.eoo() ) {
                    string s = "bad system.namespaces object " + collection.toString();
                    massert( 10290 , s.c_str(), false);
                }
                verify( !e.eoo() );
                verify( e.type() == String );
                const char *from_name = e.valuestr();

                if( strstr(from_name, ".system.") ) {
                    // system.users and s.js is cloned -- but nothing else from system.
                    // * system.indexes is handled specially at the end
                    if( legalClientSystemNS( from_name , true ) == 0 ) {
                        LOG(2) << "\t\t not cloning because system collection" << endl;
                        continue;
                    }
                }
                if( ! NamespaceString::normal( from_name ) ) {
                    LOG(2) << "\t\t not cloning because has $ " << endl;
                    continue;
                }

                if( opts.collsToIgnore.find( string( from_name ) ) != opts.collsToIgnore.end() ){
                    LOG(2) << "\t\t ignoring collection " << from_name << endl;
                    continue;
                }
                else {
                    LOG(2) << "\t\t not ignoring collection " << from_name << endl;
                }

                clonedColls.insert( from_name );
                toClone.push_back( collection.getOwned() );
                toCloneNames.push_back(from_name);
            }
        }

        for ( list<BSONObj>::iterator i=toClone.begin(); i != toClone.end(); i++ ) {
            mayInterrupt( opts.mayBeInterrupted );
            if (!checkCollectionsExist(*conn, opts.fromDB, toCloneNames, errmsg)) {
                return false;
            }
            BSONObj collection = *i;
            LOG(2) << "  really will clone: " << collection << endl;
            const char * from_name = collection["name"].valuestr();
            BSONObj options = collection.getObjectField("options");

            /* change name "<fromdb>.collection" -> <todb>.collection */
            const char *p = strchr(from_name, '.');
            verify(p);
            string to_name = todb + p;
            bool isCapped = options["capped"].trueValue();

            {
                string err;
                const char *toname = to_name.c_str();
                userCreateNS(toname, options, err, opts.logForRepl);
            }
            LOG(1) << "\t\t cloning " << from_name << " -> " << to_name << endl;
            Query q;
            copy(
                from_name, 
                to_name.c_str(), 
                false, 
                opts.logForRepl, 
                opts.slaveOk, 
                opts.mayBeInterrupted, 
                isCapped,
                q
                );
        }

        // check that they still exists before syncing indexes
        if (!checkCollectionsExist(*conn, opts.fromDB, toCloneNames, errmsg)) {
            return false;
        }

        // now build the indexes
        
        if ( opts.syncIndexes ) {
            string system_indexes_from = opts.fromDB + ".system.indexes";
            string system_indexes_to = todb + ".system.indexes";
            
            // [dm]: is the ID index sometimes not called "_id_"?  There is 
            // other code in the system that looks for a "_id" prefix
            // rather than this exact value.  we should standardize.  
            // OR, remove names - which is in the bugdb.  Anyway, this
            // is dubious here at the moment.
            
            // build a $nin query filter for the collections we *don't* want
            BSONArrayBuilder barr;
            barr.append( opts.collsToIgnore );
            BSONArray arr = barr.arr();
            
            // Also don't copy the _id_ index
            BSONObj query = BSON("name" << NE << "_id_" << "ns" << NIN << arr);
            
            copy(
                system_indexes_from.c_str(),
                system_indexes_to.c_str(),
                true,
                opts.logForRepl,
                opts.slaveOk,
                opts.mayBeInterrupted,
                false, //isCapped
                query
                );
        }

        // check one more time at the end to make sure we got everything
        if (!checkCollectionsExist(*conn, opts.fromDB, toCloneNames, errmsg)) {
            return false;
        }
        return true;
    }

    /**
       During an initial sync, we need to periodically check whether the collections we're cloning have been dropped.
       There is also the possibility that a collection could be dropped and re-created before we get to it.
       Therefore we also try to create a cursor and check for "dictionary too new" errors.
       This command returns true iff all the collections exist and have not been created since the transaction started.
       This is only really a useful property when run in a multi-statement transaction.
     */
    class CmdCollectionsExist : public QueryCommand {
      public:
        CmdCollectionsExist() : QueryCommand("_collectionsExist") {}
        virtual void help(stringstream &h) const { h << "internal use only"; }
        virtual bool slaveOk() const { return true; }
        virtual bool run(const string &dbname, BSONObj &jsobj, int, string &errmsg, BSONObjBuilder &result, bool) {
            BSONElement arrElt = jsobj["_collectionsExist"];
            if (!arrElt.ok() || arrElt.type() != Array) {
                errmsg = "argument must be an array";
                return false;
            }
            vector<BSONElement> v = arrElt.Array();
            for (vector<BSONElement>::const_iterator it = v.begin(); it != v.end(); ++it) {
                const BSONElement &e = *it;
                if (!e.ok() || e.type() != String) {
                    errmsg = "each collection name must be a string";
                    return false;
                }
                if (!checkCollection(dbname, e.String(), errmsg)) {
                    return false;
                }
            }
            return true;
        }
      private:
<<<<<<< HEAD
        bool checkCollection(const StringData &dbname, const StringData &collname, string &errmsg) {
            const string ns = collname.startsWith(dbname.toString() + ".")
                              ? collname.toString()
                              : dbname.toString() + "." + collname.toString();
            NamespaceDetails *d = NULL;
            try {
                d = nsdetails(ns);
            }
            catch (DBException &e) {
                if (e.getCode() == storage::ENOENT_ASSERT_ID) {
                    errmsg = mongoutils::str::stream() << "collection " << ns << " was dropped";
                    return false;
                }
                else {
                    throw;
                }
=======
        bool checkCollection(const string &dbname, const string &collname, string &errmsg) {
            const string ns = (mongoutils::str::startsWith(collname, dbname + ".")
                               ? collname
                               : dbname + "." + collname);
            NamespaceDetails *d;
            try {
                d = nsdetails(ns.c_str());
            }
            catch (storage::SystemException::Enoent &e) {
                d = NULL;
>>>>>>> fc61270f
            }
            if (d == NULL) {
                errmsg = mongoutils::str::stream() << "collection " << ns << " was dropped";
                return false;
            }
            try {
                shared_ptr<Cursor> c(BasicCursor::make(d));
            }
            catch (storage::RetryableException::MvccDictionaryTooNew &e) {
                errmsg = mongoutils::str::stream() << "collection " << ns << " was dropped and re-created";
                return false;
            }
            return true;
        }
    } collectionsExistCommand;

    // Utility wrapper for the _collectionsExist command.
    static bool checkCollectionsExist(DBClientBase &conn, const string &dbname, const vector<string> &collnames, string &errmsg) {
        BSONObj res;
        bool ok = conn.runCommand(dbname, BSON("_collectionsExist" << collnames), res);
        if (!ok) {
            errmsg = res["errmsg"].String();
            LOG(1) << errmsg << endl;
        }
        return ok;
    }

    bool cloneFrom( 
        const string& masterHost , 
        const CloneOptions& options , 
        shared_ptr<DBClientBase> conn,
        string& errmsg /* out */
        ) 
    {
        set<string> clonedCollections;
        
        Cloner c(conn);
        return c.go(
            masterHost.c_str(),
            options,
            clonedCollections,
            errmsg,
            NULL
            );
    }

    void cloneCollectionData(
        shared_ptr<DBClientBase> conn,
        const string& ns, 
        const BSONObj& query,
        bool copyIndexes,
        bool logForRepl
        ) 
    {
        Cloner c(conn);
        c.copyCollectionData(
            ns,
            query,
            copyIndexes,
            logForRepl
            );
    }

    /* Usage:
       mydb.$cmd.findOne( { clone: "fromhost" } );
    */
    class CmdClone : public Command {
    public:
        virtual bool slaveOk() const {
            return false;
        }
        virtual LockType locktype() const { return WRITE; }
        virtual bool needsTxn() const { return true; }
        virtual int txnFlags() const { return DB_SERIALIZABLE; }
        virtual bool canRunInMultiStmtTxn() const { return true; }
        virtual bool requiresSync() const { return true; }
        virtual void help( stringstream &help ) const {
            help << "clone this database from an instance of the db on another host\n";
            help << "{ clone : \"host13\" }";
        }
        CmdClone() : Command("clone") { }
        
        virtual bool run(
            const string& dbname,
            BSONObj& cmdObj, 
            int, 
            string& errmsg,
            BSONObjBuilder& result,
            bool fromRepl
            ) 
        {
            verify(!fromRepl);
            string from = cmdObj.getStringField("clone");
            if ( from.empty() )
                return false;

            CloneOptions opts;
            opts.fromDB = dbname;
            opts.logForRepl = true;

            // See if there's any collections we should ignore
            if( cmdObj["collsToIgnore"].type() == Array ){
                BSONObjIterator it( cmdObj["collsToIgnore"].Obj() );

                while( it.more() ){
                    BSONElement e = it.next();
                    if( e.type() == String ){
                        opts.collsToIgnore.insert( e.String() );
                    }
                }
            }

            // check if the input parameters are asking for a self-clone
            // if so, gracefully exit
            if (!checkSelfClone(from.c_str(), dbname, errmsg)) {
                return false;
            }

            shared_ptr<DBClientBase> sconn;
            scoped_ptr<RemoteTransaction> rtxn;
            if (masterSameProcess(from.c_str())) {
                sconn = boost::make_shared<DBDirectClient>();
            }
            else {
                sconn = makeConnection(from.c_str(), errmsg);
                if (!sconn) {
                    return false;
                }
                // since this is a remote connection, we should
                // create a multi statement transaction for the work
                try {
                    rtxn.reset(new RemoteTransaction(*sconn, "mvcc"));
                }
                catch (DBException &e) {
                    errmsg = "unable to begin transaction over connection";
                    return false;
                }
            }
            verify(sconn);
            Cloner c(sconn);

            set<string> clonedColls;
            bool rval = c.go( from.c_str(), opts, clonedColls, errmsg );

            if (rval && rtxn) {
                bool ok = rtxn->commit();
                verify(ok);
            }            

            BSONArrayBuilder barr;
            barr.append( clonedColls );

            result.append( "clonedColls", barr.arr() );

            return rval;

        }
    } cmdclone;

    class CmdCloneCollection : public Command {
    public:
        virtual bool slaveOk() const {
            return false;
        }
        virtual LockType locktype() const { return OPLOCK; }
        virtual bool needsTxn() const { return false; }
        virtual int txnFlags() const { return noTxnFlags(); }
        virtual bool canRunInMultiStmtTxn() const { return true; }
        virtual bool requiresSync() const { return true; }
        CmdCloneCollection() : Command("cloneCollection") { }
        virtual void help( stringstream &help ) const {
            help << "{ cloneCollection: <collection>, from: <host> [,query: <query_filter>] [,copyIndexes:<bool>] }"
                 "\nCopies a collection from one server to another. Do not use on a single server as the destination "
                 "is placed at the same db.collection (namespace) as the source.\n"
                 ;
        }
        virtual bool run(
            const string& dbname,
            BSONObj& cmdObj,
            int,
            string& errmsg,
            BSONObjBuilder& result,
            bool fromRepl
            )
        {
            verify(!fromRepl);
            string fromhost = cmdObj.getStringField("from");
            if ( fromhost.empty() ) {
                errmsg = "missing 'from' parameter";
                return false;
            }
            {
                HostAndPort h(fromhost);
                if( h.isSelf() ) {
                    errmsg = "can't cloneCollection from self";
                    return false;
                }
            }
            string collection = cmdObj.getStringField("cloneCollection");
            if ( collection.empty() ) {
                errmsg = "bad 'cloneCollection' value";
                return false;
            }
            BSONObj query = cmdObj.getObjectField("query");
            if ( query.isEmpty() ) {
                query = BSONObj();
            }

            BSONElement copyIndexesSpec = cmdObj.getField("copyindexes");
            bool copyIndexes = copyIndexesSpec.isBoolean() ? 
                copyIndexesSpec.boolean() : 
                true;

            log() << "cloneCollection.  db:" << dbname << " collection:" <<
                collection << " from: " << fromhost << " query: " << query <<
                " " << ( copyIndexes ? "" : ", not copying indexes" ) <<
                endl;

            shared_ptr<DBClientConnection> myconn = boost::make_shared<DBClientConnection>();
            if (!myconn->connect(fromhost, errmsg)) {
                return false;
            }
            shared_ptr<DBClientBase> conn = myconn;
            
            RemoteTransaction rtxn(*conn, "mvcc");

            Client::WriteContext ctx(collection);
            Client::Transaction txn(DB_SERIALIZABLE);
            
            Cloner c(conn);
            bool retval = c.copyCollection(
                collection,
                query,
                errmsg,
                copyIndexes
                );

            if (retval) {
                txn.commit();
                bool ok = rtxn.commit();
                verify(ok);
            }

            return retval;
        }
    } cmdclonecollection;


    /* Usage:
     admindb.$cmd.findOne( { copydbgetnonce: 1, fromhost: <hostname> } );
     */
    class CmdCopyDbGetNonce : public Command {
    public:
        CmdCopyDbGetNonce() : Command("copydbgetnonce") { }
        virtual bool adminOnly() const {
            return true;
        }
        virtual bool slaveOk() const {
            return false;
        }
        virtual LockType locktype() const { return NONE; }
        virtual bool requiresSync() const { return false; }
        virtual bool needsTxn() const { return false; }
        virtual int txnFlags() const { return noTxnFlags(); }
        virtual bool canRunInMultiStmtTxn() const { return true; }
        virtual void help( stringstream &help ) const {
            help << "get a nonce for subsequent copy db request from secure server\n";
            help << "usage: {copydbgetnonce: 1, fromhost: <hostname>}";
        }
        virtual bool run(
            const string&,
            BSONObj& cmdObj,
            int,
            string& errmsg,
            BSONObjBuilder& result,
            bool fromRepl
            )
        {
            verify(!fromRepl);
            string fromhost = cmdObj.getStringField("fromhost");
            if ( fromhost.empty() ) {
                /* copy from self */
                stringstream ss;
                ss << "localhost:" << cmdLine.port;
                fromhost = ss.str();
            }
            shared_ptr<DBClientConnection> newConn( new DBClientConnection() );
            cc().setAuthConn(newConn);
            
            BSONObj ret;
            if (!cc().authConn()->connect(fromhost, errmsg)) {
                return false;
            }
            if (!cc().authConn()->runCommand("admin", BSON("getnonce" << 1), ret)) {
                errmsg = "couldn't get nonce " + ret.toString();
                return false;
            }
            result.appendElements( ret );
            return true;
        }
    } cmdcopydbgetnonce;

    /* Usage:
       admindb.$cmd.findOne( { copydb: 1, fromhost: <hostname>, fromdb: <db>, todb: <db>[, username: <username>, nonce: <nonce>, key: <key>] } );
    */
    class CmdCopyDb : public Command {
    public:
        CmdCopyDb() : Command("copydb") { }
        virtual bool adminOnly() const {
            return true;
        }
        virtual bool slaveOk() const {
            return false;
        }
        virtual LockType locktype() const { return OPLOCK; }
        virtual bool needsTxn() const { return false; }
        virtual int txnFlags() const { return noTxnFlags(); }
        virtual bool canRunInMultiStmtTxn() const { return true; }
        virtual bool requiresSync() const { return true; }
        virtual void help( stringstream &help ) const {
            help << "copy a database from another host to this host\n";
            help << "usage: {copydb: 1, fromhost: <hostname>, fromdb: <db>, todb: <db>[, slaveOk: <bool>, username: <username>, nonce: <nonce>, key: <key>]}";
        }
        virtual bool run(
            const string& dbname,
            BSONObj& cmdObj,
            int,
            string& errmsg,
            BSONObjBuilder& result,
            bool fromRepl
            ) 
        {
            // clone command should not be logged,
            // and therefore, fromRepl should be false.
            verify(!fromRepl);
            bool slaveOk = cmdObj["slaveOk"].trueValue();
            string fromhost = cmdObj.getStringField("fromhost");
            bool fromSelf = fromhost.empty();
            if ( fromSelf ) {
                /* copy from self */
                stringstream ss;
                ss << "localhost:" << cmdLine.port;
                fromhost = ss.str();
            }
            string fromdb = cmdObj.getStringField("fromdb");
            string todb = cmdObj.getStringField("todb");
            if ( fromhost.empty() || todb.empty() || fromdb.empty() ) {
                errmsg = "parms missing - {copydb: 1, fromhost: <hostname>, fromdb: <db>, todb: <db>}";
                return false;
            }

            scoped_ptr<Lock::ScopedLock> lk;
            shared_ptr<DBClientBase> conn;
            scoped_ptr<RemoteTransaction> rtxn;
            string username = cmdObj.getStringField( "username" );
            string nonce = cmdObj.getStringField( "nonce" );
            string key = cmdObj.getStringField( "key" );
            if ( !username.empty() && !nonce.empty() && !key.empty() ) {
                uassert( 13008, "must call copydbgetnonce first", cc().authConn().get() );
                BSONObj ret;
                BSONObj command = BSON( 
                    "authenticate" << 1 << 
                    "user" << username << 
                    "nonce" << nonce << 
                    "key" << key
                                        );
                if ( !cc().authConn()->runCommand( fromdb, command, ret ) ) {
                    errmsg = "unable to login " + ret.toString();
                    return false;
                }

                lk.reset(static_cast<Lock::ScopedLock *>(new Lock::DBWrite(todb)));
                conn = cc().authConn();
                // we are not using a direct client, so we should
                // create a multi statement transaction for the work
                try {
                    rtxn.reset(new RemoteTransaction(*conn, "mvcc"));
                }
                catch (DBException &e) {
                    errmsg = "unable to begin transaction over connection";
                    return false;
                }
            }
            else {
                {
                    Client::ReadContext rctx(todb); // this is annoying, checkSelfClone needs cc().database()
                    // check if the input parameters are asking for a self-clone
                    // if so, gracefully exit
                    if (!checkSelfClone(fromhost.c_str(), fromdb, errmsg)) {
                        return false;
                    }
                }

                if (masterSameProcess(fromhost.c_str())) {
                    // SERVER-4328 todo lock just the two db's not everything for the fromself case
                    lk.reset(static_cast<Lock::ScopedLock *>(new Lock::GlobalWrite()));
                    conn = boost::make_shared<DBDirectClient>();
                }
                else {
                    lk.reset(static_cast<Lock::ScopedLock *>(new Lock::DBWrite(todb)));
                    conn = makeConnection(fromhost.c_str(), errmsg);
                    if (!conn) {
                        // errmsg should be set
                        return false;
                    }
                    // we are not using a direct client, so we should
                    // create a multi statement transaction for the work
                    try {
                        rtxn.reset(new RemoteTransaction(*conn, "mvcc"));
                    }
                    catch (DBException &e) {
                        errmsg = "unable to begin transaction over connection";
                        return false;
                    }
                }
            }
            Client::Context tc(todb);
            Client::Transaction txn(DB_SERIALIZABLE);
            verify(conn);
            Cloner c(conn);
            bool res = c.go(
                fromhost.c_str(),
                errmsg,
                fromdb,
                true, /*logForReplication=*/
                slaveOk,
                false, /*replauth*/
                false /*mayBeInterrupted*/
                );
            if (res) {
                if (rtxn) {
                    rtxn->commit();
                }
                txn.commit();
            }
            shared_ptr<DBClientConnection> emptyConn;
            cc().setAuthConn(emptyConn);
            return res;
        }
    } cmdcopydb;

} // namespace mongo<|MERGE_RESOLUTION|>--- conflicted
+++ resolved
@@ -596,35 +596,16 @@
             return true;
         }
       private:
-<<<<<<< HEAD
         bool checkCollection(const StringData &dbname, const StringData &collname, string &errmsg) {
             const string ns = collname.startsWith(dbname.toString() + ".")
                               ? collname.toString()
                               : dbname.toString() + "." + collname.toString();
-            NamespaceDetails *d = NULL;
+            NamespaceDetails *d;
             try {
                 d = nsdetails(ns);
             }
-            catch (DBException &e) {
-                if (e.getCode() == storage::ENOENT_ASSERT_ID) {
-                    errmsg = mongoutils::str::stream() << "collection " << ns << " was dropped";
-                    return false;
-                }
-                else {
-                    throw;
-                }
-=======
-        bool checkCollection(const string &dbname, const string &collname, string &errmsg) {
-            const string ns = (mongoutils::str::startsWith(collname, dbname + ".")
-                               ? collname
-                               : dbname + "." + collname);
-            NamespaceDetails *d;
-            try {
-                d = nsdetails(ns.c_str());
-            }
             catch (storage::SystemException::Enoent &e) {
                 d = NULL;
->>>>>>> fc61270f
             }
             if (d == NULL) {
                 errmsg = mongoutils::str::stream() << "collection " << ns << " was dropped";
