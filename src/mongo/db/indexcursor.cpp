--- conflicted
+++ resolved
@@ -150,42 +150,6 @@
 
     /* ---------------------------------------------------------------------- */
 
-<<<<<<< HEAD
-    struct cursor_getf_extra : public ExceptionSaver {
-        RowBuffer *buffer;
-        int rows_fetched;
-        int rows_to_fetch;
-        cursor_getf_extra(RowBuffer *buf, int n_to_fetch) :
-            buffer(buf), rows_fetched(0), rows_to_fetch(n_to_fetch) {
-        }
-    };
-
-    // ydb layer cursor callback
-    static int cursor_getf(const DBT *key, const DBT *val, void *extra) {
-        int r = 0;
-
-        // the cursor callback is called even if the desired
-        // key is not found. in that case, key == NULL
-        if (key) {
-            struct cursor_getf_extra *info = static_cast<struct cursor_getf_extra *>(extra);
-            try {
-                RowBuffer *buffer = info->buffer;
-                storage::Key sKey(key);
-                buffer->append(sKey, val->size > 0 ?
-                               BSONObj(static_cast<const char *>(val->data)) : BSONObj());
-
-                // request more bulk fetching if we are allowed to fetch more rows
-                // and the row buffer is not too full.
-                if (++info->rows_fetched < info->rows_to_fetch && !buffer->isGorged()) {
-                    r = TOKUDB_CURSOR_CONTINUE;
-                }
-            }
-            catch (const std::exception &ex) {
-                info->saveException(ex);
-                return -1;
-            }
-        }
-=======
     // Cursor for findOne queries, justOne deletes, !multi updates, etc.
     // Skip prelocking, get row locks on getf if necessary, and don't prefetch.
     class FindOneCursor : public IndexCursor {
@@ -212,7 +176,6 @@
     };
 
     /* ---------------------------------------------------------------------- */
->>>>>>> d4cbf214
 
     shared_ptr<IndexCursor> IndexCursor::make( NamespaceDetails *d, const IndexDetails &idx,
                                                const BSONObj &startKey, const BSONObj &endKey,
@@ -317,8 +280,8 @@
                 }
             }
             return 0;
-        } catch (std::exception &e) {
-            info->ex = &e;
+        } catch (const std::exception &ex) {
+            info->saveException(ex);
         }
         return -1;
     }
