--- conflicted
+++ resolved
@@ -203,14 +203,10 @@
         DBT ndbt = sKey.dbt();
         DB_TXN *db_txn = cc().hasTxn() ? cc().txn().db_txn() : NULL;
         DB *db = _nsdb->db();
-<<<<<<< HEAD
-        const int r = db->getf_set(db, db_txn, 0, &ndbt, getf_serialized, &serialized);
-=======
         // Pass flags that get us a write lock on the nsindex row
         // for the ns we'd like to open.
         const int r = db->getf_set(db, db_txn, DB_SERIALIZABLE | DB_RMW,
                                    &ndbt, getf_serialized, &serialized);
->>>>>>> 296050c0
         if (r == 0) {
             // We found an entry for this ns and we have the row lock.
             // First check if someone got the lock before us and already
