--- conflicted
+++ resolved
@@ -1,8 +1,8 @@
 // server_parameters_inline.h
 
-<<<<<<< HEAD
 /**
 *    Copyright (C) 2012 10gen Inc.
+*    Copyright (C) 2013 Tokutek Inc.
 *
 *    This program is free software: you can redistribute it and/or  modify
 *    it under the terms of the GNU Affero General Public License, version 3,
@@ -28,11 +28,10 @@
 *    exception statement from all source files in the program, then also delete
 *    it in the license file.
 */
-=======
+
 #include <errno.h>
 #include <stdint.h>
 #include <stdlib.h>
->>>>>>> 744ba1c8
 
 #include "mongo/util/stringutils.h"
 #include "mongo/base/units.h"
