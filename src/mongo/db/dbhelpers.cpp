--- conflicted
+++ resolved
@@ -256,49 +256,6 @@
         long long numDeleted = 0;
         long long millisWaitingForReplication = 0;
 
-<<<<<<< HEAD
-        while ( 1 ) {
-            {
-                Client::WriteContext ctx(ns);
-                scoped_ptr<Cursor> c;
-                NamespaceDetails *d = nsdetails( ns.c_str() );
-                NamespaceDetailsTransient *nsdt = &NamespaceDetailsTransient::get( ns.c_str() );
-                if ( ! d )
-                    break;
-                    
-                {
-                    int ii = d->findIndexByKeyPattern( keyPattern );
-                    verify( ii >= 0 );
-                    
-                    IndexDetails& i = d->idx( ii );
-
-                    // Extend min to get (min, MinKey, MinKey, ....)
-                    BSONObj newMin = Helpers::modifiedRangeBound( min , keyPattern , -1 );
-                    // If upper bound is included, extend max to get (max, MaxKey, MaxKey, ...)
-                    // If not included, extend max to get (max, MinKey, MinKey, ....)
-                    int minOrMax = maxInclusive ? 1 : -1;
-                    BSONObj newMax = Helpers::modifiedRangeBound( max , keyPattern , minOrMax );
-                    
-                    c.reset( new IndexCursor( d , i , newMin , newMax , maxInclusive , 1 ) );
-                }
-                
-                if ( ! c->ok() ) {
-                    // we're done
-                    break;
-                }
-                
-                BSONObj pk = c->currPK();
-                BSONObj obj = c->current();
-                
-                // this is so that we don't have to handle this cursor in the delete code
-                c.reset(0);
-                
-                OpLogHelpers::logDelete(ns.c_str(), obj, fromMigrate, &cc().txn());
-                deleteOneObject( d, nsdt, pk, obj);
-                numDeleted++;
-            }
-
-=======
         Client::ReadContext ctx(ns);
         Client::Transaction txn(DB_SERIALIZABLE);
 
@@ -320,7 +277,6 @@
             numDeleted++;
             // Let's not wait for replication for now.  TODO(leif): maybe put this back.
 #if 0
->>>>>>> abb3ebc6
             Timer secondaryThrottleTime;
 
             if ( secondaryThrottle ) {
