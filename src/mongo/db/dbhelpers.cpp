// dbhelpers.cpp

/**
*    Copyright (C) 2008 10gen Inc.
*
*    This program is free software: you can redistribute it and/or  modify
*    it under the terms of the GNU Affero General Public License, version 3,
*    as published by the Free Software Foundation.
*
*    This program is distributed in the hope that it will be useful,
*    but WITHOUT ANY WARRANTY; without even the implied warranty of
*    MERCHANTABILITY or FITNESS FOR A PARTICULAR PURPOSE.  See the
*    GNU Affero General Public License for more details.
*
*    You should have received a copy of the GNU Affero General Public License
*    along with this program.  If not, see <http://www.gnu.org/licenses/>.
*/

#include <fstream>

#include "mongo/pch.h"
#include "mongo/client/dbclientinterface.h"
#include "mongo/db/db.h"
#include "mongo/db/dbhelpers.h"
#include "mongo/db/json.h"
#include "mongo/db/cursor.h"
#include "mongo/db/oplog.h"
#include "mongo/db/queryoptimizercursor.h"
#include "mongo/db/repl_block.h"
#include "mongo/db/ops/count.h"
#include "mongo/db/ops/update.h"
#include "mongo/db/ops/delete.h"
#include "mongo/db/ops/insert.h"
#include "mongo/db/oplog_helpers.h"

#include <boost/filesystem/convenience.hpp>
#include <boost/filesystem/operations.hpp>

namespace mongo {

    const BSONObj reverseNaturalObj = BSON( "$natural" << -1 );

    void Helpers::ensureIndex(const char *ns, BSONObj keyPattern, bool unique, const char *name) {
        NamespaceDetails *d = nsdetails(ns);
        if( d == 0 )
            return;

        {
            NamespaceDetails::IndexIterator i = d->ii();
            while( i.more() ) {
                if( i.next().keyPattern().woCompare(keyPattern) == 0 )
                    return;
            }
        }

        if( d->nIndexes() >= NamespaceDetails::NIndexesMax ) {
            problem() << "Helper::ensureIndex fails, MaxIndexes exceeded " << ns << '\n';
            return;
        }

        string system_indexes = cc().database()->name + ".system.indexes";

        BSONObjBuilder b;
        b.append("name", name);
        b.append("ns", ns);
        b.append("key", keyPattern);
        b.appendBool("unique", unique);
        BSONObj o = b.done();

        insertObject(system_indexes.c_str(), o, 0, true);
    }

    /* fetch a single object from collection ns that matches query
       set your db SavedContext first
    */
    bool Helpers::findOne(const char *ns, const BSONObj &query, BSONObj& result, bool requireIndex) {
        BSONObj obj = findOne( ns, query, requireIndex );
        if ( obj.isEmpty() )
            return false;
        result = obj;
        return true;
    }

    /* fetch a single object from collection ns that matches query
       set your db SavedContext first
    */
    BSONObj Helpers::findOne(const char *ns, const BSONObj &query, bool requireIndex) {
        shared_ptr<Cursor> c =
            NamespaceDetailsTransient::getCursor( ns , query, BSONObj(),
                                                  requireIndex ?
                                                  QueryPlanSelectionPolicy::indexOnly() :
                                                  QueryPlanSelectionPolicy::any() );
        while( c->ok() ) {
            if ( c->currentMatches() && !c->getsetdup( c->currPK() ) ) {
                return c->current().copy();
            }
            c->advance();
        }
        return BSONObj();
    }


    bool Helpers::findById( const char *ns, BSONObj query, BSONObj& result ) {
        Lock::assertAtLeastReadLocked(ns);
        NamespaceDetails *d = nsindex(ns)->details(ns);
        if ( ! d ) {
            return false;
        } else {
            return d->findById(query, result);
        }
    }

    shared_ptr<Cursor> Helpers::findTableScan(const char *ns, const BSONObj &order) {
        const int direction = order.getField("$natural").number() >= 0 ? 1 : -1;
        NamespaceDetails *d = nsdetails(ns);
        return shared_ptr<Cursor>( BasicCursor::make(d, direction) );
    }

    vector<BSONObj> Helpers::findAll( const string& ns , const BSONObj& query ) {
        Lock::assertAtLeastReadLocked( ns );

        vector<BSONObj> all;

        Client::Context tx( ns );
        
        shared_ptr<Cursor> c = NamespaceDetailsTransient::getCursor( ns.c_str(), query );

        while( c->ok() ) {
            if ( c->currentMatches() && !c->getsetdup( c->currPK() ) ) {
                all.push_back( c->current().copy() );
            }
            c->advance();
        }

        return all;
    }

    bool Helpers::isEmpty(const char *ns, bool doAuth) {
        Client::Context context(ns, dbpath, doAuth);
        shared_ptr<Cursor> c = findTableScan(ns, BSONObj());
        return !c->ok();
    }

    /* Get the first object from a collection.  Generally only useful if the collection
       only ever has a single object -- which is a "singleton collection.

       Returns: true if object exists.
    */
    bool Helpers::getSingleton(const char *ns, BSONObj& result) {
        Client::Context context(ns);

        shared_ptr<Cursor> c = findTableScan(ns, BSONObj());
        if ( !c->ok() ) {
            context.getClient()->curop()->done();
            return false;
        }

        result = c->current().copy();
        context.getClient()->curop()->done();
        return true;
    }

    bool Helpers::getFirst(const char *ns, BSONObj& result) {
        return getSingleton(ns, result);
    }

    bool Helpers::getLast(const char *ns, BSONObj& result) {
        Client::Context ctx(ns);
        shared_ptr<Cursor> c = findTableScan(ns, reverseNaturalObj);
        if( !c->ok() )
            return false;
        result = c->current().copy();
        return true;
    }

    void Helpers::upsert( const string& ns , const BSONObj& o, bool fromMigrate ) {
        msgasserted(16478, "Helpers::upsert is deprecated, it should only be used by mapreduce now anyway");
        BSONElement e = o["_id"];
        verify( e.type() );
        BSONObj id = e.wrap();

        OpDebug debug;
        Client::Context context(ns);
        updateObjects(ns.c_str(), o, /*pattern=*/id, /*upsert=*/true, /*multi=*/false , /*logtheop=*/true , debug, fromMigrate );
    }

    void Helpers::putSingleton(const char *ns, BSONObj obj) {
        OpDebug debug;
        Client::Context context(ns);
        updateObjects(ns, obj, /*pattern=*/BSONObj(), /*upsert=*/true, /*multi=*/false , /*logtheop=*/true , debug );
        context.getClient()->curop()->done();
    }

    void Helpers::putSingletonGod(const char *ns, BSONObj obj, bool logTheOp) {
        OpDebug debug;
        Client::Context context(ns);
        _updateObjects(/*god=*/true, ns, obj, /*pattern=*/BSONObj(), /*upsert=*/true, /*multi=*/false , logTheOp , debug );
        context.getClient()->curop()->done();
    }

    BSONObj Helpers::toKeyFormat( const BSONObj& o , BSONObj& key ) {
        BSONObjBuilder me;
        BSONObjBuilder k;

        BSONObjIterator i( o );
        while ( i.more() ) {
            BSONElement e = i.next();
            k.append( e.fieldName() , 1 );
            me.appendAs( e , "" );
        }
        key = k.obj();
        return me.obj();
    }

    BSONObj Helpers::modifiedRangeBound( const BSONObj& bound ,
                                         const BSONObj& keyPattern ,
                                         int minOrMax ){
        BSONObjBuilder newBound;

        BSONObjIterator src( bound );
        BSONObjIterator pat( keyPattern );

        while( src.more() ){
            massert( 16341 ,
                     str::stream() << "keyPattern " << keyPattern
                                   << " shorter than bound " << bound ,
                     pat.more() );
            BSONElement srcElt = src.next();
            BSONElement patElt = pat.next();
            massert( 16333 ,
                     str::stream() << "field names of bound " << bound
                                   << " do not match those of keyPattern " << keyPattern ,
                     str::equals( srcElt.fieldName() , patElt.fieldName() ) );
            newBound.appendAs( srcElt , "" );
        }
        while( pat.more() ){
            BSONElement patElt = pat.next();
            verify( patElt.isNumber() );
            if( minOrMax * patElt.numberInt() == 1){
                newBound.appendMaxKey("");
            }
            else {
                newBound.appendMinKey("");
            }
        }
        return newBound.obj();
    }

    long long Helpers::removeRange( const string& ns ,
                                    const BSONObj& min ,
                                    const BSONObj& max ,
                                    const BSONObj& keyPattern ,
                                    bool maxInclusive ,
                                    bool secondaryThrottle ,
                                    bool fromMigrate ) {
<<<<<<< HEAD
=======

        Timer rangeRemoveTimer;

        LOG(1) << "begin removal of " << min << " to " << max << " in " << ns
               << (secondaryThrottle ? " (waiting for secondaries)" : "" ) << endl;

        Client& c = cc();

>>>>>>> c1bd54f4
        long long numDeleted = 0;
        long long millisWaitingForReplication = 0;

        Client::ReadContext ctx(ns);
        Client::Transaction txn(DB_SERIALIZABLE);

        NamespaceDetails *d = nsdetails( ns.c_str() );
        NamespaceDetailsTransient *nsdt = &NamespaceDetailsTransient::get( ns.c_str() );
        IndexDetails &i = d->idx(d->findIndexByKeyPattern(keyPattern));
        // Extend min to get (min, MinKey, MinKey, ....)
        BSONObj newMin = Helpers::modifiedRangeBound( min , keyPattern , -1 );
        // If upper bound is included, extend max to get (max, MaxKey, MaxKey, ...)
        // If not included, extend max to get (max, MinKey, MinKey, ....)
        int minOrMax = maxInclusive ? 1 : -1;
        BSONObj newMax = Helpers::modifiedRangeBound( max , keyPattern , minOrMax );

        for (scoped_ptr<Cursor> c(new IndexCursor(d, i, newMin, newMax, maxInclusive, 1)); c->ok(); c->advance()) {
            BSONObj pk = c->currPK();
            BSONObj obj = c->current();
            OpLogHelpers::logDelete(ns.c_str(), obj, fromMigrate, &cc().txn());
            deleteOneObject(d, nsdt, pk, obj);
            numDeleted++;
            // Let's not wait for replication for now.  TODO(leif): maybe put this back.
#if 0
            Timer secondaryThrottleTime;

            if ( secondaryThrottle ) {
                if ( ! waitForReplication( c.getLastOp(), 2, 60 /* seconds to wait */ ) ) {
                    warning() << "replication to secondaries for removeRange at least 60 seconds behind" << endl;
                }
                millisWaitingForReplication += secondaryThrottleTime.millis();
            }
#endif
        }

        if ( secondaryThrottle )
            log() << "Helpers::removeRangeUnlocked time spent waiting for replication: "  
                  << millisWaitingForReplication << "ms" << endl;
<<<<<<< HEAD

        txn.commit();
=======
        
        LOG(1) << "end removal of " << min << " to " << max << " in " << ns
               << " (took " << rangeRemoveTimer.millis() << "ms)" << endl;

>>>>>>> c1bd54f4
        return numDeleted;
    }

    void Helpers::emptyCollection(const char *ns) {
        Client::Context context(ns);
        deleteObjects(ns, BSONObj(), false);
    }

<<<<<<< HEAD
    long long Helpers::runCount(const char *ns, const BSONObj& cmd, string& err, int& errCode ) {
        Client::Transaction transaction(DB_TXN_SNAPSHOT | DB_TXN_READ_ONLY);
        long long r = mongo::runCount(ns, cmd, err, errCode);
        transaction.commit();
        return r;
=======
    RemoveSaver::RemoveSaver( const string& a , const string& b , const string& why) : _out(0) {
        static int NUM = 0;

        _root = dbpath;
        if ( a.size() )
            _root /= a;
        if ( b.size() )
            _root /= b;
        verify( a.size() || b.size() );

        _file = _root;

        stringstream ss;
        ss << why << "." << terseCurrentTime(false) << "." << NUM++ << ".bson";
        _file /= ss.str();

    }

    RemoveSaver::~RemoveSaver() {
        if ( _out ) {
            _out->close();
            delete _out;
            _out = 0;
        }
    }

    void RemoveSaver::goingToDelete( const BSONObj& o ) {
        if ( ! _out ) {
            boost::filesystem::create_directories( _root );
            _out = new ofstream();
            _out->open( _file.string().c_str() , ios_base::out | ios_base::binary );
            if ( ! _out->good() ) {
                LOG( LL_WARNING ) << "couldn't create file: " << _file.string() << " for remove saving" << endl;
                delete _out;
                _out = 0;
                return;
            }

        }
        _out->write( o.objdata() , o.objsize() );
>>>>>>> c1bd54f4
    }

} // namespace mongo<|MERGE_RESOLUTION|>--- conflicted
+++ resolved
@@ -174,7 +174,7 @@
     }
 
     void Helpers::upsert( const string& ns , const BSONObj& o, bool fromMigrate ) {
-        msgasserted(16478, "Helpers::upsert is deprecated, it should only be used by mapreduce now anyway");
+        msgasserted(16740, "Helpers::upsert is deprecated, it should only be used by mapreduce now anyway");
         BSONElement e = o["_id"];
         verify( e.type() );
         BSONObj id = e.wrap();
@@ -253,17 +253,6 @@
                                     bool maxInclusive ,
                                     bool secondaryThrottle ,
                                     bool fromMigrate ) {
-<<<<<<< HEAD
-=======
-
-        Timer rangeRemoveTimer;
-
-        LOG(1) << "begin removal of " << min << " to " << max << " in " << ns
-               << (secondaryThrottle ? " (waiting for secondaries)" : "" ) << endl;
-
-        Client& c = cc();
-
->>>>>>> c1bd54f4
         long long numDeleted = 0;
         long long millisWaitingForReplication = 0;
 
@@ -302,15 +291,8 @@
         if ( secondaryThrottle )
             log() << "Helpers::removeRangeUnlocked time spent waiting for replication: "  
                   << millisWaitingForReplication << "ms" << endl;
-<<<<<<< HEAD
 
         txn.commit();
-=======
-        
-        LOG(1) << "end removal of " << min << " to " << max << " in " << ns
-               << " (took " << rangeRemoveTimer.millis() << "ms)" << endl;
-
->>>>>>> c1bd54f4
         return numDeleted;
     }
 
@@ -319,54 +301,11 @@
         deleteObjects(ns, BSONObj(), false);
     }
 
-<<<<<<< HEAD
     long long Helpers::runCount(const char *ns, const BSONObj& cmd, string& err, int& errCode ) {
         Client::Transaction transaction(DB_TXN_SNAPSHOT | DB_TXN_READ_ONLY);
         long long r = mongo::runCount(ns, cmd, err, errCode);
         transaction.commit();
         return r;
-=======
-    RemoveSaver::RemoveSaver( const string& a , const string& b , const string& why) : _out(0) {
-        static int NUM = 0;
-
-        _root = dbpath;
-        if ( a.size() )
-            _root /= a;
-        if ( b.size() )
-            _root /= b;
-        verify( a.size() || b.size() );
-
-        _file = _root;
-
-        stringstream ss;
-        ss << why << "." << terseCurrentTime(false) << "." << NUM++ << ".bson";
-        _file /= ss.str();
-
-    }
-
-    RemoveSaver::~RemoveSaver() {
-        if ( _out ) {
-            _out->close();
-            delete _out;
-            _out = 0;
-        }
-    }
-
-    void RemoveSaver::goingToDelete( const BSONObj& o ) {
-        if ( ! _out ) {
-            boost::filesystem::create_directories( _root );
-            _out = new ofstream();
-            _out->open( _file.string().c_str() , ios_base::out | ios_base::binary );
-            if ( ! _out->good() ) {
-                LOG( LL_WARNING ) << "couldn't create file: " << _file.string() << " for remove saving" << endl;
-                delete _out;
-                _out = 0;
-                return;
-            }
-
-        }
-        _out->write( o.objdata() , o.objsize() );
->>>>>>> c1bd54f4
     }
 
 } // namespace mongo