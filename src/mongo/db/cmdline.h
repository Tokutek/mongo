--- conflicted
+++ resolved
@@ -137,16 +137,12 @@
         int fsRedzone;
         string logDir;
         string tmpDir;
-<<<<<<< HEAD
-        uint64_t txnMemLimit;
-        bool fastupdates;
-=======
         string gdbPath;
         BytesQuantity<uint64_t> txnMemLimit;
+        bool fastupdates;
 
         string pluginsDir;
         vector<string> plugins;
->>>>>>> 8602302d
 
         static void launchOk();
 
@@ -189,18 +185,11 @@
         expireOplogDays(0), expireOplogHours(0), // default of 0 means never purge entries from oplog
         objcheck(true), defaultProfile(0),
         slowMS(100), defaultLocalThresholdMillis(15), moveParanoia( true ),
-<<<<<<< HEAD
-        syncdelay(60), noUnixSocket(false), doFork(0), socket("/tmp"),
-        directio(false), cacheSize(0), checkpointPeriod(60), cleanerPeriod(2),
-        cleanerIterations(5), lockTimeout(4000), fsRedzone(5), logDir(""), tmpDir(""),
-        txnMemLimit(1ULL<<20), fastupdates(false)
-=======
         syncdelay(60), noUnixSocket(false), doFork(0), socket("/tmp"), maxConns(DEFAULT_MAX_CONN),
         logAppend(false), logWithSyslog(false),
         directio(false), cacheSize(0), locktreeMaxMemory(0), loaderMaxMemory(0), checkpointPeriod(60), cleanerPeriod(2),
         cleanerIterations(5), lockTimeout(4000), fsRedzone(5), logDir(""), tmpDir(""), gdbPath(""),
-        txnMemLimit(1ULL<<20), pluginsDir(), plugins()
->>>>>>> 8602302d
+        txnMemLimit(1ULL<<20), fastupdates(false), pluginsDir(), plugins()
     {
         started = time(0);
 
