// mr.cpp

/**
 *    Copyright (C) 2012 10gen Inc.
 *
 *    This program is free software: you can redistribute it and/or  modify
 *    it under the terms of the GNU Affero General Public License, version 3,
 *    as published by the Free Software Foundation.
 *
 *    This program is distributed in the hope that it will be useful,
 *    but WITHOUT ANY WARRANTY; without even the implied warranty of
 *    MERCHANTABILITY or FITNESS FOR A PARTICULAR PURPOSE.  See the
 *    GNU Affero General Public License for more details.
 *
 *    You should have received a copy of the GNU Affero General Public License
 *    along with this program.  If not, see <http://www.gnu.org/licenses/>.
 */

#include "pch.h"

#include "mongo/db/commands/mr.h"

#include "mongo/util/scopeguard.h"

#include "mongo/client/connpool.h"
#include "mongo/client/parallel.h"
#include "mongo/db/auth/authorization_manager.h"
#include "mongo/db/clientcursor.h"
#include "mongo/db/commands.h"
#include "mongo/db/instance.h"
#include "mongo/db/kill_current_op.h"
#include "mongo/db/matcher.h"
#include "mongo/db/query_optimizer.h"
#include "mongo/db/replutil.h"
#include "mongo/db/ops/insert.h"
#include "mongo/db/ops/update.h"
#include "mongo/scripting/engine.h"
#include "mongo/s/d_chunk_manager.h"
#include "mongo/s/d_logic.h"
#include "mongo/s/grid.h"
#include "mongo/s/stale_exception.h"

namespace mongo {

    namespace mr {

        AtomicUInt Config::JOB_NUMBER;

        JSFunction::JSFunction( const std::string& type , const BSONElement& e ) {
            _type = type;
            _code = e._asCode();

            if ( e.type() == CodeWScope )
                _wantedScope = e.codeWScopeObject();
        }

        void JSFunction::init( State * state ) {
            _scope = state->scope();
            verify( _scope );
            _scope->init( &_wantedScope );

            _func = _scope->createFunction( _code.c_str() );
            uassert( 13598 , str::stream() << "couldn't compile code for: " << _type , _func );

            // install in JS scope so that it can be called in JS mode
            _scope->setFunction(_type.c_str(), _code.c_str());
        }

        void JSMapper::init( State * state ) {
            _func.init( state );
            _params = state->config().mapParams;
        }

        /**
         * Applies the map function to an object, which should internally call emit()
         */
        void JSMapper::map( const BSONObj& o ) {
            Scope * s = _func.scope();
            verify( s );
            if (s->invoke(_func.func(), &_params, &o, 0, true))
                uasserted(9014, str::stream() << "map invoke failed: " << s->getError());
        }

        /**
         * Applies the finalize function to a tuple obj (key, val)
         * Returns tuple obj {_id: key, value: newval}
         */
        BSONObj JSFinalizer::finalize( const BSONObj& o ) {
            Scope * s = _func.scope();

            Scope::NoDBAccess no = s->disableDBAccess( "can't access db inside finalize" );
            s->invokeSafe( _func.func() , &o, 0 );

            // don't want to use o.objsize() to size b
            // since there are many cases where the point of finalize
            // is converting many fields to 1
            BSONObjBuilder b;
            b.append( o.firstElement() );
            s->append( b , "value" , "__returnValue" );
            return b.obj();
        }

        void JSReducer::init( State * state ) {
            _func.init( state );
        }

        /**
         * Reduces a list of tuple objects (key, value) to a single tuple {"0": key, "1": value}
         */
        BSONObj JSReducer::reduce( const BSONList& tuples ) {
            if (tuples.size() <= 1)
                return tuples[0];
            BSONObj key;
            int endSizeEstimate = 16;
            _reduce( tuples , key , endSizeEstimate );

            BSONObjBuilder b(endSizeEstimate);
            b.appendAs( key.firstElement() , "0" );
            _func.scope()->append( b , "1" , "__returnValue" );
            return b.obj();
        }

        /**
         * Reduces a list of tuple object (key, value) to a single tuple {_id: key, value: val}
         * Also applies a finalizer method if present.
         */
        BSONObj JSReducer::finalReduce( const BSONList& tuples , Finalizer * finalizer ) {

            BSONObj res;
            BSONObj key;

            if (tuples.size() == 1) {
                // 1 obj, just use it
                key = tuples[0];
                BSONObjBuilder b(key.objsize());
                BSONObjIterator it(key);
                b.appendAs( it.next() , "_id" );
                b.appendAs( it.next() , "value" );
                res = b.obj();
            }
            else {
                // need to reduce
                int endSizeEstimate = 16;
                _reduce( tuples , key , endSizeEstimate );
                BSONObjBuilder b(endSizeEstimate);
                b.appendAs( key.firstElement() , "_id" );
                _func.scope()->append( b , "value" , "__returnValue" );
                res = b.obj();
            }

            if ( finalizer ) {
                res = finalizer->finalize( res );
            }

            return res;
        }

        /**
         * actually applies a reduce, to a list of tuples (key, value).
         * After the call, tuples will hold a single tuple {"0": key, "1": value}
         */
        void JSReducer::_reduce( const BSONList& tuples , BSONObj& key , int& endSizeEstimate ) {
            uassert( 10074 ,  "need values" , tuples.size() );

            int sizeEstimate = ( tuples.size() * tuples.begin()->getField( "value" ).size() ) + 128;

            // need to build the reduce args: ( key, [values] )
            BSONObjBuilder reduceArgs( sizeEstimate );
            boost::scoped_ptr<BSONArrayBuilder>  valueBuilder;
            int sizeSoFar = 0;
            unsigned n = 0;
            for ( ; n<tuples.size(); n++ ) {
                BSONObjIterator j(tuples[n]);
                BSONElement keyE = j.next();
                if ( n == 0 ) {
                    reduceArgs.append( keyE );
                    key = keyE.wrap();
                    sizeSoFar = 5 + keyE.size();
                    valueBuilder.reset(new BSONArrayBuilder( reduceArgs.subarrayStart( "tuples" ) ));
                }

                BSONElement ee = j.next();

                uassert( 13070 , "value too large to reduce" , ee.size() < ( BSONObjMaxUserSize / 2 ) );

                if ( sizeSoFar + ee.size() > BSONObjMaxUserSize ) {
                    verify( n > 1 ); // if not, inf. loop
                    break;
                }

                valueBuilder->append( ee );
                sizeSoFar += ee.size();
            }
            verify(valueBuilder);
            valueBuilder->done();
            BSONObj args = reduceArgs.obj();

            Scope * s = _func.scope();

            s->invokeSafe(_func.func(), &args, 0);
            ++numReduces;

            if ( s->type( "__returnValue" ) == Array ) {
                uasserted( 10075 , "reduce -> multiple not supported yet");
                return;
            }

            endSizeEstimate = key.objsize() + ( args.objsize() / tuples.size() );

            if ( n == tuples.size() )
                return;

            // the input list was too large, add the rest of elmts to new tuples and reduce again
            // note: would be better to use loop instead of recursion to avoid stack overflow
            BSONList x;
            for ( ; n < tuples.size(); n++ ) {
                x.push_back( tuples[n] );
            }
            BSONObjBuilder temp( endSizeEstimate );
            temp.append( key.firstElement() );
            s->append( temp , "1" , "__returnValue" );
            x.push_back( temp.obj() );
            _reduce( x , key , endSizeEstimate );
        }

        Config::Config( const string& _dbname , const BSONObj& cmdObj )
        {
            dbname = _dbname;
            ns = dbname + "." + cmdObj.firstElement().valuestr();

            verbose = cmdObj["verbose"].trueValue();
            jsMode = cmdObj["jsMode"].trueValue();
            splitInfo = 0;
            if (cmdObj.hasField("splitInfo"))
                splitInfo = cmdObj["splitInfo"].Int();

            jsMaxKeys = 500000;
            reduceTriggerRatio = 10.0;
            maxInMemSize = 500 * 1024;

            uassert( 13602 , "outType is no longer a valid option" , cmdObj["outType"].eoo() );

            outputOptions = parseOutputOptions(dbname, cmdObj);

            shardedFirstPass = false;
            if (cmdObj.hasField("shardedFirstPass") && cmdObj["shardedFirstPass"].trueValue()){
                massert(16054,
                        "shardedFirstPass should only use replace outType",
                        outputOptions.outType == REPLACE);
                shardedFirstPass = true;
            }

            if ( outputOptions.outType != INMEMORY ) { // setup temp collection name
                tempNamespace = str::stream()
                        << (outputOptions.outDB.empty() ? dbname : outputOptions.outDB)
                        << ".tmp.mr."
                        << cmdObj.firstElement().String()
                        << "_"
                        << JOB_NUMBER++;
                incLong = tempNamespace + "_inc";
            }

            {
                // scope and code

                if ( cmdObj["scope"].type() == Object )
                    scopeSetup = cmdObj["scope"].embeddedObjectUserCheck();

                mapper.reset( new JSMapper( cmdObj["map"] ) );
                reducer.reset( new JSReducer( cmdObj["reduce"] ) );
                if ( cmdObj["finalize"].type() && cmdObj["finalize"].trueValue() )
                    finalizer.reset( new JSFinalizer( cmdObj["finalize"] ) );

                if ( cmdObj["mapparams"].type() == Array ) {
                    mapParams = cmdObj["mapparams"].embeddedObjectUserCheck();
                }

            }

            {
                // query options
                BSONElement q = cmdObj["query"];
                if ( q.type() == Object )
                    filter = q.embeddedObjectUserCheck();
                else
                    uassert( 13608 , "query has to be blank or an Object" , ! q.trueValue() );


                BSONElement s = cmdObj["sort"];
                if ( s.type() == Object )
                    sort = s.embeddedObjectUserCheck();
                else
                    uassert( 13609 , "sort has to be blank or an Object" , ! s.trueValue() );

                if ( cmdObj["limit"].isNumber() )
                    limit = cmdObj["limit"].numberLong();
                else
                    limit = 0;
            }
        }

        /**
         * Clean up the temporary and incremental collections
         */
        void State::dropTempCollections() {
            _db.dropCollection(_config.tempNamespace);
            // Always forget about temporary namespaces, so we don't cache lots of them
            ShardConnection::forgetNS( _config.tempNamespace );
            if (_useIncremental) {
                _db.dropCollection(_config.incLong);
                ShardConnection::forgetNS( _config.incLong );
            }

        }

        /**
         * Create temporary collection, set up indexes
         */
        void State::prepTempCollection() {
            if ( ! _onDisk )
                return;

            dropTempCollections();
            if (_useIncremental) {
                // create the inc collection and make sure we have index on "0" key
                {
                    // Creating a collection must be done in a child transaction,
                    // which aborts if the create fails.
                    // If the create fails, the child's abort hooks will clean up
<<<<<<< HEAD
                    // the nsindex inside mongod (therefore not leaving a
                    LOCK_REASON(lockReason, "m/r: creating incremental collection");
                    Client::WriteContext ctx( _config.incLong, lockReason );
=======
                    // the collection map inside mongod.
>>>>>>> 9c5becf3
                    Client::Transaction transaction(0);
                    string err;
                    // Specifying { natural : 1 } creates a "natural order" collection,
                    // which does not automatically add/index the _id field.
                    // write create to oplog, because the ensureIndex that happens below will be logged as well
                    // not ideal, but harmless to have just the create, ensureIndex, and drop of this temp collection logged
                    if ( ! userCreateNS( _config.incLong.c_str() , BSON( "natural" << 1 ) , err , true ) ) {
                        uasserted( 13631 , str::stream() << "userCreateNS failed for mr incLong ns: " << _config.incLong << " err: " << err );
                    }
                    transaction.commit();
                }

                BSONObj sortKey = BSON( "0" << 1 );
                _db.ensureIndex( _config.incLong , sortKey );
            }

            // create temp collection
            {
                // See above for why userCreateNS must be called in its own child transaction.
                LOCK_REASON(lockReason, "m/r: creating temp collection");
                Client::WriteContext ctx( _config.tempNamespace, lockReason );
                Client::Transaction transaction(0);
                string errmsg;
                if ( ! userCreateNS( _config.tempNamespace.c_str() , BSONObj() , errmsg , true ) ) {
                    uasserted(13630, str::stream() << "userCreateNS failed for mr tempNamespace ns: "
                              << _config.tempNamespace << " err: " << errmsg );
                }
                transaction.commit();
            }

            {
                // copy indexes
                auto_ptr<DBClientCursor> idx = _db.getIndexes(_config.outputOptions.finalNamespace);
                while ( idx->more() ) {
                    BSONObj i = idx->next();

                    BSONObjBuilder b( i.objsize() + 16 );
                    b.append( "ns" , _config.tempNamespace );
                    BSONObjIterator j( i );
                    while ( j.more() ) {
                        BSONElement e = j.next();
                        if ( str::equals( e.fieldName() , "_id" ) ||
                                str::equals( e.fieldName() , "ns" ) )
                            continue;

                        b.append( e );
                    }

                    BSONObj indexToInsert = b.obj();

                    string sysIndexes = getSisterNS( _config.tempNamespace, "system.indexes" );
                    LOCK_REASON(lockReason, "m/r: creating output indexes");
                    Client::WriteContext ctx( sysIndexes, lockReason );
                    insert( sysIndexes.c_str() , indexToInsert );
                }

            }
        }

        /**
         * For inline mode, appends results to output object.
         * Makes sure (key, value) tuple is formatted as {_id: key, value: val}
         */
        void State::appendResults( BSONObjBuilder& final ) {
            if ( _onDisk ) {
                if (!_config.outputOptions.outDB.empty()) {
                    BSONObjBuilder loc;
                    if ( !_config.outputOptions.outDB.empty())
                        loc.append( "db" , _config.outputOptions.outDB );
                    if ( !_config.outputOptions.collectionName.empty() )
                        loc.append( "collection" , _config.outputOptions.collectionName );
                    final.append("result", loc.obj());
                }
                else {
                    if ( !_config.outputOptions.collectionName.empty() )
                        final.append( "result" , _config.outputOptions.collectionName );
                }

                if ( _config.splitInfo > 0 ) {
                    // add split points, used for shard
                    BSONObj res;
                    BSONObj idKey = BSON( "_id" << 1 );
                    string dbname = nsToDatabase(_config.outputOptions.finalNamespace);
                    if (!_db.runCommand(dbname,
                                        BSON("splitVector" << _config.outputOptions.finalNamespace
                                             << "keyPattern" << idKey
                                             << "maxChunkSizeBytes" << _config.splitInfo),
                                        res)) {
                        uasserted( 15921 ,  str::stream() << "splitVector failed: " << res );
                    }
                    if ( res.hasField( "splitKeys" ) )
                        final.append( res.getField( "splitKeys" ) );
                }
                return;
            }

            if (_jsMode) {
                ScriptingFunction getResult = _scope->createFunction(
                            "var map = _mrMap;"
                            "var result = [];"
                            "for (key in map) {"
                            "  result.push({_id: key, value: map[key]});"
                            "}"
                            "return result;");
                _scope->invoke(getResult, 0, 0, 0, false);
                BSONObj obj = _scope->getObject("__returnValue");
                final.append("results", BSONArray(obj));
                return;
            }

            uassert( 13604 , "too much data for in memory map/reduce" , _size < BSONObjMaxUserSize );

            BSONArrayBuilder b( (int)(_size * 1.2) ); // _size is data size, doesn't count overhead and keys

            for ( InMemory::iterator i=_temp->begin(); i!=_temp->end(); ++i ) {
                BSONObj key = i->first;
                BSONList& all = i->second;

                verify( all.size() == 1 );

                BSONObjIterator vi( all[0] );
                vi.next();

                BSONObjBuilder temp( b.subobjStart() );
                temp.appendAs( key.firstElement() , "_id" );
                temp.appendAs( vi.next() , "value" );
                temp.done();
            }

            BSONArray res = b.arr();
            final.append( "results" , res );
        }

        /**
         * Does post processing on output collection.
         * This may involve replacing, merging or reducing.
         */
        long long State::postProcessCollection(CurOp* op, ProgressMeterHolder& pm) {
            if ( _onDisk == false || _config.outputOptions.outType == Config::INMEMORY )
                return numInMemKeys();

            return _postProcessCollection(op, pm);
        }

        //
        // For SERVER-6116 - can't handle version errors in count currently
        //

        /**
         * Runs count and disables version errors.
         *
         * TODO: make count work with versioning
         */
        unsigned long long _safeCount( // Can't be const b/c count isn't
                                       /* const */ DBDirectClient& db,
                                       const string &ns,
                                       const BSONObj& query = BSONObj(),
                                       int options = 0,
                                       int limit = 0,
                                       int skip = 0 )
        {
            ShardForceVersionOkModeBlock ignoreVersion; // ignore versioning here
            return db.count( ns, query, options, limit, skip );
        }

        //
        // End SERVER-6116
        //

        static void upsert( const string& ns , const BSONObj& o, bool fromMigrate = false ) {
            OpDebug debug;
            updateObjects(ns.c_str(),
                          o,
                          /*pattern=*/ o["_id"].wrap(),
                          /*upsert=*/ true,
                          /*multi=*/ false,
                          /*logtheop=*/ true,
                          fromMigrate);
        }

        long long State::_postProcessCollection(CurOp* op, ProgressMeterHolder& pm) {

            if ( _config.outputOptions.finalNamespace == _config.tempNamespace )
                return _safeCount( _db, _config.outputOptions.finalNamespace );

            if (_config.outputOptions.outType == Config::REPLACE ||
                    _safeCount(_db, _config.outputOptions.finalNamespace) == 0) {
                // replace: just rename from temp to final collection name, dropping previous collection
                _db.dropCollection( _config.outputOptions.finalNamespace );
                BSONObj info;

                if ( ! _db.runCommand( "admin"
                                      , BSON( "renameCollection" << _config.tempNamespace <<
                                              "to" << _config.outputOptions.finalNamespace )
                                      , info ) ) {
                    uasserted( 10076 ,  str::stream() << "rename failed: " << info );
                }
                         
                _db.dropCollection( _config.tempNamespace );
            }
            else if ( _config.outputOptions.outType == Config::MERGE ) {
                // merge: upsert new docs into old collection
                op->setMessage("m/r: merge post processing",
                               "M/R Merge Post Processing Progress",
                               _safeCount(_db, _config.tempNamespace, BSONObj()));
                {
                    LOCK_REASON(lockReason, "m/r: merge post processing");
                    Client::ReadContext ctx( _config.outputOptions.finalNamespace, lockReason );
                    auto_ptr<DBClientCursor> cursor = _db.query( _config.tempNamespace , BSONObj() );
                    while ( cursor->more() ) {
                        BSONObj o = cursor->next();
                        upsert( _config.outputOptions.finalNamespace , o );
                        pm.hit();
                    }
                }
                _db.dropCollection( _config.tempNamespace );
                pm.finished();
            }
            else if ( _config.outputOptions.outType == Config::REDUCE ) {
                // reduce: apply reduce op on new result and existing one
                BSONList values;
                op->setMessage("m/r: reduce post processing",
                               "M/R Reduce Post Processing Progress",
                               _safeCount(_db, _config.tempNamespace, BSONObj()));
                {
                    LOCK_REASON(lockReason, "m/r: reduce post processing");
                    Client::ReadContext ctx( _config.outputOptions.finalNamespace, lockReason );
                    auto_ptr<DBClientCursor> cursor = _db.query( _config.tempNamespace , BSONObj() );
                    while ( cursor->more() ) {
                        BSONObj temp = cursor->next();
                        BSONObj old;

                        Collection *cl = getCollection(_config.outputOptions.finalNamespace);
                        const bool found = cl != NULL && cl->findOne( temp["_id"].wrap() , old , true );
                        if ( found ) {
                            // need to reduce
                            values.clear();
                            values.push_back( temp );
                            values.push_back( old );
                            upsert(_config.outputOptions.finalNamespace,
                                   _config.reducer->finalReduce(values,
                                                                _config.finalizer.get()));
                        }
                        else {
                            upsert( _config.outputOptions.finalNamespace, temp);
                        }
                        pm.hit();
                    }
                }
                pm.finished();
            }

            return _safeCount( _db, _config.outputOptions.finalNamespace );
        }

        /**
         * Insert doc in collection
         */
        void State::insert( const string& ns , const BSONObj& o ) {
            verify( _onDisk );

            LOCK_REASON(lockReason, "m/r: insert");
            Client::ReadContext ctx( ns, lockReason );
            insertObject( ns.c_str() , o );
        }

        /**
         * Insert doc into the inc collection
         */
        void State::_insertToInc( BSONObj& o ) {
            verify( _onDisk );
            insertObject( _config.incLong.c_str() , o , 0 , false );
        }

        State::State(const Config& c) :
                _config(c),
                _useIncremental(true),
                _size(0),
                _dupCount(0),
                _numEmits(0) {
            _temp.reset( new InMemory() );
            _onDisk = _config.outputOptions.outType != Config::INMEMORY;
        }

        bool State::sourceExists() {
            return _db.exists( _config.ns );
        }

        long long State::incomingDocuments() {
            return _safeCount( _db, _config.ns , _config.filter , QueryOption_SlaveOk , (unsigned) _config.limit );
        }

        State::~State() {
            if ( _onDisk ) {
                try {
                    dropTempCollections();
                }
                catch ( std::exception& e ) {
                    error() << "couldn't cleanup after map reduce: " << e.what() << endl;
                }
            }
            if (_scope && !_scope->isKillPending() && _scope->getError().empty()) {
                // cleanup js objects
                try {
                    ScriptingFunction cleanup =
                            _scope->createFunction("delete _emitCt; delete _keyCt; delete _mrMap;");
                    _scope->invoke(cleanup, 0, 0, 0, true);
                }
                catch (const DBException &) {
                    // not important because properties will be reset if scope is reused
                    LOG(1) << "MapReduce terminated during state destruction" << endl;
                }
            }
        }

        /**
         * Initialize the mapreduce operation, creating the inc collection
         */
        void State::init() {
            // setup js
            const string userToken = ClientBasic::getCurrent()->getAuthorizationManager()
                                                              ->getAuthenticatedPrincipalNamesToken();
            _scope.reset(globalScriptEngine->getPooledScope(
                            _config.dbname, "mapreduce" + userToken).release());

            if ( ! _config.scopeSetup.isEmpty() )
                _scope->init( &_config.scopeSetup );

            _config.mapper->init( this );
            _config.reducer->init( this );
            if ( _config.finalizer )
                _config.finalizer->init( this );
            _scope->setBoolean("_doFinal", _config.finalizer.get() != 0);

            switchMode(_config.jsMode); // set up js-mode based on Config

            // global JS map/reduce hashmap
            // we use a standard JS object which means keys are only simple types
            // we could also add a real hashmap from a library and object comparison methods
            // for increased performance, we may want to look at v8 Harmony Map support
            // _scope->setObject("_mrMap", BSONObj(), false);
            ScriptingFunction init = _scope->createFunction(
                        "_emitCt = 0;"
                        "_keyCt = 0;"
                        "_dupCt = 0;"
                        "_redCt = 0;"
                        "if (typeof(_mrMap) === 'undefined') {"
                        "  _mrMap = {};"
                        "}");
            _scope->invoke(init, 0, 0, 0, true);

            // js function to run reduce on all keys
            // redfunc = _scope->createFunction("for (var key in hashmap) {  print('Key is ' + key); list = hashmap[key]; ret = reduce(key, list); print('Value is ' + ret); };");
            _reduceAll = _scope->createFunction(
                        "var map = _mrMap;"
                        "var list, ret;"
                        "for (var key in map) {"
                        "  list = map[key];"
                        "  if (list.length != 1) {"
                        "    ret = _reduce(key, list);"
                        "    map[key] = [ret];"
                        "    ++_redCt;"
                        "  }"
                        "}"
                        "_dupCt = 0;");
            massert(16717, "error initializing JavaScript reduceAll function",
                    _reduceAll != 0);

            _reduceAndEmit = _scope->createFunction(
                        "var map = _mrMap;"
                        "var list, ret;"
                        "for (var key in map) {"
                        "  list = map[key];"
                        "  if (list.length == 1)"
                        "    ret = list[0];"
                        "  else {"
                        "    ret = _reduce(key, list);"
                        "    ++_redCt;"
                        "  }"
                        "  emit(key, ret);"
                        "}"
                        "delete _mrMap;");
            massert(16718, "error initializing JavaScript reduce/emit function",
                    _reduceAndEmit != 0);

            _reduceAndFinalize = _scope->createFunction(
                        "var map = _mrMap;"
                        "var list, ret;"
                        "for (var key in map) {"
                        "  list = map[key];"
                        "  if (list.length == 1) {"
                        "    if (!_doFinal) { continue; }"
                        "    ret = list[0];"
                        "  }"
                        "  else {"
                        "    ret = _reduce(key, list);"
                        "    ++_redCt;"
                        "  }"
                        "  if (_doFinal)"
                        "    ret = _finalize(key, ret);"
                        "  map[key] = ret;"
                        "}");
            massert(16719, "error creating JavaScript reduce/finalize function",
                    _reduceAndFinalize != 0);

            _reduceAndFinalizeAndInsert = _scope->createFunction(
                        "var map = _mrMap;"
                        "var list, ret;"
                        "for (var key in map) {"
                        "  list = map[key];"
                        "  if (list.length == 1)"
                        "    ret = list[0];"
                        "  else {"
                        "    ret = _reduce(key, list);"
                        "    ++_redCt;"
                        "  }"
                        "  if (_doFinal)"
                        "    ret = _finalize(key, ret);"
                        "  _nativeToTemp({_id: key, value: ret});"
                        "}");
            massert(16720, "error initializing JavaScript functions",
                    _reduceAndFinalizeAndInsert != 0);
        }

        void State::switchMode(bool jsMode) {
            _jsMode = jsMode;
            if (jsMode) {
                // emit function that stays in JS
                _scope->setFunction("emit",
                                    "function(key, value) {"
                                    "  if (typeof(key) === 'object') {"
                                    "    _bailFromJS(key, value);"
                                    "    return;"
                                    "  }"
                                    "  ++_emitCt;"
                                    "  var map = _mrMap;"
                                    "  var list = map[key];"
                                    "  if (!list) {"
                                    "    ++_keyCt;"
                                    "    list = [];"
                                    "    map[key] = list;"
                                    "  }"
                                    "  else"
                                    "    ++_dupCt;"
                                    "  list.push(value);"
                                    "}");
                _scope->injectNative("_bailFromJS", _bailFromJS, this);
            }
            else {
                // emit now populates C++ map
                _scope->injectNative( "emit" , fast_emit, this );
            }
        }

        void State::bailFromJS() {
            LOG(1) << "M/R: Switching from JS mode to mixed mode" << endl;

            // reduce and reemit into c++
            switchMode(false);
            _scope->invoke(_reduceAndEmit, 0, 0, 0, true);
            // need to get the real number emitted so far
            _numEmits = _scope->getNumberInt("_emitCt");
            _config.reducer->numReduces = _scope->getNumberInt("_redCt");
        }

        /**
         * Applies last reduce and finalize on a list of tuples (key, val)
         * Inserts single result {_id: key, value: val} into temp collection
         */
        void State::finalReduce( BSONList& values ) {
            if ( !_onDisk || values.size() == 0 )
                return;

            BSONObj res = _config.reducer->finalReduce( values , _config.finalizer.get() );
            insert( _config.tempNamespace , res );
        }

        BSONObj _nativeToTemp( const BSONObj& args, void* data ) {
            State* state = (State*) data;
            BSONObjIterator it(args);
            state->insert(state->_config.tempNamespace, it.next().Obj());
            return BSONObj();
        }

//        BSONObj _nativeToInc( const BSONObj& args, void* data ) {
//            State* state = (State*) data;
//            BSONObjIterator it(args);
//            const BSONObj& obj = it.next().Obj();
//            state->_insertToInc(const_cast<BSONObj&>(obj));
//            return BSONObj();
//        }

        /**
         * Applies last reduce and finalize.
         * After calling this method, the temp collection will be completed.
         * If inline, the results will be in the in memory map
         */
        void State::finalReduce( CurOp * op , ProgressMeterHolder& pm ) {

            if (_jsMode) {
                // apply the reduce within JS
                if (_onDisk) {
                    _scope->injectNative("_nativeToTemp", _nativeToTemp, this);
                    _scope->invoke(_reduceAndFinalizeAndInsert, 0, 0, 0, true);
                    return;
                }
                else {
                    _scope->invoke(_reduceAndFinalize, 0, 0, 0, true);
                    return;
                }
            }

            if ( ! _onDisk ) {
                // all data has already been reduced, just finalize
                if ( _config.finalizer ) {
                    long size = 0;
                    for ( InMemory::iterator i=_temp->begin(); i!=_temp->end(); ++i ) {
                        BSONObj key = i->first;
                        BSONList& all = i->second;

                        verify( all.size() == 1 );

                        BSONObj res = _config.finalizer->finalize( all[0] );

                        all.clear();
                        all.push_back( res );
                        size += res.objsize();
                    }
                    _size = size;
                }
                return;
            }

            // use index on "0" to pull sorted data
            verify( _temp->size() == 0 );
            BSONObj sortKey = BSON( "0" << 1 );
            {
                bool foundIndex = false;

                auto_ptr<DBClientCursor> idx = _db.getIndexes( _config.incLong );
                while ( idx.get() && idx->more() ) {
                    BSONObj x = idx->next();
                    if ( sortKey.woCompare( x["key"].embeddedObject() ) == 0 ) {
                        foundIndex = true;
                        break;
                    }
                }

                verify( foundIndex );
            }

            LOCK_REASON(lockReason, "m/r: final reduce to collection");
            Client::ReadContext ctx( _config.incLong, lockReason );

            BSONObj prev;
            BSONList all;

            verify(pm == op->setMessage("m/r: (3/3) final reduce to collection" ,
                                        "M/R: (3/3) Final Reduce Progress",
                                        _safeCount( _db, _config.incLong, BSONObj(), QueryOption_SlaveOk)));

            shared_ptr<Cursor> temp = getBestGuessCursor(_config.incLong.c_str(),
                                                         BSONObj(),
                                                         sortKey);
            ClientCursor::Holder cursor(new ClientCursor(QueryOption_NoCursorTimeout,
                                                         temp,
                                                         _config.incLong.c_str()));
            // iterate over all sorted objects
            while ( cursor->ok() ) {
                BSONObj o = cursor->current().getOwned();
                cursor->advance();

                pm.hit();

                if ( o.woSortOrder( prev , sortKey ) == 0 ) {
                    // object is same as previous, add to array
                    all.push_back( o );
                    continue;
                }

                try {
                    // reduce a finalize array
                    finalReduce( all );
                }
                catch (...) {
                    cursor.release();
                    throw;
                }

                all.clear();
                prev = o;
                all.push_back( o );
            }

            // reduce and finalize last array
            finalReduce( all );

            pm.finished();
        }

        /**
         * Attempts to reduce objects in the memory map.
         * A new memory map will be created to hold the results.
         * If applicable, objects with unique key may be dumped to inc collection.
         * Input and output objects are both {"0": key, "1": val}
         */
        void State::reduceInMemory() {

            if (_jsMode) {
                // in js mode the reduce is applied when writing to collection
                return;
            }

            auto_ptr<InMemory> n( new InMemory() ); // for new data
            long nSize = 0;
            _dupCount = 0;

            for ( InMemory::iterator i=_temp->begin(); i!=_temp->end(); ++i ) {
                BSONObj key = i->first;
                BSONList& all = i->second;

                if ( all.size() == 1 ) {
                    // only 1 value for this key
                    if ( _onDisk ) {
                        // this key has low cardinality, so just write to collection
                        LOCK_REASON(lockReason, "m/r: reducing into collection");
                        Client::ReadContext ctx(_config.incLong, lockReason);
                        _insertToInc( *(all.begin()) );
                    }
                    else {
                        // add to new map
                        _add( n.get() , all[0] , nSize );
                    }
                }
                else if ( all.size() > 1 ) {
                    // several values, reduce and add to map
                    BSONObj res = _config.reducer->reduce( all );
                    _add( n.get() , res , nSize );
                }
            }

            // swap maps
            _temp.reset( n.release() );
            _size = nSize;
        }

        /**
         * Dumps the entire in memory map to the inc collection.
         */
        void State::dumpToInc() {
            if ( ! _onDisk )
                return;

            LOCK_REASON(lockReason, "m/r: dumping in memory state to collection");
            Client::ReadContext ctx(_config.incLong, lockReason);

            for ( InMemory::iterator i=_temp->begin(); i!=_temp->end(); i++ ) {
                BSONList& all = i->second;
                if ( all.size() < 1 )
                    continue;

                for ( BSONList::iterator j=all.begin(); j!=all.end(); j++ )
                    _insertToInc( *j );
            }
            _temp->clear();
            _size = 0;

        }

        /**
         * Adds object to in memory map
         */
        void State::emit( const BSONObj& a ) {
            _numEmits++;
            _add( _temp.get() , a , _size );
        }

        void State::_add( InMemory* im, const BSONObj& a , long& size ) {
            BSONList& all = (*im)[a];
            all.push_back( a );
            size += a.objsize() + 16;
            if (all.size() > 1)
                ++_dupCount;
        }

        /**
         * this method checks the size of in memory map and potentially flushes to disk
         */
        void State::checkSize() {
            if (_jsMode) {
                // try to reduce if it is beneficial
                int dupCt = _scope->getNumberInt("_dupCt");
                int keyCt = _scope->getNumberInt("_keyCt");

                if (keyCt > _config.jsMaxKeys) {
                    // too many keys for JS, switch to mixed
                    _bailFromJS(BSONObj(), this);
                    // then fall through to check map size
                }
                else if (dupCt > (keyCt * _config.reduceTriggerRatio)) {
                    // reduce now to lower mem usage
                    Timer t;
                    _scope->invoke(_reduceAll, 0, 0, 0, true);
                    LOG(1) << "  MR - did reduceAll: keys=" << keyCt << " dups=" << dupCt << " newKeys=" << _scope->getNumberInt("_keyCt") << " time=" << t.millis() << "ms" << endl;
                    return;
                }
            }

            if (_jsMode)
                return;

            if (_size > _config.maxInMemSize || _dupCount > (_temp->size() * _config.reduceTriggerRatio)) {
                // attempt to reduce in memory map, if memory is too high or we have many duplicates
                long oldSize = _size;
                Timer t;
                reduceInMemory();
                LOG(1) << "  MR - did reduceInMemory: size=" << oldSize << " dups=" << _dupCount << " newSize=" << _size << " time=" << t.millis() << "ms" << endl;

                // if size is still high, or values are not reducing well, dump
                if ( _onDisk && (_size > _config.maxInMemSize || _size > oldSize / 2) ) {
                    dumpToInc();
                    LOG(1) << "  MR - dumping to db" << endl;
                }
            }
        }

        /**
         * emit that will be called by js function
         */
        BSONObj fast_emit( const BSONObj& args, void* data ) {
            uassert( 10077 , "fast_emit takes 2 args" , args.nFields() == 2 );
            uassert( 13069 , "an emit can't be more than half max bson size" , args.objsize() < ( BSONObjMaxUserSize / 2 ) );
            
            State* state = (State*) data;
            if ( args.firstElement().type() == Undefined ) {
                BSONObjBuilder b( args.objsize() );
                b.appendNull( "" );
                BSONObjIterator i( args );
                i.next();
                b.append( i.next() );
                state->emit( b.obj() );
            }
            else {
                state->emit( args );
            }
            return BSONObj();
        }

        /**
         * function is called when we realize we cant use js mode for m/r on the 1st key
         */
        BSONObj _bailFromJS( const BSONObj& args, void* data ) {
            State* state = (State*) data;
            state->bailFromJS();

            // emit this particular key if there is one
            if (!args.isEmpty()) {
                fast_emit(args, data);
            }
            return BSONObj();
        }

        /**
         * This class represents a map/reduce command executed on a single server
         */
        class MapReduceCommand : public Command {
        public:
            MapReduceCommand() : Command("mapReduce", false, "mapreduce") {}

            /* why !replset ?
               bad things happen with --slave (i think because of this)
            */
            virtual bool slaveOk() const { return !replSet; }

            virtual bool slaveOverrideOk() const { return false; }

            // mapreduce is like a query, we don't need to hold this lock
            virtual bool requiresShardedOperationScope() const { return false; }

            virtual void help( stringstream &help ) const {
                help << "Run a map/reduce operation on the server.\n";
                help << "Note this is used for aggregation, not querying, in MongoDB.\n";
                help << "http://dochub.mongodb.org/core/mapreduce";
            }

            virtual LockType locktype() const { return OPLOCK; }
            virtual bool requiresSync() const { return false; }
            virtual bool needsTxn() const { return false; }
            virtual int txnFlags() const { return noTxnFlags(); }
            virtual bool canRunInMultiStmtTxn() const { return true; }
            virtual OpSettings getOpSettings() const { return OpSettings().setBulkFetch(true); }

            virtual void addRequiredPrivileges(const std::string& dbname,
                                               const BSONObj& cmdObj,
                                               std::vector<Privilege>* out) {
                addPrivilegesRequiredForMapReduce(dbname, cmdObj, out);
            }

            bool run(const string& dbname , BSONObj& cmd, int, string& errmsg, BSONObjBuilder& result, bool fromRepl ) {
                Timer t;
                Client& client = cc();
                CurOp * op = client.curop();

                Config config( dbname , cmd );

                LOG(1) << "mr ns: " << config.ns << endl;

                uassert( 16149 , "cannot run map reduce without the js engine", globalScriptEngine );

                // Get chunk manager before we check our version, to make sure it doesn't increment
                // in the meantime
                ShardChunkManagerPtr chunkManager;
                if ( shardingState.needShardChunkManager( config.ns ) ) {
                    chunkManager = shardingState.getShardChunkManager( config.ns );
                }

                bool shouldHaveData = false;

                long long num = 0;
                long long inReduce = 0;

                BSONObjBuilder countsBuilder;
                BSONObjBuilder timingBuilder;

                try {
                    Client::Transaction transaction(DB_TXN_SNAPSHOT);
                    {
                        State state( config );
                        if ( ! state.sourceExists() ) {
                            errmsg = "ns doesn't exist";
                            return false;
                        }
                        
                        if (replSet && state.isOnDisk()) {
                            // this means that it will be doing a write operation, make sure we are on Master
                            // ideally this check should be in slaveOk(), but at that point config is not known
                            if (!isMaster(dbname.c_str())) {
                                errmsg = "not master";
                                return false;
                            }
                        }
                        
                        state.init();
                        state.prepTempCollection();
                        ON_BLOCK_EXIT_OBJ(state, &State::dropTempCollections);

                        int progressTotal = 0;
                        bool showTotal = true;
                        if ( state.config().filter.isEmpty() ) {
                            progressTotal = state.incomingDocuments();
                        }
                        else {
                            showTotal = false;
                            // Set an arbitrary total > 0 so the meter will be activated.
                            progressTotal = 1;
                        }

                        ProgressMeter& progress( op->setMessage("m/r: (1/3) emit phase",
                                                 "M/R: (1/3) Emit Progress",
                                                 progressTotal ));
                        progress.showTotal(showTotal);
                        ProgressMeterHolder pm(progress);

                        wassert( config.limit < 0x4000000 ); // see case on next line to 32 bit unsigned
                        long long mapTime = 0;
                        {
                            LOCK_REASON(lockReason, "m/r: emit phase");
                            Client::ReadContext ctx(config.ns, lockReason);

                            // obtain full cursor on data to apply mr to
                            shared_ptr<Cursor> temp = getOptimizedCursor( config.ns.c_str(), config.filter, config.sort );
                            uassert( 16052, str::stream() << "could not create cursor over " << config.ns << " for query : " << config.filter << " sort : " << config.sort, temp.get() );
                            ClientCursor::Holder cursor(new ClientCursor(QueryOption_NoCursorTimeout,
                                                                         temp,
                                                                         config.ns.c_str()));
                            uassert( 16053, str::stream() << "could not create client cursor over " << config.ns << " for query : " << config.filter << " sort : " << config.sort, cursor.get() );

                            Timer mt;
                            // go through each doc
                            for ( ; cursor->ok() ; cursor->advance() ) {
                                if ( ! cursor->currentMatches() ) {
                                    continue;
                                }

                                // make sure we dont process duplicates in case data gets moved around during map
                                // TODO This won't actually help when data gets moved, it's to handle multikeys.
                                if ( cursor->currentIsDup() ) {
                                    continue;
                                }

                                BSONObj o = cursor->current();

                                // check to see if this is a new object we don't own yet
                                // because of a chunk migration
                                if ( chunkManager && ! chunkManager->belongsToMe( o ) )
                                    continue;

                                // do map
                                if ( config.verbose ) mt.reset();
                                config.mapper->map( o );
                                if ( config.verbose ) mapTime += mt.micros();

                                // check if map needs to be dumped to disk
                                state.checkSize();

                                num++;
                                pm.hit();

                                if ( config.limit && num >= config.limit )
                                    break;
                            }
                        }
                        pm.finished();

                        killCurrentOp.checkForInterrupt();
                        // update counters
                        countsBuilder.appendNumber( "input" , num );
                        countsBuilder.appendNumber( "emit" , state.numEmits() );
                        if ( state.numEmits() )
                            shouldHaveData = true;

                        timingBuilder.appendNumber( "mapTime" , mapTime / 1000 );
                        timingBuilder.append( "emitLoop" , t.millis() );

                        op->setMessage("m/r: (2/3) final reduce in memory",
                                       "M/R: (2/3) Final In-Memory Reduce Progress");
                        Timer rt;
                        // do reduce in memory
                        // this will be the last reduce needed for inline mode
                        state.reduceInMemory();
                        // if not inline: dump the in memory map to inc collection, all data is on disk
                        state.dumpToInc();
                        // final reduce
                        state.finalReduce( op , pm );
                        inReduce += rt.micros();
                        countsBuilder.appendNumber( "reduce" , state.numReduces() );
                        timingBuilder.appendNumber( "reduceTime" , inReduce / 1000 );
                        timingBuilder.append( "mode" , state.jsMode() ? "js" : "mixed" );

                        long long finalCount = state.postProcessCollection(op, pm);
                        state.appendResults( result );

                        timingBuilder.appendNumber( "total" , t.millis() );
                        result.appendNumber( "timeMillis" , t.millis() );
                        countsBuilder.appendNumber( "output" , finalCount );
                        if ( config.verbose ) result.append( "timing" , timingBuilder.obj() );
                        result.append( "counts" , countsBuilder.obj() );

                        if ( finalCount == 0 && shouldHaveData ) {
                            result.append( "cmd" , cmd );
                            errmsg = "there were emits but no data!";
                            return false;
                        }
                    }
                    transaction.commit();
                }
                catch( SendStaleConfigException& e ){
                    log() << "mr detected stale config, should retry" << causedBy(e) << endl;
                    throw e;
                }
                // TODO:  The error handling code for queries is v. fragile,
                // *requires* rethrow AssertionExceptions - should probably fix.
                catch ( AssertionException& e ){
                    log() << "mr failed, removing collection" << causedBy(e) << endl;
                    throw e;
                }
                catch ( std::exception& e ){
                    log() << "mr failed, removing collection" << causedBy(e) << endl;
                    throw e;
                }
                catch ( ... ) {
                    log() << "mr failed for unknown reason, removing collection" << endl;
                    throw;
                }

                return true;
            }

        } mapReduceCommand;

        /**
         * This class represents a map/reduce command executed on the output server of a sharded env
         */
        class MapReduceFinishCommand : public Command {
        public:
            MapReduceFinishCommand() : Command( "mapreduce.shardedfinish" ) {}
            virtual bool slaveOk() const { return !replSet; }
            virtual bool slaveOverrideOk() const { return true; }
            virtual bool requiresShardedOperationScope() const { return false; }
            virtual LockType locktype() const { return NONE; }
            virtual bool requiresSync() const { return false; }
            virtual bool needsTxn() const { return false; }
            virtual int txnFlags() const { return noTxnFlags(); }
            virtual bool canRunInMultiStmtTxn() const { return true; }
            virtual OpSettings getOpSettings() const { return OpSettings().setBulkFetch(true); }

            virtual void addRequiredPrivileges(const std::string& dbname,
                                               const BSONObj& cmdObj,
                                               std::vector<Privilege>* out) {
                ActionSet actions;
                actions.addAction(ActionType::mapReduceShardedFinish);
                out->push_back(Privilege(dbname, actions));
            }
            bool run(const string& dbname , BSONObj& cmdObj, int, string& errmsg, BSONObjBuilder& result, bool) {
                ShardedConnectionInfo::addHook();
                // legacy name
                string shardedOutputCollection = cmdObj["shardedOutputCollection"].valuestrsafe();
                verify( shardedOutputCollection.size() > 0 );
                string inputNS;
                if ( cmdObj["inputDB"].type() == String ) {
                    inputNS = cmdObj["inputDB"].String() + "." + shardedOutputCollection;
                }
                else {
                    inputNS = dbname + "." + shardedOutputCollection;
                }

                Client& client = cc();
                CurOp * op = client.curop();

                Config config( dbname , cmdObj.firstElement().embeddedObjectUserCheck() );
                State state(config);
                state.init();

                // no need for incremental collection because records are already sorted
                state._useIncremental = false;
                config.incLong = config.tempNamespace;

                BSONObj shardCounts = cmdObj["shardCounts"].embeddedObjectUserCheck();
                BSONObj counts = cmdObj["counts"].embeddedObjectUserCheck();

                ProgressMeterHolder pm(op->setMessage("m/r: merge sort and reduce",
                                                      "M/R Merge Sort and Reduce Progress"));
                set<ServerAndQuery> servers;
                vector< auto_ptr<DBClientCursor> > shardCursors;

                {
                    // parse per shard results
                    BSONObjIterator i( shardCounts );
                    while ( i.more() ) {
                        BSONElement e = i.next();
                        string shard = e.fieldName();
//                        BSONObj res = e.embeddedObjectUserCheck();
                        servers.insert( shard );
                    }
                }

                Client::Transaction transaction(DB_TXN_SNAPSHOT);
                state.prepTempCollection();
                ON_BLOCK_EXIT_OBJ(state, &State::dropTempCollections);

                BSONList values;
                if (!config.outputOptions.outDB.empty()) {
                    BSONObjBuilder loc;
                    if ( !config.outputOptions.outDB.empty())
                        loc.append( "db" , config.outputOptions.outDB );
                    if ( !config.outputOptions.collectionName.empty() )
                        loc.append( "collection" , config.outputOptions.collectionName );
                    result.append("result", loc.obj());
                }
                else {
                    if ( !config.outputOptions.collectionName.empty() )
                        result.append( "result" , config.outputOptions.collectionName );
                }

                // fetch result from other shards 1 chunk at a time
                // it would be better to do just one big $or query, but then the sorting would not be efficient
                string shardName = shardingState.getShardName();
                DBConfigPtr confOut = grid.getDBConfig( dbname , false );
                vector<ChunkPtr> chunks;
                if ( confOut->isSharded(config.outputOptions.finalNamespace) ) {
                    ChunkManagerPtr cm = confOut->getChunkManager(
                            config.outputOptions.finalNamespace);
                    const ChunkMap& chunkMap = cm->getChunkMap();
                    for ( ChunkMap::const_iterator it = chunkMap.begin(); it != chunkMap.end(); ++it ) {
                        ChunkPtr chunk = it->second;
                        if (chunk->getShard().getName() == shardName) chunks.push_back(chunk);
                    }
                }

                long long inputCount = 0;
                unsigned int index = 0;
                BSONObj query;
                BSONArrayBuilder chunkSizes;
                while (true) {
                    ChunkPtr chunk;
                    if (chunks.size() > 0) {
                        chunk = chunks[index];
                        BSONObjBuilder b;
                        b.appendAs(chunk->getMin().firstElement(), "$gte");
                        b.appendAs(chunk->getMax().firstElement(), "$lt");
                        query = BSON("_id" << b.obj());
//                        chunkSizes.append(min);
                    }

                    // reduce from each shard for a chunk
                    BSONObj sortKey = BSON( "_id" << 1 );
                    ParallelSortClusteredCursor cursor(servers, inputNS,
                            Query(query).sort(sortKey), QueryOption_NoCursorTimeout);
                    cursor.init();
                    int chunkSize = 0;

                    while ( cursor.more() || !values.empty() ) {
                        BSONObj t;
                        if (cursor.more()) {
                            t = cursor.next().getOwned();
                            ++inputCount;

                            if ( values.size() == 0 ) {
                                values.push_back( t );
                                continue;
                            }

                            if ( t.woSortOrder( *(values.begin()) , sortKey ) == 0 ) {
                                values.push_back( t );
                                continue;
                            }
                        }

                        BSONObj res = config.reducer->finalReduce( values , config.finalizer.get());
                        chunkSize += res.objsize();
                        if (state.isOnDisk())
                            state.insert( config.tempNamespace , res );
                        else
                            state.emit(res);
                        values.clear();
                        if (!t.isEmpty())
                            values.push_back( t );
                    }

                    if (chunk) {
                        chunkSizes.append(chunk->getMin());
                        chunkSizes.append(chunkSize);
                    }
                    if (++index >= chunks.size())
                        break;
                }

                // Forget temporary input collection, if output is sharded collection
                ShardConnection::forgetNS( inputNS );

                result.append( "chunkSizes" , chunkSizes.arr() );

                long long outputCount = state.postProcessCollection(op, pm);
                state.appendResults( result );

                BSONObjBuilder countsB(32);
                countsB.append("input", inputCount);
                countsB.append("reduce", state.numReduces());
                countsB.append("output", outputCount);
                result.append( "counts" , countsB.obj() );

                transaction.commit();
                return 1;
            }
        } mapReduceFinishCommand;

    }

}
<|MERGE_RESOLUTION|>--- conflicted
+++ resolved
@@ -327,13 +327,9 @@
                     // Creating a collection must be done in a child transaction,
                     // which aborts if the create fails.
                     // If the create fails, the child's abort hooks will clean up
-<<<<<<< HEAD
-                    // the nsindex inside mongod (therefore not leaving a
+                    // the collection map inside mongod (therefore not leaving a
                     LOCK_REASON(lockReason, "m/r: creating incremental collection");
                     Client::WriteContext ctx( _config.incLong, lockReason );
-=======
-                    // the collection map inside mongod.
->>>>>>> 9c5becf3
                     Client::Transaction transaction(0);
                     string err;
                     // Specifying { natural : 1 } creates a "natural order" collection,
