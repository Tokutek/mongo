--- conflicted
+++ resolved
@@ -343,14 +343,9 @@
                 Client::Transaction transaction(0);
                 Client::WriteContext ctx( _config.tempNamespace.c_str() );
                 string errmsg;
-<<<<<<< HEAD
-                if ( ! userCreateNS( _config.tempNamespace.c_str() , BSON("temp" << true) , errmsg , true ) ) {
-                    uasserted(13630, str::stream() << "userCreateNS failed for mr tempLong ns: "
+                if ( ! userCreateNS( _config.tempNamespace.c_str() , BSONObj() , errmsg , true ) ) {
+                    uasserted(13630, str::stream() << "userCreateNS failed for mr tempNamespace ns: "
                               << _config.tempNamespace << " err: " << errmsg );
-=======
-                if ( ! userCreateNS( _config.tempLong.c_str() , BSONObj(), errmsg , true ) ) {
-                    uasserted( 13630 , str::stream() << "userCreateNS failed for mr tempLong ns: " << _config.tempLong << " err: " << errmsg );
->>>>>>> c6fbbcc9
                 }
                 transaction.commit();
             }
@@ -517,14 +512,8 @@
                 BSONObj info;
 
                 if ( ! _db.runCommand( "admin"
-<<<<<<< HEAD
                                       , BSON( "renameCollection" << _config.tempNamespace <<
-                                              "to" << _config.outputOptions.finalNamespace <<
-                                              "stayTemp" << _config.shardedFirstPass )
-=======
-                                      , BSON( "renameCollection" << _config.tempLong <<
-                                              "to" << _config.finalLong )
->>>>>>> c6fbbcc9
+                                              "to" << _config.outputOptions.finalNamespace )
                                       , info ) ) {
                     uasserted( 10076 ,  str::stream() << "rename failed: " << info );
                 }
