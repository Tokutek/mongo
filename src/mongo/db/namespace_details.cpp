/**
*    Copyright (C) 2008 10gen Inc.
*    Copyright (C) 2013 Tokutek Inc.
*
*    This program is free software: you can redistribute it and/or  modify
*    it under the terms of the GNU Affero General Public License, version 3,
*    as published by the Free Software Foundation.
*
*    This program is distributed in the hope that it will be useful,
*    but WITHOUT ANY WARRANTY; without even the implied warranty of
*    MERCHANTABILITY or FITNESS FOR A PARTICULAR PURPOSE.  See the
*    GNU Affero General Public License for more details.
*
*    You should have received a copy of the GNU Affero General Public License
*    along with this program.  If not, see <http://www.gnu.org/licenses/>.
*/

#include "mongo/pch.h"

#include <algorithm>
#include <list>
#include <map>
#include <vector>
#include <utility>

#include <boost/filesystem/operations.hpp>

#include "mongo/base/init.h"
#include "mongo/base/units.h"
#include "mongo/db/auth/action_type.h"
#include "mongo/db/auth/authorization_manager.h"
#include "mongo/db/cursor.h"
#include "mongo/db/database.h"
#include "mongo/db/databaseholder.h"
#include "mongo/db/json.h"
#include "mongo/db/namespacestring.h"
#include "mongo/db/namespace_details.h"
#include "mongo/db/query_optimizer.h"
#include "mongo/db/oplog.h"
#include "mongo/db/relock.h"
#include "mongo/db/txn_context.h"
#include "mongo/db/ops/delete.h"
#include "mongo/db/ops/insert.h"
#include "mongo/db/ops/update.h"
#include "mongo/db/storage/dbt.h"
#include "mongo/db/storage/env.h"
#include "mongo/db/storage/txn.h"
#include "mongo/db/storage/key.h"
#include "mongo/platform/atomic_word.h"
#include "mongo/scripting/engine.h"
#include "mongo/db/oplog_helpers.h"
#include "mongo/db/repl/rs_optime.h"
#include "mongo/db/repl/rs.h"

namespace mongo {

    NamespaceIndex *nsindex(const StringData& ns) {
        Database *database = cc().database();
        verify( database );
        DEV {
            StringData db = nsToDatabaseSubstring(ns);
            if ( db != database->name() ) {
                out() << "ERROR: attempt to write to wrong database\n";
                out() << " ns:" << ns << '\n';
                out() << " database->name:" << database->name() << endl;
                verify( db == database->name() );
            }
        }
        return &database->_nsIndex;
    }

    NamespaceDetails *nsdetails(const StringData& ns) {
        return nsindex(ns)->details(ns);
    }

    NamespaceDetails *nsdetails_maybe_create(const StringData& ns, BSONObj options) {
        NamespaceIndex *ni = nsindex(ns);
        if (!ni->allocated()) {
            // Must make sure we loaded any existing namespaces before checking, or we might create one that already exists.
            ni->init(true);
        }
        NamespaceDetails *details = ni->details(ns);
        if (details == NULL) {
            TOKULOG(2) << "Didn't find nsdetails(" << ns << "), creating it." << endl;
            if (!Lock::isWriteLocked(ns)) {
                throw RetryWithWriteLock();
            }

            shared_ptr<NamespaceDetails> new_details( NamespaceDetails::make(ns, options) );
            ni->add_ns(ns, new_details);

            details = ni->details(ns);
            details->addDefaultIndexesToCatalog();

            // Keep the call to 'str()', it allows us to call it in gdb.
            TOKULOG(2) << "Created nsdetails " << options.str() << endl;
        }
        return details;
    }

#pragma pack(1)
    struct IDToInsert {
        IDToInsert() : type((char) jstOID) {
            memcpy(_id, "_id", sizeof(_id));
            dassert( sizeof(IDToInsert) == 17 );
            oid.init();
        }
        const char type;
        char _id[4];
        OID oid;
    };
#pragma pack()

    BSONObj addIdField(const BSONObj &obj) {
        if (obj.hasField("_id")) {
            return obj;
        } else {
            IDToInsert id;
            BSONObjBuilder b;
            // _id first, everything else after
            b.append(BSONElement(reinterpret_cast<const char *>(&id)));
            b.appendElements(obj);
            return b.obj();
        }
    }

    BSONObj inheritIdField(const BSONObj &oldObj, const BSONObj &newObj) {
        const BSONElement &e = newObj["_id"];
        if (e.ok()) {
            uassert( 13596 ,
                     str::stream() << "cannot change _id of a document old:" << oldObj << " new:" << newObj,
                     e.valuesEqual(oldObj["_id"]) );
            return newObj;
        } else {
            BSONObjBuilder b;
            b.append(oldObj["_id"]);
            b.appendElements(newObj);
            return b.obj();
        }
    }

    class IndexedCollection : public NamespaceDetails {
    public:
        IndexedCollection(const StringData &ns, const BSONObj &options) :
            NamespaceDetails(ns, fromjson("{\"_id\":1}"), options) {
        }
        IndexedCollection(const BSONObj &serialized) :
            NamespaceDetails(serialized) {
        }

        // regular collections are eligble for queryIdHack(), see ops/query.cpp
        bool mayFindById() const {
            dassert(hasIdIndex());
            return true;
        }

        // finds an objectl by _id field, which in the case of indexed collections
        // is the primary key.
        bool findById(const BSONObj &query, BSONObj &result) const {
            dassert(query["_id"].ok());
            const bool found = findByPK(query["_id"].wrap(""), result);
            getPKIndex().noteQuery(found ? 1 : 0, 0);
            return found;
        }

        // inserts an object into this namespace, taking care of secondary indexes if they exist
        void insertObject(BSONObj &obj, uint64_t flags) {
            obj = addIdField(obj);
            BSONObj pk = obj["_id"].wrap(""); // TODO: .wrap() is a malloc/copy, let's try not to do that.
            insertIntoIndexes(pk, obj, flags);
        }

        void updateObject(const BSONObj &pk, const BSONObj &oldObj, BSONObj &newObj, uint64_t flags) {
            newObj = inheritIdField(oldObj, newObj);
            NamespaceDetails::updateObject(pk, oldObj, newObj, flags);
        }
    };

    class OplogCollection : public IndexedCollection {
    public:
        OplogCollection(const StringData &ns, const BSONObj &options) :
            IndexedCollection(ns, options) {
        } 
        // Important: BulkLoadedCollection relies on this constructor
        // doing nothing more than calling the parent IndexedCollection
        // constructor. If this constructor ever does more, we need to
        // modify BulkLoadedCollection to match behavior for the oplog.
        OplogCollection(const BSONObj &serialized) :
            IndexedCollection(serialized) {
        }
        // @return the maximum safe key to read for a tailable cursor.
        BSONObj minUnsafeKey() {
            if (theReplSet && theReplSet->gtidManager) {
                BSONObjBuilder b;
                GTID minUncommitted = theReplSet->gtidManager->getMinLiveGTID();
                addGTIDToBSON("", minUncommitted, b);
                return b.obj();
            }
            else {
                return minKey;
            }
        }
    };

    class NaturalOrderCollection : public NamespaceDetails {
    public:
        NaturalOrderCollection(const StringData &ns, const BSONObj &options) :
            NamespaceDetails(ns, fromjson("{\"$_\":1}"), options),
            _nextPK(0) {
        }
        NaturalOrderCollection(const BSONObj &serialized) :
            NamespaceDetails(serialized),
            _nextPK(0) {
            Client::Transaction txn(DB_TXN_SNAPSHOT | DB_TXN_READ_ONLY);
            {
                // The next PK, if it exists, is the last pk + 1
                shared_ptr<Cursor> cursor = BasicCursor::make(this, -1);
                if (cursor->ok()) {
                    const BSONObj key = cursor->currPK();
                    dassert(key.nFields() == 1);
                    _nextPK = AtomicWord<long long>(key.firstElement().Long() + 1);
                }
            }
            txn.commit();
        }

        // insert an object, using a fresh auto-increment primary key
        void insertObject(BSONObj &obj, uint64_t flags) {
            BSONObjBuilder pk(64);
            pk.append("", _nextPK.fetchAndAdd(1));
            insertIntoIndexes(pk.obj(), obj, flags);
        }

    protected:
        AtomicWord<long long> _nextPK;
    };

    class SystemCatalogCollection : public NaturalOrderCollection {
    public:
        SystemCatalogCollection(const StringData &ns, const BSONObj &options) :
            NaturalOrderCollection(ns, options) {
        }
        SystemCatalogCollection(const BSONObj &serialized) :
            NaturalOrderCollection(serialized) {
        }

        // strip out the _id field before inserting into a system collection
        void insertObject(BSONObj &obj, uint64_t flags) {
            obj = beautify(obj);
            BSONObj result;
            const BSONElement &e = obj["ns"];
            DEV {
                // This findOne call will end up creating a BasicCursor over
                // system.indexes which will prelock the collection. That
                // prevents concurrent threads from doing file-ops, which is
                // bad in production.
                const bool exists = findOne(e.ok() ? BSON("name" << obj["name"] << "ns" << e) :
                                                     BSON("name" << obj["name"]), result);
                massert( 16891, str::stream() << "bug: system catalog tried to insert " <<
                                obj << ", but something similar already exists: " << result,
                                !exists);
            }
            NaturalOrderCollection::insertObject(obj, flags);
        }

    private:
        void createIndex(const BSONObj &info) {
            msgasserted(16464, "bug: system collections should not be indexed." );
        }

        // For consistency with Vanilla MongoDB, the system catalogs have the following
        // fields, in order, if they exist.
        //
        //  { key, unique, ns, name, [everything else] }
        //
        // This code is largely borrowed from prepareToBuildIndex() in Vanilla.
        BSONObj beautify(const BSONObj &obj) {
            BSONObjBuilder b;
            if (obj["key"].ok()) {
                b.append(obj["key"]);
            }
            if (obj["unique"].trueValue()) {
                b.appendBool("unique", true);
            }
            if (obj["ns"].ok()) {
                b.append(obj["ns"]);
            }
            if (obj["name"].ok()) { 
                b.append(obj["name"]);
            }
            for (BSONObjIterator i = obj.begin(); i.more(); ) {
                BSONElement e = i.next();
                string s = e.fieldName();
                if (s != "key" && s != "unique" && s != "ns" && s != "name" && s != "_id") {
                    b.append(e);
                }
            }
            return b.obj();
        }
    };

    namespace {
        BSONObj oldSystemUsersKeyPattern;
        BSONObj extendedSystemUsersKeyPattern;
        std::string extendedSystemUsersIndexName;

        MONGO_INITIALIZER(AuthIndexKeyPatterns)(InitializerContext*) {
            oldSystemUsersKeyPattern = BSON(AuthorizationManager::USER_NAME_FIELD_NAME << 1);
            extendedSystemUsersKeyPattern = BSON(AuthorizationManager::USER_NAME_FIELD_NAME << 1 <<
                                                 AuthorizationManager::USER_SOURCE_FIELD_NAME << 1);
            extendedSystemUsersIndexName = std::string(str::stream() <<
                                                       AuthorizationManager::USER_NAME_FIELD_NAME <<
                                                       "_1_" <<
                                                       AuthorizationManager::USER_SOURCE_FIELD_NAME <<
                                                       "_1");
            return Status::OK();
        }
    }

    static void addIndexToCatalog(const BSONObj &info) {
        const StringData &indexns = info["ns"].Stringdata();
        if (nsToCollectionSubstring(indexns).startsWith("system.indexes")) {
            // system.indexes holds all the others, so it is not explicitly listed in the catalog.
            return;
        }

        string ns = getSisterNS(indexns, "system.indexes");
        NamespaceDetails *d = nsdetails_maybe_create(ns);
        BSONObj objMod = info;
        insertOneObject(d, objMod);
    }

    class SystemUsersCollection : public IndexedCollection {
        static BSONObj extendedSystemUsersIndexInfo(const StringData &ns) {
            BSONObjBuilder indexBuilder;
            indexBuilder.append("key", extendedSystemUsersKeyPattern);
            indexBuilder.appendBool("unique", true);
            indexBuilder.append("ns", ns);
            indexBuilder.append("name", extendedSystemUsersIndexName);
            return indexBuilder.obj();
        }
    public:
        SystemUsersCollection(const StringData &ns, const BSONObj &options) :
            IndexedCollection(ns, options) {
            BSONObj info = extendedSystemUsersIndexInfo(ns);
            createIndex(info);
        }
        SystemUsersCollection(const BSONObj &serialized) :
            IndexedCollection(serialized) {
            int idx = findIndexByKeyPattern(extendedSystemUsersKeyPattern);
            if (idx < 0) {
                const StringData ns = serialized["ns"].Stringdata();
                BSONObj info = extendedSystemUsersIndexInfo(ns);
                createIndex(info);
                addIndexToCatalog(info);
            }
            idx = findIndexByKeyPattern(oldSystemUsersKeyPattern);
            if (idx >= 0) {
                dropIndex(idx);
            }
        }
    };

    // Capped collections have natural order insert semantics but borrow (ie: copy)
    // its document modification strategy from IndexedCollections. The size
    // and count of a capped collection is maintained in memory and kept valid
    // on txn abort through a CappedCollectionRollback class in the TxnContext. 
    //
    // Tailable cursors over capped collections may only read up to one less
    // than the minimum uncommitted primary key to ensure that they never miss
    // any data. This information is communicated through minUnsafeKey(). On
    // commit/abort, the any primary keys inserted into a capped collection are
    // noted so we can properly maintain the min uncommitted key.
    //
    // In the implementation, NaturalOrderCollection::_nextPK and the set of
    // uncommitted primary keys are protected together by _mutex. Trimming
    // work is done under the _deleteMutex.
    class CappedCollection : public NaturalOrderCollection {
    public:
        CappedCollection(const StringData &ns, const BSONObj &options,
                         const bool mayIndexId = true) :
            NaturalOrderCollection(ns, options),
            _maxSize(BytesQuantity<long long>(options["size"])),
            _maxObjects(BytesQuantity<long long>(options["max"])),
            _currentObjects(0),
            _currentSize(0),
            _mutex("cappedMutex"),
            _deleteMutex("cappedDeleteMutex") {

            // Create an _id index if "autoIndexId" is missing or it exists as true.
            if (mayIndexId) {
                const BSONElement e = options["autoIndexId"];
                if (!e.ok() || e.trueValue()) {
                    BSONObj info = indexInfo(fromjson("{\"_id\":1}"), true, false);
                    createIndex(info);
                }
            }
        }
        CappedCollection(const BSONObj &serialized) :
            NaturalOrderCollection(serialized),
            _maxSize(serialized["options"]["size"].numberLong()),
            _maxObjects(serialized["options"]["max"].numberLong()),
            _currentObjects(0),
            _currentSize(0),
            _mutex("cappedMutex"),
            _deleteMutex("cappedDeleteMutex") {
            
            // Determine the number of objects and the total size.
            // We'll have to look at the data, but this might not be so bad because:
            // - you pay for it once, on initialization.
            // - capped collections are meant to be "small" (fit in memory)
            // - capped collectiosn are meant to be "read heavy",
            //   so bringing it all into memory now helps warmup.
            long long n = 0;
            long long size = 0;
            Client::Transaction txn(DB_TXN_SNAPSHOT | DB_TXN_READ_ONLY);
            for (shared_ptr<Cursor> c( BasicCursor::make(this) ); c->ok(); n++, c->advance()) {
                size += c->current().objsize();
            }
            txn.commit();

            _currentObjects = AtomicWord<long long>(n);
            _currentSize = AtomicWord<long long>(size);
            verify((_currentSize.load() > 0) == (_currentObjects.load() > 0));
        }

        void fillSpecificStats(BSONObjBuilder *result, int scale) const {
            result->appendBool("capped", true);
            if (_maxObjects) {
                result->appendNumber("max", _maxObjects);
            }
            result->appendNumber("cappedCount", _currentObjects.load());
            result->appendNumber("cappedSizeMax", _maxSize);
            result->appendNumber("cappedSizeCurrent", _currentSize.load());
        }

        bool isCapped() const {
            dassert(_options["capped"].trueValue());
            return true;
        }

        // @return the maximum safe key to read for a tailable cursor.
        BSONObj minUnsafeKey() {
            SimpleMutex::scoped_lock lk(_mutex);

            const long long minUncommitted = _uncommittedMinPKs.size() > 0 ?
                                             _uncommittedMinPKs.begin()->firstElement().Long() :
                                             _nextPK.load();
            TOKULOG(2) << "minUnsafeKey: minUncommitted " << minUncommitted << endl;
            BSONObjBuilder b;
            b.append("", minUncommitted);
            return b.obj();
        }

        // run an insertion where the PK is specified
        // Can come from the applier thread on a slave or a cloner 
        void insertObjectIntoCappedWithPK(BSONObj& pk, BSONObj& obj, uint64_t flags) {
            SimpleMutex::scoped_lock lk(_mutex);
            long long pkVal = pk[""].Long();
            if (pkVal >= _nextPK.load()) {
                _nextPK = AtomicWord<long long>(pkVal + 1);
            }

            // Must note the uncommitted PK before we do the actual insert,
            // since we check the capped rollback data structure to see if
            // any inserts have happened yet for this transaction (and that
            // would erroneously be true if we did the insert here first).
            noteUncommittedPK(pk);
            checkUniqueAndInsert(pk, obj, flags, true);

        }

        void insertObjectIntoCappedAndLogOps(BSONObj &obj, uint64_t flags) {
            obj = addIdField(obj);
            uassert( 16774 , str::stream() << "document is larger than capped size "
                     << obj.objsize() << " > " << _maxSize, obj.objsize() <= _maxSize );

            const BSONObj pk = getNextPK();
            checkUniqueAndInsert(pk, obj, flags | NamespaceDetails::NO_UNIQUE_CHECKS | NamespaceDetails::NO_LOCKTREE, false);
            OpLogHelpers::logInsertForCapped(_ns.c_str(), pk, obj, &cc().txn());
            checkGorged(obj, true);
        }

        void insertObject(BSONObj &obj, uint64_t flags) {
            obj = addIdField(obj);
            _insertObject(obj, flags);
        }

        void deleteObject(const BSONObj &pk, const BSONObj &obj, uint64_t flags) {
            msgasserted(16460, "bug: cannot remove from a capped collection, "
                               " should have been enforced higher in the stack" );
        }

        // run a deletion where the PK is specified
        // Can come from the applier thread on a slave
        void deleteObjectFromCappedWithPK(BSONObj& pk, BSONObj& obj, uint64_t flags) {
            _deleteObject(pk, obj, flags);
            // just make it easy and invalidate this
            _lastDeletedPK = BSONObj();
        }

        void updateObject(const BSONObj &pk, const BSONObj &oldObj, BSONObj &newObj, uint64_t flags) {
            newObj = inheritIdField(oldObj, newObj);
            long long diff = newObj.objsize() - oldObj.objsize();
            uassert( 10003 , "failing update: objects in a capped ns cannot grow", diff <= 0 );

            NamespaceDetails::updateObject(pk, oldObj, newObj, flags);
            if (diff < 0) {
                _currentSize.addAndFetch(diff);
            }
        }

    protected:
        void _insertObject(const BSONObj &obj, uint64_t flags) {
            uassert( 16328 , str::stream() << "document is larger than capped size "
                     << obj.objsize() << " > " << _maxSize, obj.objsize() <= _maxSize );

            const BSONObj pk = getNextPK();
            checkUniqueAndInsert(pk, obj, flags | NamespaceDetails::NO_UNIQUE_CHECKS | NamespaceDetails::NO_LOCKTREE, false);
            checkGorged(obj, false);
        }

        // Note the commit of a transaction, which simple notes completion under the lock.
        // We don't need to do anything with nDelta and sizeDelta because those changes
        // are already applied to in-memory stats, and this transaction has committed.
        void noteCommit(const BSONObj &minPK, long long nDelta, long long sizeDelta) {
            noteComplete(minPK);
        }

        // Note the abort of a transaction, noting completion and updating in-memory stats.
        //
        // The given deltas are signed values that represent changes to the collection.
        // We need to roll back those changes. Therefore, we subtract from the current value.
        void noteAbort(const BSONObj &minPK, long long nDelta, long long sizeDelta) {
            noteComplete(minPK);
            _currentObjects.fetchAndSubtract(nDelta);
            _currentSize.fetchAndSubtract(sizeDelta);

            // If this transaction did inserts, it probably did deletes to make room
            // for the new objects. Invalidate the last key deleted so that new
            // trimming work properly recognizes that our deletes have been aborted.
            SimpleMutex::scoped_lock lk(_deleteMutex);
            _lastDeletedPK = BSONObj();
        }

    private:
        // requires: _mutex is held
        void noteUncommittedPK(const BSONObj &pk) {
            CappedCollectionRollback &rollback = cc().txn().cappedRollback();
            if (!rollback.hasNotedInsert(_ns)) {
                // This transaction has not noted an insert yet, so we save this
                // as a minimum uncommitted PK. The next insert by this txn won't be
                // the minimum, and rollback.hasNotedInsert() will be true, so
                // we won't save it.
                _uncommittedMinPKs.insert(pk.getOwned());
            }
        }

        BSONObj getNextPK() {
            SimpleMutex::scoped_lock lk(_mutex);
            BSONObjBuilder b(32);
            b.append("", _nextPK.fetchAndAdd(1));
            BSONObj pk = b.obj();
            noteUncommittedPK(pk);
            return pk;
        }

        // Note the completion of a transaction by removing its
        // minimum-PK-inserted (if there is one) from the set.
        void noteComplete(const BSONObj &minPK) {
            if (!minPK.isEmpty()) {
                SimpleMutex::scoped_lock lk(_mutex);
                const int n = _uncommittedMinPKs.erase(minPK);
                verify(n == 1);
            }
        }

        void checkGorged(const BSONObj &obj, bool logop) {
            // If the collection is gorged, we need to do some trimming work.
            long long n = _currentObjects.load();
            long long size = _currentSize.load();
            if (isGorged(n, size)) {
                trim(obj.objsize(), logop);
            }
        }

        void checkUniqueIndexes(const BSONObj &pk, const BSONObj &obj, bool checkPk) {
            dassert(!pk.isEmpty());
            dassert(!obj.isEmpty());

            // Start at 1 to skip the primary key index. We don't need to perform
            // a unique check because we always generate a unique auto-increment pk.
            int start = checkPk ? 0 : 1;
            for (int i = start; i < nIndexes(); i++) {
                IndexDetails &idx = *_indexes[i];
                if (idx.unique()) {
                    BSONObjSet keys;
                    idx.getKeysFromObject(obj, keys);
                    for (BSONObjSet::const_iterator ki = keys.begin(); ki != keys.end(); ++ki) {
                        idx.uniqueCheck(*ki, &pk);
                    }
                }
            }
        }

        // Checks unique indexes and does the actual inserts.
        // Does not check if the collection became gorged.
        void checkUniqueAndInsert(const BSONObj &pk, const BSONObj &obj, uint64_t flags, bool checkPk) {
            // Note the insert we're about to do.
            CappedCollectionRollback &rollback = cc().txn().cappedRollback();
            rollback.noteInsert(_ns, pk, obj.objsize());
            _currentObjects.addAndFetch(1);
            _currentSize.addAndFetch(obj.objsize());

            checkUniqueIndexes(pk, obj, checkPk);

            // The actual insert should not hold take any locks and does
            // not need unique checks, since we generated a unique primary
            // key and checked for uniquness constraints on secondaries above.
            insertIntoIndexes(pk, obj, flags);
        }

        bool isGorged(long long n, long long size) const {
            return (_maxObjects > 0 && n > _maxObjects) || (_maxSize > 0 && size > _maxSize);
        }

        void _deleteObject(const BSONObj &pk, const BSONObj &obj, uint64_t flags) {
            // Note the delete we're about to do.
            size_t size = obj.objsize();
            CappedCollectionRollback &rollback = cc().txn().cappedRollback();
            rollback.noteDelete(_ns, pk, size);
            _currentObjects.subtractAndFetch(1);
            _currentSize.subtractAndFetch(size);

            NaturalOrderCollection::deleteObject(pk, obj, flags);
        }

        void trim(int objsize, bool logop) {
            SimpleMutex::scoped_lock lk(_deleteMutex);
            long long n = _currentObjects.load();
            long long size = _currentSize.load();
            if (isGorged(n, size)) {
                // Delete older objects until we've made enough room for the new one.
                // If other threads are trying to insert concurrently, we will do some
                // work on their behalf (until !isGorged). But we stop if we've deleted
                // K objects and done enough to satisfy our own intent, to limit latency.
                const int K = 8;
                int trimmedBytes = 0;
                int trimmedObjects = 0;
                const long long startKey = !_lastDeletedPK.isEmpty() ?
                                           _lastDeletedPK.firstElement().Long() : 0;
                // TODO: Disable prelocking on this cursor, or somehow prevent waiting 
                //       on row locks we can't get immediately.
                for (shared_ptr<Cursor> c(IndexCursor::make(this, getPKIndex(),
                                          BSON("" << startKey), maxKey, true, 1));
                     c->ok(); c->advance()) {
                    BSONObj oldestPK = c->currPK();
                    BSONObj oldestObj = c->current();
                    trimmedBytes += oldestPK.objsize();
                    
                    if (logop) {
                        OpLogHelpers::logDeleteForCapped(_ns.c_str(), oldestPK, oldestObj, &cc().txn());
                    }
                    
                    // Delete the object, reload the current objects/size
                    _deleteObject(oldestPK, oldestObj, 0);
                    _lastDeletedPK = oldestPK.getOwned();
                    n = _currentObjects.load();
                    size = _currentSize.load();
                    trimmedObjects++;

                    if (!isGorged(n, size) || (trimmedBytes >= objsize && trimmedObjects >= K)) {
                        break;
                    }
                }
            }
        }

        // Remove everything from this capped collection
        void empty() {
            SimpleMutex::scoped_lock lk(_deleteMutex);
            for (shared_ptr<Cursor> c( BasicCursor::make(this) ); c->ok() ; c->advance()) {
                _deleteObject(c->currPK(), c->current(), 0);
            }
            _lastDeletedPK = BSONObj();
        }

        const long long _maxSize;
        const long long _maxObjects;
        AtomicWord<long long> _currentObjects;
        AtomicWord<long long> _currentSize;
        BSONObj _lastDeletedPK;
        // The set of minimum-uncommitted-PKs for this capped collection.
        // Each transaction that has done inserts has the minimum PK it
        // inserted in this set.
        //
        // Tailable cursors must not read at or past the smallest value in this set.
        BSONObjSet _uncommittedMinPKs;
        SimpleMutex _mutex;
        SimpleMutex _deleteMutex;
    };

    // Profile collections are non-replicated capped collections that
    // cannot be updated and do not add the _id field on insert.
    class ProfileCollection : public CappedCollection {
    public:
        ProfileCollection(const StringData &ns, const BSONObj &options) :
            // Never automatically index the _id field
            CappedCollection(ns, options, false) {
        }
        ProfileCollection(const BSONObj &serialized) :
            CappedCollection(serialized) {
        }

        void insertObjectIntoCappedWithPK(BSONObj& pk, BSONObj& obj, uint64_t flags) {
            msgasserted( 16847, "bug: The profile collection should not have replicated inserts." );
        }

        void insertObjectIntoCappedAndLogOps(BSONObj &obj, uint64_t flags) {
            msgasserted( 16848, "bug: The profile collection should not not log inserts." );
        }

        void insertObject(BSONObj &obj, uint64_t flags) {
            _insertObject(obj, flags);
        }

        void deleteObjectFromCappedWithPK(BSONObj& pk, BSONObj& obj, uint64_t flags) {
            msgasserted( 16849, "bug: The profile collection should not have replicated deletes." );
        }

        void updateObject(const BSONObj &pk, const BSONObj &oldObj, BSONObj &newObj, uint64_t flags) {
            msgasserted( 16850, "bug: The profile collection should not be updated." );
        }

    private:
        void createIndex(const BSONObj &idx_info) {
            uassert(16851, "Cannot have an _id index on the system profile collection", !idx_info["key"]["_id"].ok());
        }
    };

    // A BulkLoadedCollection is a facade for an IndexedCollection that utilizes
    // a bulk loader for insertions. Other flavors of writes are not allowed.
    //
    // The underlying indexes must exist and be empty.
    class BulkLoadedCollection : public IndexedCollection {
    public:
        BulkLoadedCollection(const BSONObj &serialized) :
            IndexedCollection(serialized),
            _bulkLoadConnectionId(cc().getConnectionId()) {
            // By noting this ns in the nsindex rollback, we will automatically
            // abort the load if the calling transaction aborts, because close()
            // will be called with aborting = true. See BulkLoadedCollection::close()
            NamespaceIndexRollback &rollback = cc().txn().nsIndexRollback();
            rollback.noteNs(_ns);

            const int n = _nIndexes;
            _dbs.reset(new DB *[n]);
            _multiKeyTrackers.reset(new scoped_ptr<MultiKeyTracker>[n]);

            for (int i = 0; i < _nIndexes; i++) {
                IndexDetails &idx = *_indexes[i];
                _dbs[i] = idx.db();
                _multiKeyTrackers[i].reset(new MultiKeyTracker(_dbs[i]));
            }
            _loader.reset(new storage::Loader(_dbs.get(), n));
            _loader->setPollMessagePrefix(str::stream() << "Loader build progress: " << _ns);
        }

        void close(const bool abortingLoad) {
            class FinallyClose : boost::noncopyable {
            public:
                FinallyClose(BulkLoadedCollection &coll) : c(coll) {}
                ~FinallyClose() {
                    c._close();
                }
            private:
                BulkLoadedCollection &c;
            } finallyClose(*this);

            if (!abortingLoad) {
                const int r = _loader->close();
                if (r != 0) {
                    storage::handle_ydb_error(r);
                }
                verify(!_indexBuildInProgress);
                for (int i = 0; i < _nIndexes; i++) {
                    IndexDetails &idx = *_indexes[i];
                    // The PK's uniqueness is verified on loader close, so we should not check it again.
                    if (!isPKIndex(idx) && idx.unique()) {
                        checkIndexUniqueness(idx);
                    }
                    if (_multiKeyTrackers[i]->isMultiKey()) {
                        setIndexIsMultikey(i);
                    }
                }
            }
        }

        virtual void validateConnectionId(const ConnectionId &id) {
            uassert( 16878, str::stream() << "This connection cannot use ns " << _ns <<
                            ", it is currently under-going bulk load by connection id "
                            << _bulkLoadConnectionId,
                            _bulkLoadConnectionId == id );
        }

        void insertObject(BSONObj &obj, uint64_t flags = 0) {
            obj = addIdField(obj);
            BSONObj pk = obj["_id"].wrap("");

            storage::Key sPK(pk, NULL);
            DBT key = storage::dbt_make(sPK.buf(), sPK.size());
            DBT val = storage::dbt_make(obj.objdata(), obj.objsize());
            _loader->put(&key, &val);
        }

        void deleteObject(const BSONObj &pk, const BSONObj &obj, uint64_t flags = 0) {
            uasserted( 16865, "Cannot delete from a collection under-going bulk load." );
        }
        void updateObject(const BSONObj &pk, const BSONObj &oldObj, BSONObj &newObj, uint64_t flags = 0) {
            uasserted( 16866, "Cannot update a collection under-going bulk load." );
        }
        void empty() {
            uasserted( 16868, "Cannot empty a collection under-going bulk load." );
        }
        void optimizeAll() {
            uasserted( 16895, "Cannot optimize a collection under-going bulk load." );
        }
        void optimizePK(const BSONObj &leftPK, const BSONObj &rightPK) {
            uasserted( 16921, "Cannot optimize a collection under-going bulk load." );
        }
        bool dropIndexes(const StringData& ns, const StringData& name, string &errmsg,
                         BSONObjBuilder &result, bool mayDeleteIdIndex) {
            uasserted( 16894, "Cannot perform drop/dropIndexes on of a collection under-going bulk load." );
        }

    private:
        // When closing a BulkLoadedCollection, we need to make sure the key trackers and
        // loaders are destructed before we call up to the parent destructor, because they
        // reference storage::Dictionaries that get destroyed in the parent destructor.
        void _close() {
            _loader.reset();
            _multiKeyTrackers.reset();
            NamespaceDetails::close();
        }

        void createIndex(const BSONObj &info) {
            uasserted( 16867, "Cannot create an index on a collection under-going bulk load." );
        }

        // The connection that started the bulk load is the only one that can
        // do anything with the namespace until the load is complete and this
        // namespace has been closed / re-opened.
        ConnectionId _bulkLoadConnectionId;
        scoped_array<DB *> _dbs;
        scoped_array< scoped_ptr<MultiKeyTracker> > _multiKeyTrackers;
        scoped_ptr<storage::Loader> _loader;
    };

    /* ------------------------------------------------------------------------- */

    BSONObj NamespaceDetails::indexInfo(const BSONObj &keyPattern, bool unique, bool clustering) const {
        // Can only create the _id and $_ indexes internally.
        dassert(keyPattern.nFields() == 1);
        dassert(keyPattern["_id"].ok() || keyPattern["$_"].ok());

        BSONObjBuilder b;
        b.append("ns", _ns);
        b.append("key", keyPattern);
        b.append("name", keyPattern["_id"].ok() ? "_id_" : "$_");
        if (unique) {
            b.appendBool("unique", true);
        }
        if (clustering) {
            b.appendBool("clustering", true);
        }

        BSONElement e;
        e = _options["readPageSize"];
        if (e.ok() && !e.isNull()) {
            b.append(e);
        }
        e = _options["pageSize"];
        if (e.ok() && !e.isNull()) {
            b.append(e);
        }
        e = _options["compression"];
        if (e.ok() && !e.isNull()) {
            b.append(e);
        }
        return b.obj();
    }

    static bool isSystemCatalog(const StringData &ns) {
        StringData coll = nsToCollectionSubstring(ns);
        return coll == "system.indexes" || coll == "system.namespaces";
    }
    static bool isProfileCollection(const StringData &ns) {
        StringData coll = nsToCollectionSubstring(ns);
        return coll == "system.profile";
    }
    static bool isOplogCollection(const StringData &ns) {
        return ns == rsoplog;
    }
    static bool isSystemUsersCollection(const StringData &ns) {
        StringData coll = nsToCollectionSubstring(ns);
        return coll == "system.users";
    }

    // Construct a brand new NamespaceDetails with a certain primary key and set of options.
    NamespaceDetails::NamespaceDetails(const StringData &ns, const BSONObj &pkIndexPattern, const BSONObj &options) :
        _ns(ns.toString()),
        _options(options.copy()),
        _pk(pkIndexPattern.copy()),
        _indexBuildInProgress(false),
        _nIndexes(0),
        _multiKeyIndexBits(0),
        _qcWriteCount(0) {

        massert( 10356 ,  str::stream() << "invalid ns: " << ns , NamespaceString::validCollectionName(ns));

        TOKULOG(1) << "Creating NamespaceDetails " << ns << endl;

        // Create the primary key index, generating the info from the pk pattern and options.
        BSONObj info = indexInfo(pkIndexPattern, true, true);
        createIndex(info);

        try {
            // If this throws, it's safe to call close() because we just created the index.
            // Therefore we have a write lock, and nobody else could have any uncommitted
            // modifications to this index, so close() should succeed, and #29 is irrelevant.
            addNewNamespaceToCatalog(ns, !options.isEmpty() ? &options : NULL);
        }
        catch (...) {
            close();
            throw;
        }
        computeIndexKeys();
    }
    shared_ptr<NamespaceDetails> NamespaceDetails::make(const StringData &ns, const BSONObj &options) {
        if (isOplogCollection(ns)) {
            return shared_ptr<NamespaceDetails>(new OplogCollection(ns, options));
        } else if (isSystemCatalog(ns)) {
            return shared_ptr<NamespaceDetails>(new SystemCatalogCollection(ns, options));
        } else if (isSystemUsersCollection(ns)) {
            Client::CreatingSystemUsersScope scope;
            return shared_ptr<NamespaceDetails>(new SystemUsersCollection(ns, options));
        } else if (isProfileCollection(ns)) {
            // TokuMX doesn't _necessarily_ need the profile to be capped, but vanilla does.
            // We enforce the restriction because it's easier to implement. See SERVER-6937.
            uassert( 16852, "System profile must be a capped collection.", options["capped"].trueValue() );
            return shared_ptr<NamespaceDetails>(new ProfileCollection(ns, options));
        } else if (options["capped"].trueValue()) {
            return shared_ptr<NamespaceDetails>(new CappedCollection(ns, options));
        } else if (options["natural"].trueValue()) {
            return shared_ptr<NamespaceDetails>(new NaturalOrderCollection(ns, options));
        } else {
            return shared_ptr<NamespaceDetails>(new IndexedCollection(ns, options));
        }
    }

    // Construct an existing NamespaceDetails given its serialized from (generated via serialize()).
    NamespaceDetails::NamespaceDetails(const BSONObj &serialized) :
        _ns(serialized["ns"].String()),
        _options(serialized["options"].Obj().copy()),
        _pk(serialized["pk"].Obj().copy()),
        _indexBuildInProgress(false),
        _nIndexes(serialized["indexes"].Array().size()),
        _multiKeyIndexBits(static_cast<uint64_t>(serialized["multiKeyIndexBits"].Long())),
        _qcWriteCount(0) {

        std::vector<BSONElement> index_array = serialized["indexes"].Array();
        for (std::vector<BSONElement>::iterator it = index_array.begin(); it != index_array.end(); it++) {
            shared_ptr<IndexDetails> idx(IndexDetails::make(it->Obj(), false));
            _indexes.push_back(idx);
        }
        computeIndexKeys();
    }
    shared_ptr<NamespaceDetails> NamespaceDetails::make(const BSONObj &serialized, const bool bulkLoad) {
        const StringData ns = serialized["ns"].Stringdata();
        if (isOplogCollection(ns)) {
            // We may bulk load the oplog since it's an IndexedCollection
            return bulkLoad ? shared_ptr<NamespaceDetails>(new BulkLoadedCollection(serialized)) :
                              shared_ptr<NamespaceDetails>(new OplogCollection(serialized));
        } else if (isSystemCatalog(ns)) {
            massert( 16869, "bug: Should not bulk load a system catalog collection", !bulkLoad );
            return shared_ptr<NamespaceDetails>(new SystemCatalogCollection(serialized));
        } else if (isSystemUsersCollection(ns)) {
            massert( 17002, "bug: Should not bulk load the users collection", !bulkLoad );
            return shared_ptr<NamespaceDetails>(new SystemUsersCollection(serialized));
        } else if (isProfileCollection(ns)) {
            massert( 16870, "bug: Should not bulk load the profile collection", !bulkLoad );
            return shared_ptr<NamespaceDetails>(new ProfileCollection(serialized));
        } else if (serialized["options"]["capped"].trueValue()) {
            massert( 16871, "bug: Should not bulk load capped collections", !bulkLoad );
            return shared_ptr<NamespaceDetails>(new CappedCollection(serialized));
        } else if (serialized["options"]["natural"].trueValue()) {
            massert( 16872, "bug: Should not bulk load natural order collections. ", !bulkLoad );
            return shared_ptr<NamespaceDetails>(new NaturalOrderCollection(serialized));
        } else {
            // We only know how to bulk load indexed collections.
            return bulkLoad ? shared_ptr<NamespaceDetails>(new BulkLoadedCollection(serialized)) :
                              shared_ptr<NamespaceDetails>(new IndexedCollection(serialized));
        }
    }

    void NamespaceDetails::close(const bool aborting) {
        if (!aborting) {
            verify(!_indexBuildInProgress);
        }
        for (int i = 0; i < nIndexesBeingBuilt(); i++) {
            IndexDetails &idx = *_indexes[i];
            idx.close();
        }
    }

    // Serialize the information necessary to re-open this NamespaceDetails later.
    BSONObj NamespaceDetails::serialize(const StringData& ns, const BSONObj &options, const BSONObj &pk,
            unsigned long long multiKeyIndexBits, const BSONArray &indexes_array) {
        return BSON("ns" << ns <<
                    "options" << options <<
                    "pk" << pk <<
                    "multiKeyIndexBits" << static_cast<long long>(multiKeyIndexBits) <<
                    "indexes" << indexes_array);
    }
    BSONObj NamespaceDetails::serialize(const bool includeHotIndex) const {
        BSONArrayBuilder indexes_array;
        // Serialize all indexes that exist, including a hot index if it exists.
        for (int i = 0; i < (includeHotIndex ? nIndexesBeingBuilt() : nIndexes()); i++) {
            IndexDetails &idx = *_indexes[i];
            indexes_array.append(idx.info());
        }
        return serialize(_ns, _options, _pk, _multiKeyIndexBits, indexes_array.arr());
    }

    void NamespaceDetails::computeIndexKeys() {
        _indexKeys.clear();
        NamespaceDetails::IndexIterator i = ii();
        while ( i.more() ) {
            i.next().keyPattern().getFieldNames(_indexKeys);
        }
    }

    void NamespaceDetails::resetTransient() {
        Lock::assertWriteLocked(_ns); 
        clearQueryCache();
        computeIndexKeys();
    }

    void NamespaceDetails::clearQueryCache() {
        QueryCacheRWLock::Exclusive lk(this);
        _qcCache.clear();
        _qcWriteCount = 0;
    }

    void NamespaceDetails::notifyOfWriteOp() {
        if ( _qcCache.empty() ) {
            return;
        }
        if ( ++_qcWriteCount >= 100 ) {
            clearQueryCache();
        }
    }

    CachedQueryPlan NamespaceDetails::cachedQueryPlanForPattern( const QueryPattern &pattern ) {
        map<QueryPattern, CachedQueryPlan>::const_iterator i = _qcCache.find(pattern);
        return i != _qcCache.end() ? i->second : CachedQueryPlan();
    }

    void NamespaceDetails::registerCachedQueryPlanForPattern( const QueryPattern &pattern,
                                            const CachedQueryPlan &cachedQueryPlan ) {
        _qcCache[ pattern ] = cachedQueryPlan;
    }

    int NamespaceDetails::findByPKCallback(const DBT *key, const DBT *value, void *extra) {
        struct findByPKCallbackExtra *info = reinterpret_cast<findByPKCallbackExtra *>(extra);
        try {
            if (key != NULL) {
                struct findByPKCallbackExtra *info = reinterpret_cast<findByPKCallbackExtra *>(extra);
                BSONObj obj(reinterpret_cast<char *>(value->data));
                info->obj = obj.getOwned();
            }
            return 0;
        } catch (std::exception &e) {
            info->ex = &e;
        }
        return -1;
    }

    bool NamespaceDetails::findOne(const BSONObj &query, BSONObj &result, const bool requireIndex) const {
        for (shared_ptr<Cursor> c( getOptimizedCursor(_ns, query, BSONObj(),
                                       requireIndex ? QueryPlanSelectionPolicy::indexOnly() :
                                                      QueryPlanSelectionPolicy::any() ) );
             c->ok(); c->advance()) {
            if ( c->currentMatches() && !c->getsetdup( c->currPK() ) ) {
                result = c->current().copy();
                return true;
            }
        }
        return false;
    }

    bool NamespaceDetails::findByPK(const BSONObj &key, BSONObj &result) const {
        TOKULOG(3) << "NamespaceDetails::findByPK looking for " << key << endl;

        storage::Key sKey(key, NULL);
        DBT key_dbt = sKey.dbt();
        DB *db = getPKIndex().db();

        BSONObj obj;
        struct findByPKCallbackExtra extra(obj);
        const int flags = cc().opSettings().getQueryCursorMode() != DEFAULT_LOCK_CURSOR ?
                          DB_SERIALIZABLE | DB_RMW : 0;
        const int r = db->getf_set(db, cc().txn().db_txn(), flags, &key_dbt,
                                   findByPKCallback, &extra);
        if (extra.ex != NULL) {
            throw *extra.ex;
        }
        if (r != 0 && r != DB_NOTFOUND) {
            storage::handle_ydb_error(r);
        }

        if (!obj.isEmpty()) {
            result = obj;
            return true;
        }
        return false;
    }

    void NamespaceDetails::insertIntoIndexes(const BSONObj &pk, const BSONObj &obj, uint64_t flags) {
        dassert(!pk.isEmpty());
        dassert(!obj.isEmpty());

        if (isSystemUsersCollection(_ns)) {
            uassertStatusOK(AuthorizationManager::checkValidPrivilegeDocument(nsToDatabaseSubstring(_ns), obj));
        }

        const int n = nIndexesBeingBuilt();
        DB *dbs[n];
        storage::DBTArrays keyArrays(n);
        storage::DBTArrays valArrays(n);
        uint32_t put_flags[n];

        storage::Key sPK(pk, NULL);
        DBT src_key = storage::dbt_make(sPK.buf(), sPK.size());
        DBT src_val = storage::dbt_make(obj.objdata(), obj.objsize());

        for (int i = 0; i < n; i++) {
            const bool isPK = i == 0;
            const bool prelocked = flags & NamespaceDetails::NO_LOCKTREE;
            const bool doUniqueChecks = !(flags & NamespaceDetails::NO_UNIQUE_CHECKS);
            IndexDetails &idx = *_indexes[i];
            dbs[i] = idx.db();

            // Primary key uniqueness check will be done at the ydb layer.
            // Secondary key uniqueness checks are done below, if necessary.
            put_flags[i] = (isPK && doUniqueChecks ? DB_NOOVERWRITE : 0) |
                           (prelocked ? DB_PRELOCKED_WRITE : 0);

            // It is not our responsibility to set the multikey bits
            // for a hot index. Further, a hot index cannot be unique,
            if (i >= _nIndexes) {
                continue;
            }

            BSONObjSet idxKeys;
            if (!isPK) {
                idx.getKeysFromObject(obj, idxKeys);
                if (idx.unique() && doUniqueChecks) {
                    for (BSONObjSet::const_iterator o = idxKeys.begin(); o != idxKeys.end(); ++o) {
                        idx.uniqueCheck(*o, &pk);
                    }
                }
                if (idxKeys.size() > 1) {
                    setIndexIsMultikey(i);
                }
            }
        }

        DB_ENV *env = storage::env;
        const int r = env->put_multiple(env, dbs[0], cc().txn().db_txn(),
                                        &src_key, &src_val,
                                        n, dbs, keyArrays.arrays(), valArrays.arrays(), put_flags);
        if (r == EINVAL) {
            uasserted( 16900, str::stream() << "Indexed insertion failed." <<
                              " This may be due to keys > 32kb. Check the error log." );
        } else if (r != 0) {
            storage::handle_ydb_error(r);
        }

        // Index usage accounting. If a key was generated for this 
        // operation, then the index was used, otherwise it wasn't.
        // The PK is always used, only secondarys may have keys generated.
        getPKIndex().noteInsert();
        for (int i = 0; i < n; i++) {
            const DBT_ARRAY *array = &keyArrays[i];
            if (array->size > 0) {
                IndexDetails &idx = *_indexes[i];
                dassert(!isPKIndex(idx));
                idx.noteInsert();
            }
        }
    }

    void NamespaceDetails::deleteFromIndexes(const BSONObj &pk, const BSONObj &obj, uint64_t flags) {
        dassert(!pk.isEmpty());
        dassert(!obj.isEmpty());

        const int n = nIndexesBeingBuilt();
        DB *dbs[n];
        storage::DBTArrays keyArrays(n);
        uint32_t del_flags[n];

        storage::Key sPK(pk, NULL);
        DBT src_key = storage::dbt_make(sPK.buf(), sPK.size());
        DBT src_val = storage::dbt_make(obj.objdata(), obj.objsize());

        for (int i = 0; i < n; i++) {
            const bool prelocked = flags & NamespaceDetails::NO_LOCKTREE;
            IndexDetails &idx = *_indexes[i];
            dbs[i] = idx.db();
            del_flags[i] = DB_DELETE_ANY | (prelocked ? DB_PRELOCKED_WRITE : 0);
        }

        DB_ENV *env = storage::env;
        const int r = env->del_multiple(env, dbs[0], cc().txn().db_txn(),
                                        &src_key, &src_val,
                                        n, dbs, keyArrays.arrays(), del_flags);
        if (r != 0) {
            storage::handle_ydb_error(r);
        }

        // Index usage accounting. If a key was generated for this 
        // operation, then the index was used, otherwise it wasn't.
        // The PK is always used, only secondarys may have keys generated.
        getPKIndex().noteDelete();
        for (int i = 0; i < n; i++) {
            const DBT_ARRAY *array = &keyArrays[i];
            if (array->size > 0) {
                IndexDetails &idx = *_indexes[i];
                dassert(!isPKIndex(idx));
                idx.noteDelete();
            }
        }
    }

    // uasserts on duplicate key
    static bool orderedSetContains(const BSONObjSet &set, const BSONObj &obj) {
        bool contains = false;
        for (BSONObjSet::iterator i = set.begin(); i != set.end(); i++) {
            const int c = i->woCompare(obj);
            if (c >= 0) {
                contains = c == 0;
                break;
            }
        }
        return contains;
    }

    // deletes an object from this namespace, taking care of secondary indexes if they exist
    void NamespaceDetails::deleteObject(const BSONObj &pk, const BSONObj &obj, uint64_t flags) {
        deleteFromIndexes(pk, obj, flags);
    }

    void NamespaceDetails::updateObject(const BSONObj &pk, const BSONObj &oldObj, BSONObj &newObj, uint64_t flags) {
        TOKULOG(4) << "NamespaceDetails::updateObject pk "
            << pk << ", old " << oldObj << ", new " << newObj << endl;

        dassert(!pk.isEmpty());
        dassert(!oldObj.isEmpty());
        dassert(!newObj.isEmpty());

        if (isSystemUsersCollection(_ns)) {
            uassertStatusOK(AuthorizationManager::checkValidPrivilegeDocument(nsToDatabaseSubstring(_ns), newObj));
        }

        const int n = nIndexesBeingBuilt();
        DB *dbs[n];
        storage::DBTArrays keyArrays(n * 2);
        storage::DBTArrays valArrays(n);
        uint32_t update_flags[n];

        storage::Key sPK(pk, NULL);
        DBT src_key = storage::dbt_make(sPK.buf(), sPK.size());
        DBT new_src_val = storage::dbt_make(newObj.objdata(), newObj.objsize());
        DBT old_src_val = storage::dbt_make(oldObj.objdata(), oldObj.objsize());

        // Generate keys for each index, prepare data structures for del multiple.
        // We will end up abandoning del multiple if there are any multikey indexes.
        for (int i = 0; i < n; i++) {
            const bool isPK = i == 0;
            const bool prelocked = flags & NamespaceDetails::NO_LOCKTREE;
            const bool doUniqueChecks = !(flags & NamespaceDetails::NO_UNIQUE_CHECKS);
            IndexDetails &idx = *_indexes[i];
            dbs[i] = idx.db();
            update_flags[i] = prelocked ? DB_PRELOCKED_WRITE : 0;

            // It is not our responsibility to set the multikey bits
            // for a hot index. Further, a hot index cannot be unique,
            if (i >= _nIndexes) {
                continue;
            }

            if (!isPK) {
                BSONObjSet oldIdxKeys;
                BSONObjSet newIdxKeys;
                idx.getKeysFromObject(oldObj, oldIdxKeys);
                idx.getKeysFromObject(newObj, newIdxKeys);
                if (idx.unique() && doUniqueChecks) {
                    // Only perform the unique check if the key actually changed.
                    for (BSONObjSet::iterator o = newIdxKeys.begin(); o != newIdxKeys.end(); ++o) {
                        const BSONObj &k = *o;
                        if (!orderedSetContains(oldIdxKeys, k)) {
                            idx.uniqueCheck(k, &pk);
                        }
                    }
                }
                if (newIdxKeys.size() > 1) {
                    setIndexIsMultikey(i);
                }
            }
        }

        // The pk doesn't change, so old_src_key == new_src_key.
        DB_ENV *env = storage::env;
        const int r = env->update_multiple(env, dbs[0], cc().txn().db_txn(),
                                           &src_key, &old_src_val,
                                           &src_key, &new_src_val,
                                           n, dbs, update_flags,
                                           n * 2, keyArrays.arrays(), n, valArrays.arrays());
        if (r == EINVAL) {
            uasserted( 16908, str::stream() << "Indexed insertion (on update) failed." <<
                              " This may be due to keys > 32kb. Check the error log." );
        } else if (r != 0) {
            storage::handle_ydb_error(r);
        }
    }

<<<<<<< HEAD
    void NamespaceDetails::updateObjectMods(const BSONObj &pk, const BSONObj &updateObj, uint64_t flags) {
        IndexDetails &pkIdx = getPKIndex();
        pkIdx.updatePair(pk, NULL, updateObj, flags);
    }

    void NamespaceDetails::setIndexIsMultikey(const StringData& thisns, int i) {
        dassert(thisns == _ns);
        dassert(i < NIndexesMax);
        unsigned long long x = ((unsigned long long) 1) << i;
=======
    void NamespaceDetails::setIndexIsMultikey(const int idxNum) {
        dassert(idxNum < NIndexesMax);
        const unsigned long long x = ((unsigned long long) 1) << idxNum;
>>>>>>> 8602302d
        if (_multiKeyIndexBits & x) {
            return;
        }
        if (!Lock::isWriteLocked(_ns)) {
            throw RetryWithWriteLock();
        }

        _multiKeyIndexBits |= x;
        nsindex(_ns)->update_ns(_ns, serialize(), true);
        resetTransient();
    }

    void NamespaceDetails::checkIndexUniqueness(const IndexDetails &idx) {
        IndexScanCursor c(this, idx, 1);
        BSONObj prevKey = c.currKey().getOwned();
        c.advance();
        for ( ; c.ok(); c.advance() ) {
            BSONObj currKey = c.currKey(); 
            if (currKey == prevKey) {
                idx.uassertedDupKey(currKey);
            }
            prevKey = currKey.getOwned();
        }
    }

    void NamespaceDetails::empty() {
        for (shared_ptr<Cursor> c( BasicCursor::make(this) ); c->ok(); c->advance()) {
            deleteObject(c->currPK(), c->current(), 0);
        }
        resetTransient();
    }

    // Wrapper for offline (write locked) indexing.
    void NamespaceDetails::createIndex(const BSONObj &info) {
        const string sourceNS = info["ns"].String();

        if (!Lock::isWriteLocked(_ns)) {
            throw RetryWithWriteLock();
        }

        ColdIndexer indexer(this, info);
        indexer.prepare();
        indexer.build();
        indexer.commit();
    }

    void NamespaceDetails::dropIndex(const int idxNum) {
        verify(!_indexBuildInProgress);
        verify(idxNum < (int) _indexes.size());

        // Note this ns in the rollback so if this transaction aborts, we'll
        // close this ns, forcing the next user to reload in-memory metadata.
        NamespaceIndexRollback &rollback = cc().txn().nsIndexRollback();
        rollback.noteNs(_ns);

        IndexDetails &idx = *_indexes[idxNum];
        idx.kill_idx();
        _indexes.erase(_indexes.begin() + idxNum);
        _nIndexes--;
        // Removes the nth bit, and shifts any bits higher than it down a slot.
        _multiKeyIndexBits = ((_multiKeyIndexBits & ((1ULL << idxNum) - 1)) |
                             ((_multiKeyIndexBits >> (idxNum + 1)) << idxNum));
        resetTransient();
    }

    // Normally, we cannot drop the _id_ index.
    // The parameters mayDeleteIdIndex is here for the case where we call dropIndexes
    // through dropCollection, in which case we are dropping an entire collection,
    // hence the _id_ index will have to go.
    bool NamespaceDetails::dropIndexes(const StringData& ns, const StringData& name, string &errmsg, BSONObjBuilder &result, bool mayDeleteIdIndex) {
        Lock::assertWriteLocked(ns);
        TOKULOG(1) << "dropIndexes " << name << endl;

        NamespaceDetails *d = nsdetails(ns);
        ClientCursor::invalidate(ns);

        const int idxNum = findIndexByName(name);
        if (_indexBuildInProgress &&
            (name == "*" || idxNum == (int) _indexes.size() - 1)) {
            uasserted( 16904, "Cannot drop index: build in progress." );
        }

        if (name == "*") {
            result.append("nIndexesWas", (double) _nIndexes);
            for (int i = 0; i < _nIndexes; ) {
                IndexDetails &idx = *_indexes[i];
                if (mayDeleteIdIndex || (!idx.isIdIndex() && !d->isPKIndex(idx))) {
                    dropIndex(i);
                } else {
                    i++;
                }
            }
            // Assuming id/pk index isn't multikey
            verify(_multiKeyIndexBits == 0);
            result.append("msg", (mayDeleteIdIndex
                                  ? "indexes dropped for collection"
                                  : "non-_id indexes dropped for collection"));
        } else {
            if (idxNum >= 0) {
                result.append("nIndexesWas", (double) _nIndexes);
                IndexVector::iterator it = _indexes.begin() + idxNum;
                IndexDetails *idx = it->get();
                if ( !mayDeleteIdIndex && (idx->isIdIndex() || d->isPKIndex(*idx)) ) {
                    errmsg = "may not delete _id or $_ index";
                    return false;
                }
                dropIndex(idxNum);
            } else {
                log() << "dropIndexes: " << name << " not found" << endl;
                errmsg = "index not found";
                return false;
            }
        }

        // Updated whatever in memory structures are necessary, now update the nsindex.
        nsindex(ns)->update_ns(ns, serialize(), true);
        return true;
    }

    void NamespaceDetails::optimizeAll() {
        for (int i = 0; i < _nIndexes; i++) {
            IndexDetails &idx = *_indexes[i];
            const bool ascending = Ordering::make(idx.keyPattern()).descending(0);
            const bool isPK = isPKIndex(idx);

            storage::Key leftSKey(ascending ? minKey : maxKey,
                                  isPK ? NULL : &minKey);
            storage::Key rightSKey(ascending ? maxKey : minKey,
                                   isPK ? NULL : &maxKey);
            idx.optimize(rightSKey, leftSKey, true);
        }
    }

    void NamespaceDetails::optimizePK(const BSONObj &leftKey, const BSONObj &rightKey) {
        IndexDetails &idx = getPKIndex();
        storage::Key leftSKey(leftKey, NULL);
        storage::Key rightSKey(rightKey, NULL);
        idx.optimize(leftSKey, rightSKey, false);
    }

    void NamespaceDetails::fillCollectionStats(
        struct NamespaceDetailsAccStats* accStats, 
        BSONObjBuilder* result, 
        int scale) const  
    {
        uint32_t numIndexes = nIndexes();
        accStats->nIndexes = numIndexes;
        // also sum up some stats of secondary indexes,
        // calculate their total data size and storage size
        uint64_t collectionCount = 0;
        uint64_t pkDataSize = 0;
        uint64_t pkStorageSize = 0;
        uint64_t totalIndexDataSize = 0;
        uint64_t totalIndexStorageSize = 0;
        BSONArrayBuilder index_info;
        for (uint32_t i = 0; i < numIndexes; i++) {
            IndexDetails &idx = *_indexes[i];
            IndexStats stats(idx);
            index_info.append(stats.obj(scale));
            if (isPKIndex(idx)) {
                verify(collectionCount == 0);
                collectionCount = stats.getCount();
                pkDataSize = stats.getDataSize();
                pkStorageSize = stats.getStorageSize();
            } else {
                // Only count secondary indexes here
                totalIndexDataSize += stats.getDataSize();
                totalIndexStorageSize += stats.getStorageSize();
            }
        }

        accStats->count = collectionCount;
        result->appendNumber("count", (long long) accStats->count);

        result->append("nindexes" , numIndexes );
        result->append("nindexesbeingbuilt" , nIndexesBeingBuilt() );

        accStats->size = pkDataSize;
        result->appendNumber("size", (long long) accStats->size/scale);

        accStats->storageSize = pkStorageSize;
        result->appendNumber("storageSize", (long long) accStats->storageSize/scale);

        accStats->indexSize = totalIndexDataSize;
        result->appendNumber("totalIndexSize", (long long) totalIndexDataSize/scale);

        accStats->indexStorageSize = totalIndexStorageSize;
        result->appendNumber("totalIndexStorageSize", (long long) totalIndexStorageSize/scale);

        result->append("indexDetails", index_info.arr());        

        fillSpecificStats(result, scale);
    }

    void NamespaceDetails::addDefaultIndexesToCatalog() {
        // Either a single primary key or a hidden primary key + _id index.
        // TODO: this is now incorrect in the case of system.users collections, need to fix it and
        //uncomment it:
        //dassert(_nIndexes == 1 || (_nIndexes == 2 && findIdIndex() == 1));
        for (int i = 0; i < nIndexes(); i++) {
            addIndexToCatalog(_indexes[i]->info());
        }
    }

    bool NamespaceDetails::ensureIndex(const BSONObj &info) {
        const BSONObj keyPattern = info["key"].Obj();
        const int i = findIndexByKeyPattern(keyPattern);
        if (i >= 0) {
            return false;
        }
        createIndex(info);
        return true;
    }

    void NamespaceDetails::acquireTableLock() {
        verify(!_indexBuildInProgress);
        for (int i = 0; i < _nIndexes; i++) {
            IndexDetails &idx = *_indexes[i];
            idx.acquireTableLock();
        }
    }

    /* ------------------------------------------------------------------------- */

    // TODO: All global functions manipulating namespaces should be static in NamespaceDetails

    static void checkConfigNS(const StringData& ns) {
        if ( cmdLine.configsvr &&
             !( ns.startsWith( "config." ) ||
                ns.startsWith( "local." ) ||
                ns.startsWith( "admin." ) ) ) {
            uasserted(14037, "can't create user databases on a --configsvr instance");
        }
    }

    bool userCreateNS(const StringData& ns, BSONObj options, string& err, bool logForReplication) {
        StringData coll = ns.substr(ns.find('.') + 1);
        massert( 16451 ,  str::stream() << "invalid ns: " << ns , NamespaceString::validCollectionName(ns));
        StringData cl = nsToDatabaseSubstring( ns );
        if (nsdetails(ns) != NULL) {
            // Namespace already exists
            err = "collection already exists";
            return false;
        }

        checkConfigNS(ns);

        {
            BSONElement e = options.getField("size");
            if (e.isNumber()) {
                long long size = e.numberLong();
                uassert(10083, "create collection invalid size spec", size > 0);
            }
        }

        // This creates the namespace as well as its _id index
        nsdetails_maybe_create(ns, options);
        if ( logForReplication ) {
            if ( options.getField( "create" ).eoo() ) {
                BSONObjBuilder b;
                b << "create" << coll;
                b.appendElements( options );
                options = b.obj();
            }
            string logNs = cl.toString() + ".$cmd";
            OpLogHelpers::logCommand(logNs.c_str(), options, &cc().txn());
        }
        // TODO: Identify error paths for this function
        return true;
    }

    NamespaceDetails* getAndMaybeCreateNS(const StringData& ns, bool logop) {
        NamespaceDetails* details = nsdetails(ns);
        if (details == NULL) {
            string err;
            BSONObj options;
            bool created = userCreateNS(ns, options, err, logop);
            uassert(16745, "failed to create collection", created);
            details = nsdetails(ns);
            uassert(16746, "failed to get collection after creating", details);
        }
        return details;
    }

    void dropDatabase(const StringData& name) {
        TOKULOG(1) << "dropDatabase " << name << endl;
        Lock::assertWriteLocked(name);
        Database *d = cc().database();
        verify(d != NULL);
        verify(d->name() == name);

        // Disable dropDatabase in a multi-statement transaction until
        // we have the time/patience to test/debug it.
        if (cc().txnStackSize() > 1) {
            uasserted(16777, "Cannot dropDatabase in a multi-statement transaction.");
        }

        nsindex(name)->drop();
        Database::closeDatabase(d->name().c_str(), d->path());
    }

    // TODO: Put me in NamespaceDetails
    void dropCollection(const StringData& name, string &errmsg, BSONObjBuilder &result, bool can_drop_system) {
        TOKULOG(1) << "dropCollection " << name << endl;
        NamespaceDetails *d = nsdetails(name);
        if (d == NULL) {
            return;
        }

        // Check that we are allowed to drop the namespace.
        StringData database = nsToDatabaseSubstring(name);
        verify(database == cc().database()->name());
        if (NamespaceString::isSystem(name) && !can_drop_system) {
            if (nsToCollectionSubstring(name) == "system.profile") {
                uassert(10087, "turn off profiling before dropping system.profile collection", cc().database()->profile() == 0);
            } else {
                uasserted(12502, "can't drop system ns");
            }
        }

        // Invalidate cursors, then drop all of the indexes.
        ClientCursor::invalidate(name.rawData());

        LOG(1) << "\t dropIndexes done" << endl;
        d->dropIndexes(name, "*", errmsg, result, true);
        verify(d->nIndexes() == 0);
        removeNamespaceFromCatalog(name);

        // If everything succeeds, kill the namespace from the nsindex.
        Top::global.collectionDropped(name);
        nsindex(name)->kill_ns(name);
        result.append("ns", name);
    }

    /* add a new namespace to the system catalog (<dbname>.system.namespaces).
       options: { capped : ..., size : ... }
    */
    void addNewNamespaceToCatalog(const StringData& ns, const BSONObj *options) {
        LOG(1) << "New namespace: " << ns << endl;
        StringData coll = nsToCollectionSubstring(ns);
        if (coll.startsWith("system.namespaces")) {
            // system.namespaces holds all the others, so it is not explicitly listed in the catalog.
            return;
        }

        BSONObjBuilder b;
        b.append("name", ns);
        if ( options ) {
            b.append("options", *options);
        }
        BSONObj info = b.done();

        string system_ns = getSisterNS(ns, "system.namespaces");
        NamespaceDetails *d = nsdetails_maybe_create(system_ns);
        insertOneObject(d, info);
    }

    void removeNamespaceFromCatalog(const StringData& ns) {
        StringData coll = nsToCollectionSubstring(ns);
        if (!coll.startsWith("system.namespaces")) {
            string system_namespaces = getSisterNS(cc().database()->name(), "system.namespaces");
            _deleteObjects(system_namespaces.c_str(),
                           BSON("name" << ns), false, false);
        }
    }

    void removeFromSysIndexes(const StringData& ns, const StringData& name) {
        string system_indexes = getSisterNS(cc().database()->name(), "system.indexes");
        BSONObj obj = BSON("ns" << ns << "name" << name);
        TOKULOG(2) << "removeFromSysIndexes removing " << obj << endl;
        const int n = _deleteObjects(system_indexes.c_str(), obj, false, false);
        verify(n == 1);
    }

    static BSONObj replaceNSField(const BSONObj &obj, const StringData &to) {
        BSONObjBuilder b;
        BSONObjIterator i( obj );
        while ( i.more() ) {
            BSONElement e = i.next();
            if ( strcmp( e.fieldName(), "ns" ) != 0 ) {
                b.append( e );
            } else {
                b << "ns" << to;
            }
        }
        return b.obj();
    }

    void renameNamespace(const StringData& from, const StringData& to) {
        Lock::assertWriteLocked(from);

        NamespaceDetails *from_details = nsdetails(from);
        verify( from_details != NULL );
        verify( nsdetails(to) == NULL );

        uassert( 16896, "Cannot rename a collection under-going bulk load.",
                        from != cc().bulkLoadNS() );
        uassert( 16918, "Cannot rename a collection with a background index build in progress",
                        !from_details->indexBuildInProgress() );

        // Kill open cursors before we close and rename the namespace
        ClientCursor::invalidate( from );

        string sysIndexes = getSisterNS(from, "system.indexes");
        string sysNamespaces = getSisterNS(from, "system.namespaces");

        // Generate the serialized form of the namespace, and then close it.
        // This will close the underlying dictionaries and allow us to
        // rename them in the environment.
        BSONObj serialized = from_details->serialize();
        bool closed = nsindex(from)->close_ns(from);
        verify(closed);

        // Rename each index in system.indexes and system.namespaces
        {
            BSONObj nsQuery = BSON( "ns" << from );
            vector<BSONObj> indexSpecs;
            {
                // Find all entries in sysIndexes for the from ns
                Client::Context ctx( sysIndexes );
                for (shared_ptr<Cursor> c( getOptimizedCursor( sysIndexes, nsQuery ) );
                     c->ok(); c->advance()) {
                    if (c->currentMatches()) {
                        indexSpecs.push_back( c->current().copy() );
                    }
                }
            }
            for ( vector<BSONObj>::const_iterator it = indexSpecs.begin() ; it != indexSpecs.end(); it++) {
                BSONObj oldIndexSpec = *it;
                string idxName = oldIndexSpec["name"].String();
                string oldIdxNS = IndexDetails::indexNamespace(from, idxName);
                string newIdxNS = IndexDetails::indexNamespace(to, idxName);

                TOKULOG(1) << "renaming " << oldIdxNS << " to " << newIdxNS << endl;
                storage::db_rename(oldIdxNS, newIdxNS);

                BSONObj newIndexSpec = replaceNSField( oldIndexSpec, to );
                addIndexToCatalog( newIndexSpec );
                addNewNamespaceToCatalog( newIdxNS, newIndexSpec.isEmpty() ? 0 : &newIndexSpec );
                _deleteObjects( sysNamespaces.c_str(), BSON( "name" << oldIdxNS ), false, false );
            }
            // Clean out the old entries from system.indexes. We already removed them
            // from system.namespaces in the loop above.
            _deleteObjects( sysIndexes.c_str(), nsQuery, false, false);
        }

        // Rename the namespace in system.namespaces
        BSONObj newSpec;
        {
            BSONObj oldSpec;
            NamespaceDetails *d = nsdetails( sysNamespaces.c_str() );
            verify( d != NULL && d->findOne( BSON( "name" << from ), oldSpec ) );
            BSONObjBuilder b;
            BSONObjIterator i( oldSpec.getObjectField( "options" ) );
            while ( i.more() ) {
                BSONElement e = i.next();
                if ( strcmp( e.fieldName(), "create" ) != 0 ) {
                    b.append( e );
                }
                else {
                    b << "create" << to;
                }
            }
            newSpec = b.obj();
            addNewNamespaceToCatalog( to, newSpec.isEmpty() ? 0 : &newSpec );
            _deleteObjects( sysNamespaces.c_str(), BSON( "name" << from ), false, false );
        }

        // Update the namespace index
        {
            BSONArrayBuilder newIndexesArray;
            vector<BSONElement> indexes = serialized["indexes"].Array();
            for (vector<BSONElement>::const_iterator it = indexes.begin(); it != indexes.end(); it++) {
                newIndexesArray.append( replaceNSField( it->Obj(), to ) );
            }
            BSONObj newSerialized = NamespaceDetails::serialize( to, newSpec, serialized["pk"].Obj(),
                                                                 serialized["multiKeyIndexBits"].Long(),
                                                                 newIndexesArray.arr());
            // Kill the old entry and replace it with the new name and modified spec.
            // The next user of the newly-named namespace will need to open it.
            NamespaceIndex *ni = nsindex( from );
            ni->kill_ns( from );
            ni->update_ns( to, newSerialized, false );
            verify( nsdetails(to) != NULL );
            verify( nsdetails(from) == NULL );
        }
    }

    void beginBulkLoad(const StringData &ns, const vector<BSONObj> &indexes,
                       const BSONObj &options) {
        uassert( 16873, "Cannot bulk load a collection that already exists.",
                        nsdetails(ns) == NULL );
        uassert( 16998, "Cannot bulk load a system collection",
                        !NamespaceString::isSystem(ns) );
        uassert( 16999, "Cannot bulk load a capped collection",
                        !options["capped"].trueValue() );
        uassert( 17000, "Cannot bulk load a natural order collection",
                        !options["natural"].trueValue() );

        // Don't log the create. The begin/commit/abort load commands are already logged.
        string errmsg;
        const bool created = userCreateNS(ns, options, errmsg, false);
        verify(created);

        NamespaceIndex *ni = nsindex(ns);
        NamespaceDetails *d = ni->details(ns);
        d->acquireTableLock();
        for (vector<BSONObj>::const_iterator i = indexes.begin(); i != indexes.end(); i++) {
            BSONObj info = *i;
            const BSONElement &e = info["ns"];
            if (e.ok()) {
                uassert( 16886, "Each index spec's ns field, if provided, must match the loaded ns.",
                                e.type() == mongo::String && e.Stringdata() == ns );
            } else {
                // Add the ns field if it wasn't provided.
                BSONObjBuilder b;
                b.append("ns", ns);
                b.appendElements(info);
                info = b.obj();
            }
            uassert( 16887, "Each index spec must have a string name field.",
                            info["name"].ok() && info["name"].type() == mongo::String );
            if (d->ensureIndex(info)) {
                addIndexToCatalog(info);
            }
        }

        // Now the ns exists. Close it and re-open it in "bulk load" mode.
        const bool closed = ni->close_ns(ns);
        verify(closed);
        const bool opened = ni->open_ns(ns, true);
        verify(opened);
    }

    void commitBulkLoad(const StringData &ns) {
        NamespaceIndex *ni = nsindex(ns);
        const bool closed = ni->close_ns(ns);
        verify(closed);
    }

    void abortBulkLoad(const StringData &ns) {
        NamespaceIndex *ni = nsindex(ns);
        // Close the ns with aborting = true, which will hint to the
        // BulkLoadedCollection that it should abort the load.
        const bool closed = ni->close_ns(ns, true);
        verify(closed);
    }

    bool legalClientSystemNS( const StringData& ns , bool write ) {
        if( ns == "local.system.replset" ) return true;

        StringData collstr = nsToCollectionSubstring(ns);
        if ( collstr == "system.users" ) {
            return true;
        }

        if ( collstr == "system.js" ) {
            if ( write )
                Scope::storedFuncMod();
            return true;
        }

        return false;
    }

} // namespace mongo<|MERGE_RESOLUTION|>--- conflicted
+++ resolved
@@ -1335,21 +1335,14 @@
         }
     }
 
-<<<<<<< HEAD
     void NamespaceDetails::updateObjectMods(const BSONObj &pk, const BSONObj &updateObj, uint64_t flags) {
         IndexDetails &pkIdx = getPKIndex();
         pkIdx.updatePair(pk, NULL, updateObj, flags);
     }
 
-    void NamespaceDetails::setIndexIsMultikey(const StringData& thisns, int i) {
-        dassert(thisns == _ns);
-        dassert(i < NIndexesMax);
-        unsigned long long x = ((unsigned long long) 1) << i;
-=======
     void NamespaceDetails::setIndexIsMultikey(const int idxNum) {
         dassert(idxNum < NIndexesMax);
         const unsigned long long x = ((unsigned long long) 1) << idxNum;
->>>>>>> 8602302d
         if (_multiKeyIndexBits & x) {
             return;
         }
