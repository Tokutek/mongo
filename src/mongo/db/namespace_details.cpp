--- conflicted
+++ resolved
@@ -1095,14 +1095,10 @@
 
         BSONObj obj;
         struct findByPKCallbackExtra extra(obj);
-<<<<<<< HEAD
-        const int r = db->getf_set(db, cc().txn().db_txn(), 0, &key_dbt,
-                                   findByPKCallback, &extra);
-=======
         const int flags = cc().opSettings().getQueryCursorMode() != DEFAULT_LOCK_CURSOR ?
                           DB_SERIALIZABLE | DB_RMW : 0;
-        const int r = cursor->c_getf_set(cursor, flags, &key_dbt, findByPKCallback, &extra);
->>>>>>> 998310ea
+        const int r = db->getf_set(db, cc().txn().db_txn(), flags, &key_dbt,
+                                   findByPKCallback, &extra);
         if (extra.ex != NULL) {
             throw *extra.ex;
         }
