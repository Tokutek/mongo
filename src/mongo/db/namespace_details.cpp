/**
*    Copyright (C) 2008 10gen Inc.
*    Copyright (C) 2013 Tokutek Inc.
*
*    This program is free software: you can redistribute it and/or  modify
*    it under the terms of the GNU Affero General Public License, version 3,
*    as published by the Free Software Foundation.
*
*    This program is distributed in the hope that it will be useful,
*    but WITHOUT ANY WARRANTY; without even the implied warranty of
*    MERCHANTABILITY or FITNESS FOR A PARTICULAR PURPOSE.  See the
*    GNU Affero General Public License for more details.
*
*    You should have received a copy of the GNU Affero General Public License
*    along with this program.  If not, see <http://www.gnu.org/licenses/>.
*/

#include "mongo/pch.h"

#include <algorithm>
#include <list>
#include <map>
#include <vector>
#include <utility>

#include <boost/filesystem/operations.hpp>

#include "mongo/db/cursor.h"
#include "mongo/db/database.h"
#include "mongo/db/databaseholder.h"
#include "mongo/db/json.h"
#include "mongo/db/namespacestring.h"
#include "mongo/db/namespace_details.h"
#include "mongo/db/oplog.h"
#include "mongo/db/relock.h"
#include "mongo/db/txn_context.h"
#include "mongo/db/ops/delete.h"
#include "mongo/db/ops/insert.h"
#include "mongo/db/ops/update.h"
#include "mongo/db/storage/env.h"
#include "mongo/db/storage/txn.h"
#include "mongo/db/storage/key.h"
#include "mongo/platform/atomic_word.h"
#include "mongo/scripting/engine.h"
#include "mongo/db/oplog_helpers.h"
#include "mongo/db/repl/rs_optime.h"
#include "mongo/db/repl/rs.h"

namespace mongo {

    NamespaceIndex *nsindex(const StringData& ns) {
        Database *database = cc().database();
        verify( database );
        DEV {
            StringData db = nsToDatabaseSubstring(ns);
            if ( db != database->name() ) {
                out() << "ERROR: attempt to write to wrong database\n";
                out() << " ns:" << ns << '\n';
                out() << " database->name:" << database->name() << endl;
                verify( db == database->name() );
            }
        }
        return &database->_nsIndex;
    }

    NamespaceDetails *nsdetails(const StringData& ns) {
        return nsindex(ns)->details(ns);
    }

    NamespaceDetails *nsdetails_maybe_create(const StringData& ns, BSONObj options) {
        NamespaceIndex *ni = nsindex(ns);
        if (!ni->allocated()) {
            // Must make sure we loaded any existing namespaces before checking, or we might create one that already exists.
            ni->init(true);
        }
        NamespaceDetails *details = ni->details(ns);
        if (details == NULL) {
            TOKULOG(2) << "Didn't find nsdetails(" << ns << "), creating it." << endl;
            if (!Lock::isWriteLocked(ns)) {
                throw RetryWithWriteLock();
            }

            shared_ptr<NamespaceDetails> new_details( NamespaceDetails::make(ns, options) );
            ni->add_ns(ns, new_details);

            details = ni->details(ns);
            details->addDefaultIndexesToCatalog();

            // Keep the call to 'str()', it allows us to call it in gdb.
            TOKULOG(2) << "Created nsdetails " << options.str() << endl;
        }
        return details;
    }

#pragma pack(1)
    struct IDToInsert {
        IDToInsert() : type((char) jstOID) {
            memcpy(_id, "_id", sizeof(_id));
            dassert( sizeof(IDToInsert) == 17 );
            oid.init();
        }
        const char type;
        char _id[4];
        OID oid;
    };
#pragma pack()

    BSONObj addIdField(const BSONObj &obj) {
        if (obj.hasField("_id")) {
            return obj;
        } else {
            IDToInsert id;
            BSONObjBuilder b;
            // _id first, everything else after
            b.append(BSONElement(reinterpret_cast<const char *>(&id)));
            b.appendElements(obj);
            return b.obj();
        }
    }

    BSONObj inheritIdField(const BSONObj &oldObj, const BSONObj &newObj) {
        const BSONElement &e = newObj["_id"];
        if (e.ok()) {
            uassert( 13596 ,
                     str::stream() << "cannot change _id of a document old:" << oldObj << " new:" << newObj,
                     e.valuesEqual(oldObj["_id"]) );
            return newObj;
        } else {
            BSONObjBuilder b;
            b.append(oldObj["_id"]);
            b.appendElements(newObj);
            return b.obj();
        }
    }

    class IndexedCollection : public NamespaceDetails {
    public:
        IndexedCollection(const StringData &ns, const BSONObj &options) :
            NamespaceDetails(ns, fromjson("{\"_id\":1}"), options) {
        }
        IndexedCollection(const BSONObj &serialized) :
            NamespaceDetails(serialized) {
        }

        // regular collections are eligble for queryIdHack(), see ops/query.cpp
        bool mayFindById() const {
            dassert(hasIdIndex());
            return true;
        }

        // finds an objectl by _id field, which in the case of indexed collections
        // is the primary key.
        bool findById(const BSONObj &query, BSONObj &result) const {
            dassert(query["_id"].ok());
            return findByPK(query["_id"].wrap(""), result);
        }

        // inserts an object into this namespace, taking care of secondary indexes if they exist
        void insertObject(BSONObj &obj, uint64_t flags) {
            obj = addIdField(obj);
            BSONObj pk = obj["_id"].wrap(""); // TODO: .wrap() is a malloc/copy, let's try not to do that.
            insertIntoIndexes(pk, obj, flags);
        }

        void updateObject(const BSONObj &pk, const BSONObj &oldObj, BSONObj &newObj, uint64_t flags) {
            newObj = inheritIdField(oldObj, newObj);
            NamespaceDetails::updateObject(pk, oldObj, newObj, flags);
        }
    };

    class OplogCollection : public IndexedCollection {
    public:
        OplogCollection(const StringData &ns, const BSONObj &options) :
            IndexedCollection(ns, options) {
        } 
        // Important: BulkLoadedCollection relies on this constructor
        // doing nothing more than calling the parent IndexedCollection
        // constructor. If this constructor ever does more, we need to
        // modify BulkLoadedCollection to match behavior for the oplog.
        OplogCollection(const BSONObj &serialized) :
            IndexedCollection(serialized) {
        }
        // @return the maximum safe key to read for a tailable cursor.
        BSONObj minUnsafeKey() {
            if (theReplSet && theReplSet->gtidManager) {
                BSONObjBuilder b;
                GTID minUncommitted = theReplSet->gtidManager->getMinLiveGTID();
                addGTIDToBSON("", minUncommitted, b);
                return b.obj();
            }
            else {
                return minKey;
            }
        }
        void hotOptimizeOplog(GTID end) {
            // do a hot optimize up until gtid;
            BSONObjBuilder q;
            addGTIDToBSON("", end, q);
            IndexDetails &pkIdx = getPKIndex();
            BSONObj done = q.done();
            pkIdx.hotOptimizeRange(NULL, NULL, &done, NULL);
        }
    };

    class NaturalOrderCollection : public NamespaceDetails {
    public:
        NaturalOrderCollection(const StringData &ns, const BSONObj &options) :
            NamespaceDetails(ns, fromjson("{\"$_\":1}"), options),
            _nextPK(0) {
        }
        NaturalOrderCollection(const BSONObj &serialized) :
            NamespaceDetails(serialized),
            _nextPK(0) {

            // the next PK, if it exists, is the last key + 1
            IndexDetails &pkIdx = getPKIndex();
            Client::Transaction txn(DB_TXN_SNAPSHOT | DB_TXN_READ_ONLY);
            {
                IndexDetails::Cursor c(pkIdx);
                DBC *cursor = c.dbc();

                BSONObj key = BSONObj();
                struct getfLastExtra extra(key);
                const int r = cursor->c_getf_last(cursor, 0, getfLastCallback, &extra);
                if (extra.ex != NULL) {
                    throw *extra.ex;
                }
                if (r != 0 && r != DB_NOTFOUND) {
                    storage::handle_ydb_error(r);
                }
                if (!key.isEmpty()) {
                    dassert(key.nFields() == 1);
                    _nextPK = AtomicWord<long long>(key.firstElement().Long() + 1);
                }
            }
            txn.commit();
        }

        // insert an object, using a fresh auto-increment primary key
        void insertObject(BSONObj &obj, uint64_t flags) {
            BSONObjBuilder pk(64);
            pk.append("", _nextPK.fetchAndAdd(1));
            insertIntoIndexes(pk.obj(), obj, flags);
        }

    protected:
        AtomicWord<long long> _nextPK;

    private:
        struct getfLastExtra {
            BSONObj &key;
            std::exception *ex;
            getfLastExtra(BSONObj &k) : key(k), ex(NULL) { }
        };

        static int getfLastCallback(const DBT *key, const DBT *value, void *extra) {
            struct getfLastExtra *info = reinterpret_cast<struct getfLastExtra *>(extra);
            try {
                if (key != NULL) {
                    const storage::Key sKey(key);
                    info->key = sKey.key().getOwned();
                }
                return 0;
            } catch (std::exception &e) {
                info->ex = &e;
            }
            return -1;
        }
    };

    class SystemCatalogCollection : public NaturalOrderCollection {
    public:
        SystemCatalogCollection(const StringData &ns, const BSONObj &options) :
            NaturalOrderCollection(ns, options) {
        }
        SystemCatalogCollection(const BSONObj &serialized) :
            NaturalOrderCollection(serialized) {
        }

        // strip out the _id field before inserting into a system collection
        void insertObject(BSONObj &obj, uint64_t flags) {
            obj = beautify(obj);
            BSONObj result;
            const BSONElement &e = obj["ns"];
            DEV {
                // This findOne call will end up creating a BasicCursor over
                // system.indexes which will prelock the collection. That
                // prevents concurrent threads from doing file-ops, which is
                // bad in production.
                const bool exists = findOne(e.ok() ? BSON("name" << obj["name"] << "ns" << e) :
                                                     BSON("name" << obj["name"]), result);
                massert( 16891, str::stream() << "bug: system catalog tried to insert " <<
                                obj << ", but something similar already exists: " << result,
                                !exists);
            }
            NaturalOrderCollection::insertObject(obj, flags);
        }

    private:
        void createIndex(const BSONObj &info) {
            msgasserted(16464, "bug: system collections should not be indexed." );
        }

        // For consistency with Vanilla MongoDB, the system catalogs have the following
        // fields, in order, if they exist.
        //
        //  { key, unique, ns, name, [everything else] }
        //
        // This code is largely borrowed from prepareToBuildIndex() in Vanilla.
        BSONObj beautify(const BSONObj &obj) {
            BSONObjBuilder b;
            if (obj["key"].ok()) {
                b.append(obj["key"]);
            }
            if (obj["unique"].trueValue()) {
                b.appendBool("unique", true);
            }
            if (obj["ns"].ok()) {
                b.append(obj["ns"]);
            }
            if (obj["name"].ok()) { 
                b.append(obj["name"]);
            }
            for (BSONObjIterator i = obj.begin(); i.more(); ) {
                BSONElement e = i.next();
                string s = e.fieldName();
                if (s != "key" && s != "unique" && s != "ns" && s != "name" && s != "_id") {
                    b.append(e);
                }
            }
            return b.obj();
        }
    };

    // Capped collections have natural order insert semantics but borrow (ie: copy)
    // its document modification strategy from IndexedCollections. The size
    // and count of a capped collection is maintained in memory and kept valid
    // on txn abort through a CappedCollectionRollback class in the TxnContext. 
    //
    // Tailable cursors over capped collections may only read up to one less
    // than the minimum uncommitted primary key to ensure that they never miss
    // any data. This information is communicated through minUnsafeKey(). On
    // commit/abort, the any primary keys inserted into a capped collection are
    // noted so we can properly maintain the min uncommitted key.
    //
    // In the implementation, NaturalOrderCollection::_nextPK and the set of
    // uncommitted primary keys are protected together by _mutex. Trimming
    // work is done under the _deleteMutex.
    class CappedCollection : public NaturalOrderCollection {
    public:
        CappedCollection(const StringData &ns, const BSONObj &options,
                         const bool mayIndexId = true) :
            NaturalOrderCollection(ns, options),
            _maxSize(options["size"].numberLong()),
            _maxObjects(options["max"].numberLong()),
            _currentObjects(0),
            _currentSize(0),
            _mutex("cappedMutex"),
            _deleteMutex("cappedDeleteMutex") {

            // Create an _id index if "autoIndexId" is missing or it exists as true.
            if (mayIndexId) {
                const BSONElement e = options["autoIndexId"];
                if (!e.ok() || e.trueValue()) {
                    BSONObj info = indexInfo(fromjson("{\"_id\":1}"), true, false);
                    createIndex(info);
                }
            }
        }
        CappedCollection(const BSONObj &serialized) :
            NaturalOrderCollection(serialized),
            _maxSize(serialized["options"]["size"].numberLong()),
            _maxObjects(serialized["options"]["max"].numberLong()),
            _currentObjects(0),
            _currentSize(0),
            _mutex("cappedMutex"),
            _deleteMutex("cappedDeleteMutex") {
            
            // Determine the number of objects and the total size.
            // We'll have to look at the data, but this might not be so bad because:
            // - you pay for it once, on initialization.
            // - capped collections are meant to be "small" (fit in memory)
            // - capped collectiosn are meant to be "read heavy",
            //   so bringing it all into memory now helps warmup.
            long long n = 0;
            long long size = 0;
            Client::Transaction txn(DB_TXN_SNAPSHOT | DB_TXN_READ_ONLY);
            for (shared_ptr<Cursor> c( BasicCursor::make(this) ); c->ok(); n++, c->advance()) {
                size += c->current().objsize();
            }
            txn.commit();

            _currentObjects = AtomicWord<long long>(n);
            _currentSize = AtomicWord<long long>(size);
            verify((_currentSize.load() > 0) == (_currentObjects.load() > 0));
        }

        void fillSpecificStats(BSONObjBuilder *result, int scale) const {
            result->appendBool("capped", true);
            if (_maxObjects) {
                result->appendNumber("max", _maxObjects);
            }
            result->appendNumber("cappedCount", _currentObjects.load());
            result->appendNumber("cappedSizeMax", _maxSize);
            result->appendNumber("cappedSizeCurrent", _currentSize.load());
        }

        bool isCapped() const {
            dassert(_options["capped"].trueValue());
            return true;
        }

        // @return the maximum safe key to read for a tailable cursor.
        BSONObj minUnsafeKey() {
            SimpleMutex::scoped_lock lk(_mutex);

            const long long minUncommitted = _uncommittedMinPKs.size() > 0 ?
                                             _uncommittedMinPKs.begin()->firstElement().Long() :
                                             _nextPK.load();
            TOKULOG(2) << "minUnsafeKey: minUncommitted " << minUncommitted << endl;
            BSONObjBuilder b;
            b.append("", minUncommitted);
            return b.obj();
        }

        // run an insertion where the PK is specified
        // Can come from the applier thread on a slave or a cloner 
        void insertObjectIntoCappedWithPK(BSONObj& pk, BSONObj& obj, uint64_t flags) {
            SimpleMutex::scoped_lock lk(_mutex);
            long long pkVal = pk[""].Long();
            if (pkVal >= _nextPK.load()) {
                _nextPK = AtomicWord<long long>(pkVal + 1);
            }

            // Must note the uncommitted PK before we do the actual insert,
            // since we check the capped rollback data structure to see if
            // any inserts have happened yet for this transaction (and that
            // would erroneously be true if we did the insert here first).
            noteUncommittedPK(pk);
            checkUniqueAndInsert(pk, obj, flags, true);

        }

        void insertObjectIntoCappedAndLogOps(BSONObj &obj, uint64_t flags) {
            obj = addIdField(obj);
            uassert( 16774 , str::stream() << "document is larger than capped size "
                     << obj.objsize() << " > " << _maxSize, obj.objsize() <= _maxSize );

            const BSONObj pk = getNextPK();
            checkUniqueAndInsert(pk, obj, flags | NamespaceDetails::NO_UNIQUE_CHECKS | NamespaceDetails::NO_LOCKTREE, false);
            OpLogHelpers::logInsertForCapped(_ns.c_str(), pk, obj, &cc().txn());
            checkGorged(obj, true);
        }

        void insertObject(BSONObj &obj, uint64_t flags) {
            obj = addIdField(obj);
            _insertObject(obj, flags);
        }

        void deleteObject(const BSONObj &pk, const BSONObj &obj, uint64_t flags) {
            msgasserted(16460, "bug: cannot remove from a capped collection, "
                               " should have been enforced higher in the stack" );
        }

        // run a deletion where the PK is specified
        // Can come from the applier thread on a slave
        void deleteObjectFromCappedWithPK(BSONObj& pk, BSONObj& obj, uint64_t flags) {
            _deleteObject(pk, obj, flags);
            // just make it easy and invalidate this
            _lastDeletedPK = BSONObj();
        }

        void updateObject(const BSONObj &pk, const BSONObj &oldObj, BSONObj &newObj, uint64_t flags) {
            newObj = inheritIdField(oldObj, newObj);
            long long diff = newObj.objsize() - oldObj.objsize();
            uassert( 10003 , "failing update: objects in a capped ns cannot grow", diff <= 0 );

            NamespaceDetails::updateObject(pk, oldObj, newObj, flags);
            if (diff < 0) {
                _currentSize.addAndFetch(diff);
            }
        }

    protected:
        void _insertObject(const BSONObj &obj, uint64_t flags) {
            uassert( 16328 , str::stream() << "document is larger than capped size "
                     << obj.objsize() << " > " << _maxSize, obj.objsize() <= _maxSize );

            const BSONObj pk = getNextPK();
            checkUniqueAndInsert(pk, obj, flags | NamespaceDetails::NO_UNIQUE_CHECKS | NamespaceDetails::NO_LOCKTREE, false);
            checkGorged(obj, false);
        }

        // Note the commit of a transaction, which simple notes completion under the lock.
        // We don't need to do anything with nDelta and sizeDelta because those changes
        // are already applied to in-memory stats, and this transaction has committed.
        void noteCommit(const BSONObj &minPK, long long nDelta, long long sizeDelta) {
            noteComplete(minPK);
        }

        // Note the abort of a transaction, noting completion and updating in-memory stats.
        //
        // The given deltas are signed values that represent changes to the collection.
        // We need to roll back those changes. Therefore, we subtract from the current value.
        void noteAbort(const BSONObj &minPK, long long nDelta, long long sizeDelta) {
            noteComplete(minPK);
            _currentObjects.fetchAndSubtract(nDelta);
            _currentSize.fetchAndSubtract(sizeDelta);

            // If this transaction did inserts, it probably did deletes to make room
            // for the new objects. Invalidate the last key deleted so that new
            // trimming work properly recognizes that our deletes have been aborted.
            SimpleMutex::scoped_lock lk(_deleteMutex);
            _lastDeletedPK = BSONObj();
        }

    private:
        // requires: _mutex is held
        void noteUncommittedPK(const BSONObj &pk) {
            CappedCollectionRollback &rollback = cc().txn().cappedRollback();
            if (!rollback.hasNotedInsert(_ns)) {
                // This transaction has not noted an insert yet, so we save this
                // as a minimum uncommitted PK. The next insert by this txn won't be
                // the minimum, and rollback.hasNotedInsert() will be true, so
                // we won't save it.
                _uncommittedMinPKs.insert(pk.getOwned());
            }
        }

        BSONObj getNextPK() {
            SimpleMutex::scoped_lock lk(_mutex);
            BSONObjBuilder b(32);
            b.append("", _nextPK.fetchAndAdd(1));
            BSONObj pk = b.obj();
            noteUncommittedPK(pk);
            return pk;
        }

        // Note the completion of a transaction by removing its
        // minimum-PK-inserted (if there is one) from the set.
        void noteComplete(const BSONObj &minPK) {
            if (!minPK.isEmpty()) {
                SimpleMutex::scoped_lock lk(_mutex);
                const int n = _uncommittedMinPKs.erase(minPK);
                verify(n == 1);
            }
        }

        void checkGorged(const BSONObj &obj, bool logop) {
            // If the collection is gorged, we need to do some trimming work.
            long long n = _currentObjects.load();
            long long size = _currentSize.load();
            if (isGorged(n, size)) {
                trim(obj.objsize(), logop);
            }
        }

        void checkUniqueIndexes(const BSONObj &pk, const BSONObj &obj, bool checkPk) {
            dassert(!pk.isEmpty());
            dassert(!obj.isEmpty());

            // Start at 1 to skip the primary key index. We don't need to perform
            // a unique check because we always generate a unique auto-increment pk.
            int start = checkPk ? 0 : 1;
            for (int i = start; i < nIndexes(); i++) {
                IndexDetails &idx = *_indexes[i];
                if (idx.unique()) {
                    BSONObjSet keys;
                    idx.getKeysFromObject(obj, keys);
                    for (BSONObjSet::const_iterator ki = keys.begin(); ki != keys.end(); ++ki) {
                        idx.uniqueCheck(*ki, &pk);
                    }
                }
            }
        }

        // Checks unique indexes and does the actual inserts.
        // Does not check if the collection became gorged.
        void checkUniqueAndInsert(const BSONObj &pk, const BSONObj &obj, uint64_t flags, bool checkPk) {
            // Note the insert we're about to do.
            CappedCollectionRollback &rollback = cc().txn().cappedRollback();
            rollback.noteInsert(_ns, pk, obj.objsize());
            _currentObjects.addAndFetch(1);
            _currentSize.addAndFetch(obj.objsize());

            checkUniqueIndexes(pk, obj, checkPk);

            // The actual insert should not hold take any locks and does
            // not need unique checks, since we generated a unique primary
            // key and checked for uniquness constraints on secondaries above.
            insertIntoIndexes(pk, obj, flags);
        }

        bool isGorged(long long n, long long size) const {
            return (_maxObjects > 0 && n > _maxObjects) || (_maxSize > 0 && size > _maxSize);
        }

        void _deleteObject(const BSONObj &pk, const BSONObj &obj, uint64_t flags) {
            // Note the delete we're about to do.
            size_t size = obj.objsize();
            CappedCollectionRollback &rollback = cc().txn().cappedRollback();
            rollback.noteDelete(_ns, pk, size);
            _currentObjects.subtractAndFetch(1);
            _currentSize.subtractAndFetch(size);

            NaturalOrderCollection::deleteObject(pk, obj, flags);
        }

        void trim(int objsize, bool logop) {
            SimpleMutex::scoped_lock lk(_deleteMutex);
            long long n = _currentObjects.load();
            long long size = _currentSize.load();
            if (isGorged(n, size)) {
                // Delete older objects until we've made enough room for the new one.
                // If other threads are trying to insert concurrently, we will do some
                // work on their behalf (until !isGorged). But we stop if we've deleted
                // K objects and done enough to satisfy our own intent, to limit latency.
                const int K = 8;
                int trimmedBytes = 0;
                int trimmedObjects = 0;
                const long long startKey = !_lastDeletedPK.isEmpty() ?
                                           _lastDeletedPK.firstElement().Long() : 0;
                // TODO: Disable prelocking on this cursor, or somehow prevent waiting 
                //       on row locks we can't get immediately.
                for (shared_ptr<Cursor> c(IndexCursor::make(this, getPKIndex(),
                                          BSON("" << startKey), maxKey, true, 1));
                     c->ok(); c->advance()) {
                    BSONObj oldestPK = c->currPK();
                    BSONObj oldestObj = c->current();
                    trimmedBytes += oldestPK.objsize();
                    
                    if (logop) {
                        OpLogHelpers::logDeleteForCapped(_ns.c_str(), oldestPK, oldestObj, &cc().txn());
                    }
                    
                    // Delete the object, reload the current objects/size
                    _deleteObject(oldestPK, oldestObj, 0);
                    _lastDeletedPK = oldestPK.getOwned();
                    n = _currentObjects.load();
                    size = _currentSize.load();
                    trimmedObjects++;

                    if (!isGorged(n, size) || (trimmedBytes >= objsize && trimmedObjects >= K)) {
                        break;
                    }
                }
            }
        }

        // Remove everything from this capped collection
        void empty() {
            SimpleMutex::scoped_lock lk(_deleteMutex);
            for (shared_ptr<Cursor> c( BasicCursor::make(this) ); c->ok() ; c->advance()) {
                _deleteObject(c->currPK(), c->current(), 0);
            }
            _lastDeletedPK = BSONObj();
        }

        const long long _maxSize;
        const long long _maxObjects;
        AtomicWord<long long> _currentObjects;
        AtomicWord<long long> _currentSize;
        BSONObj _lastDeletedPK;
        // The set of minimum-uncommitted-PKs for this capped collection.
        // Each transaction that has done inserts has the minimum PK it
        // inserted in this set.
        //
        // Tailable cursors must not read at or past the smallest value in this set.
        BSONObjSet _uncommittedMinPKs;
        SimpleMutex _mutex;
        SimpleMutex _deleteMutex;
    };

    // Profile collections are non-replicated capped collections that
    // cannot be updated and do not add the _id field on insert.
    class ProfileCollection : public CappedCollection {
    public:
        ProfileCollection(const StringData &ns, const BSONObj &options) :
            // Never automatically index the _id field
            CappedCollection(ns, options, false) {
        }
        ProfileCollection(const BSONObj &serialized) :
            CappedCollection(serialized) {
        }

        void insertObjectIntoCappedWithPK(BSONObj& pk, BSONObj& obj, uint64_t flags) {
            msgasserted( 16847, "bug: The profile collection should not have replicated inserts." );
        }

        void insertObjectIntoCappedAndLogOps(BSONObj &obj, uint64_t flags) {
            msgasserted( 16848, "bug: The profile collection should not not log inserts." );
        }

        void insertObject(BSONObj &obj, uint64_t flags) {
            _insertObject(obj, flags);
        }

        void deleteObjectFromCappedWithPK(BSONObj& pk, BSONObj& obj, uint64_t flags) {
            msgasserted( 16849, "bug: The profile collection should not have replicated deletes." );
        }

        void updateObject(const BSONObj &pk, const BSONObj &oldObj, BSONObj &newObj, uint64_t flags) {
            msgasserted( 16850, "bug: The profile collection should not be updated." );
        }

    private:
        void createIndex(const BSONObj &idx_info) {
            uassert(16851, "Cannot have an _id index on the system profile collection", !idx_info["key"]["_id"].ok());
        }
    };

    // A BulkLoadedCollection is a facade for an IndexedCollection that utilizes
    // a bulk loader for insertions. Other flavors of writes are not allowed.
    //
    // The underlying indexes must exist and be empty.
    class BulkLoadedCollection : public IndexedCollection {
    public:
        BulkLoadedCollection(const BSONObj &serialized) :
            IndexedCollection(serialized),
            _bulkLoadConnectionId(cc().getConnectionId()) {
            // By noting this ns in the nsindex rollback, we will automatically
            // abort the load if the calling transaction aborts, because close()
            // will be called with aborting = true. See BulkLoadedCollection::close()
            NamespaceIndexRollback &rollback = cc().txn().nsIndexRollback();
            rollback.noteNs(_ns);

            const int n = _nIndexes;
            _dbs.reset(new DB *[n]);
            _multiKeyTrackers.reset(new scoped_ptr<MultiKeyTracker>[n]);

            for (int i = 0; i < _nIndexes; i++) {
                IndexDetails &idx = *_indexes[i];
                _dbs[i] = idx.db();
                _multiKeyTrackers[i].reset(new MultiKeyTracker(_dbs[i]));
            }
            _loader.reset(new storage::Loader(_dbs.get(), n));
            _loader->setPollMessagePrefix(str::stream() << "Loader build progress: " << _ns);
        }

        void close(const bool abortingLoad) {
            try {
                if (!abortingLoad) {
                    const int r = _loader->close();
                    if (r != 0) {
                        storage::handle_ydb_error(r);
                    }
                    verify(!_indexBuildInProgress);
                    for (int i = 0; i < _nIndexes; i++) {
                        IndexDetails &idx = *_indexes[i];
                        // The PK's uniqueness is verified on loader close, so we should not check it again.
                        if (!isPKIndex(idx) && idx.unique()) {
                            checkIndexUniqueness(idx);
                        }
                        if (_multiKeyTrackers[i]->isMultiKey()) {
                            setIndexIsMultikey(i);
                        }
                    }
                }
            } catch (...) {
                _loader.reset();
                NamespaceDetails::close();
                throw;
            }
            _loader.reset();
            NamespaceDetails::close();
        }

        virtual void validateConnectionId(const ConnectionId &id) {
            uassert( 16878, str::stream() << "This connection cannot use ns " << _ns <<
                            ", it is currently under-going bulk load by connection id "
                            << _bulkLoadConnectionId,
                            _bulkLoadConnectionId == id );
        }

        void insertObject(BSONObj &obj, uint64_t flags = 0) {
            obj = addIdField(obj);
            BSONObj pk = obj["_id"].wrap("");

            storage::Key sPK(pk, NULL);
            DBT key = storage::make_dbt(sPK.buf(), sPK.size());
            DBT val = storage::make_dbt(obj.objdata(), obj.objsize());
            _loader->put(&key, &val);
        }

        void deleteObject(const BSONObj &pk, const BSONObj &obj, uint64_t flags = 0) {
            uasserted( 16865, "Cannot delete from a collection under-going bulk load." );
        }
        void updateObject(const BSONObj &pk, const BSONObj &oldObj, BSONObj &newObj, uint64_t flags = 0) {
            uasserted( 16866, "Cannot update a collection under-going bulk load." );
        }
        void empty() {
            uasserted( 16868, "Cannot empty a collection under-going bulk load." );
        }
        void optimize() {
            uasserted( 16895, "Cannot optimize a collection under-going bulk load." );
        }
        bool dropIndexes(const StringData& ns, const StringData& name, string &errmsg,
                         BSONObjBuilder &result, bool mayDeleteIdIndex) {
            uasserted( 16894, "Cannot perform drop/dropIndexes on of a collection under-going bulk load." );
        }

    private:
        void createIndex(const BSONObj &info) {
            uasserted( 16867, "Cannot create an index on a collection under-going bulk load." );
        }

        // The connection that started the bulk load is the only one that can
        // do anything with the namespace until the load is complete and this
        // namespace has been closed / re-opened.
        ConnectionId _bulkLoadConnectionId;
        scoped_array<DB *> _dbs;
        scoped_array< scoped_ptr<MultiKeyTracker> > _multiKeyTrackers;
        scoped_ptr<storage::Loader> _loader;
    };

    /* ------------------------------------------------------------------------- */

    BSONObj NamespaceDetails::indexInfo(const BSONObj &keyPattern, bool unique, bool clustering) const {
        // Can only create the _id and $_ indexes internally.
        dassert(keyPattern.nFields() == 1);
        dassert(keyPattern["_id"].ok() || keyPattern["$_"].ok());

        BSONObjBuilder b;
        b.append("ns", _ns);
        b.append("key", keyPattern);
        b.append("name", keyPattern["_id"].ok() ? "_id_" : "$_");
        if (unique) {
            b.appendBool("unique", true);
        }
        if (clustering) {
            b.appendBool("clustering", true);
        }

        BSONElement e;
        e = _options["readPageSize"];
        if (e.ok() && !e.isNull()) {
            b.append(e);
        }
        e = _options["pageSize"];
        if (e.ok() && !e.isNull()) {
            b.append(e);
        }
        e = _options["compression"];
        if (e.ok() && !e.isNull()) {
            b.append(e);
        }
        return b.obj();
    }

    static bool isSystemCatalog(const StringData &ns) {
        return ns.find(".system.indexes") != string::npos || ns.find(".system.namespaces") != string::npos;
    }
    static bool isProfileCollection(const StringData &ns) {
        return ns.find(".system.profile") != string::npos;
    }
    static bool isOplogCollection(const StringData &ns) {
        return ns == rsoplog;
    }

    // Construct a brand new NamespaceDetails with a certain primary key and set of options.
    NamespaceDetails::NamespaceDetails(const StringData &ns, const BSONObj &pkIndexPattern, const BSONObj &options) :
        _ns(ns.toString()),
        _options(options.copy()),
        _pk(pkIndexPattern.copy()),
        _indexBuildInProgress(false),
        _nIndexes(0),
        _multiKeyIndexBits(0),
        _qcWriteCount(0) {

        massert( 10356 ,  str::stream() << "invalid ns: " << ns , NamespaceString::validCollectionName(ns.rawData()));

        TOKULOG(1) << "Creating NamespaceDetails " << ns << endl;

        // Create the primary key index, generating the info from the pk pattern and options.
        BSONObj info = indexInfo(pkIndexPattern, true, true);
        createIndex(info);

        try {
            // If this throws, it's safe to call close() because we just created the index.
            // Therefore we have a write lock, and nobody else could have any uncommitted
            // modifications to this index, so close() should succeed, and #29 is irrelevant.
            addNewNamespaceToCatalog(ns, !options.isEmpty() ? &options : NULL);
        }
        catch (...) {
            close();
            throw;
        }
        computeIndexKeys();
    }
    shared_ptr<NamespaceDetails> NamespaceDetails::make(const StringData &ns, const BSONObj &options) {
        if (isOplogCollection(ns)) {
            return shared_ptr<NamespaceDetails>(new OplogCollection(ns, options));
        } else if (isSystemCatalog(ns)) {
            return shared_ptr<NamespaceDetails>(new SystemCatalogCollection(ns, options));
        } else if (isProfileCollection(ns)) {
            // TokuMX doesn't _necessarily_ need the profile to be capped, but vanilla does.
            // We enforce the restriction because it's easier to implement. See SERVER-6937.
            uassert( 16852, "System profile must be a capped collection.", options["capped"].trueValue() );
            return shared_ptr<NamespaceDetails>(new ProfileCollection(ns, options));
        } else if (options["capped"].trueValue()) {
            return shared_ptr<NamespaceDetails>(new CappedCollection(ns, options));
        } else if (options["natural"].trueValue()) {
            return shared_ptr<NamespaceDetails>(new NaturalOrderCollection(ns, options));
        } else {
            return shared_ptr<NamespaceDetails>(new IndexedCollection(ns, options));
        }
    }

    // Construct an existing NamespaceDetails given its serialized from (generated via serialize()).
    NamespaceDetails::NamespaceDetails(const BSONObj &serialized) :
        _ns(serialized["ns"].String()),
        _options(serialized["options"].Obj().copy()),
        _pk(serialized["pk"].Obj().copy()),
        _indexBuildInProgress(false),
        _nIndexes(serialized["indexes"].Array().size()),
        _multiKeyIndexBits(static_cast<uint64_t>(serialized["multiKeyIndexBits"].Long())),
        _qcWriteCount(0) {

        std::vector<BSONElement> index_array = serialized["indexes"].Array();
        for (std::vector<BSONElement>::iterator it = index_array.begin(); it != index_array.end(); it++) {
            shared_ptr<IndexDetails> idx(IndexDetails::make(it->Obj(), false));
            _indexes.push_back(idx);
        }
        computeIndexKeys();
    }
    shared_ptr<NamespaceDetails> NamespaceDetails::make(const BSONObj &serialized, const bool bulkLoad) {
        const StringData ns = serialized["ns"].Stringdata();
        if (isOplogCollection(ns)) {
            // We may bulk load the oplog since it's an IndexedCollection
            return bulkLoad ? shared_ptr<NamespaceDetails>(new BulkLoadedCollection(serialized)) :
                              shared_ptr<NamespaceDetails>(new OplogCollection(serialized));
        } else if (isSystemCatalog(ns)) {
            uassert( 16869, "Cannot bulk load any system collection. ", !bulkLoad );
            return shared_ptr<NamespaceDetails>(new SystemCatalogCollection(serialized));
        } else if (isProfileCollection(ns)) {
            uassert( 16870, "Cannot bulk load the profile collection. ", !bulkLoad );
            return shared_ptr<NamespaceDetails>(new ProfileCollection(serialized));
        } else if (serialized["options"]["capped"].trueValue()) {
            uassert( 16871, "Cannot bulk load capped collections. ", !bulkLoad );
            return shared_ptr<NamespaceDetails>(new CappedCollection(serialized));
        } else if (serialized["options"]["natural"].trueValue()) {
            uassert( 16872, "Cannot bulk load natural order collections (yet). ", !bulkLoad );
            return shared_ptr<NamespaceDetails>(new NaturalOrderCollection(serialized));
        } else {
            // We only know how to bulk load indexed collections.
            return bulkLoad ? shared_ptr<NamespaceDetails>(new BulkLoadedCollection(serialized)) :
                              shared_ptr<NamespaceDetails>(new IndexedCollection(serialized));
        }
    }

    void NamespaceDetails::close(const bool aborting) {
        if (!aborting) {
            verify(!_indexBuildInProgress);
        }
        for (int i = 0; i < nIndexesBeingBuilt(); i++) {
            IndexDetails &idx = *_indexes[i];
            idx.close();
        }
    }

    // Serialize the information necessary to re-open this NamespaceDetails later.
    BSONObj NamespaceDetails::serialize(const StringData& ns, const BSONObj &options, const BSONObj &pk,
            unsigned long long multiKeyIndexBits, const BSONArray &indexes_array) {
        return BSON("ns" << ns <<
                    "options" << options <<
                    "pk" << pk <<
                    "multiKeyIndexBits" << static_cast<long long>(multiKeyIndexBits) <<
                    "indexes" << indexes_array);
    }
    BSONObj NamespaceDetails::serialize() const {
        BSONArrayBuilder indexes_array;
        // Serialize all indexes that exist, including a hot index if it exists.
        for (int i = 0; i < nIndexesBeingBuilt(); i++) {
            IndexDetails &idx = *_indexes[i];
            indexes_array.append(idx.info());
        }
        return serialize(_ns, _options, _pk, _multiKeyIndexBits, indexes_array.arr());
    }

    void NamespaceDetails::computeIndexKeys() {
        _indexKeys.clear();
        NamespaceDetails::IndexIterator i = ii();
        while ( i.more() ) {
            i.next().keyPattern().getFieldNames(_indexKeys);
        }
    }

    void NamespaceDetails::resetTransient() {
        Lock::assertWriteLocked(_ns); 
        clearQueryCache();
        computeIndexKeys();
    }

    void NamespaceDetails::clearQueryCache() {
        QueryCacheRWLock::Exclusive lk(this);
        _qcCache.clear();
        _qcWriteCount = 0;
    }

    void NamespaceDetails::notifyOfWriteOp() {
        if ( _qcCache.empty() ) {
            return;
        }
        if ( ++_qcWriteCount >= 100 ) {
            clearQueryCache();
        }
    }

    CachedQueryPlan NamespaceDetails::cachedQueryPlanForPattern( const QueryPattern &pattern ) {
        map<QueryPattern, CachedQueryPlan>::const_iterator i = _qcCache.find(pattern);
        return i != _qcCache.end() ? i->second : CachedQueryPlan();
    }

    void NamespaceDetails::registerCachedQueryPlanForPattern( const QueryPattern &pattern,
                                            const CachedQueryPlan &cachedQueryPlan ) {
        _qcCache[ pattern ] = cachedQueryPlan;
    }

    int NamespaceDetails::findByPKCallback(const DBT *key, const DBT *value, void *extra) {
        struct findByPKCallbackExtra *info = reinterpret_cast<findByPKCallbackExtra *>(extra);
        try {
            if (key != NULL) {
                struct findByPKCallbackExtra *info = reinterpret_cast<findByPKCallbackExtra *>(extra);
                BSONObj obj(reinterpret_cast<char *>(value->data));
                info->obj = obj.getOwned();
            }
            return 0;
        } catch (std::exception &e) {
            info->ex = &e;
        }
        return -1;
    }

    bool NamespaceDetails::findOne(const BSONObj &query, BSONObj &result, const bool requireIndex) const {
        for (shared_ptr<Cursor> c( getOptimizedCursor(_ns, query, BSONObj(),
                                       requireIndex ? QueryPlanSelectionPolicy::indexOnly() :
                                                      QueryPlanSelectionPolicy::any() ) );
             c->ok(); c->advance()) {
            if ( c->currentMatches() && !c->getsetdup( c->currPK() ) ) {
                result = c->current().copy();
                return true;
            }
        }
        return false;
    }

    bool NamespaceDetails::findByPK(const BSONObj &key, BSONObj &result) const {

        // get a cursor over the primary key index
        IndexDetails &pkIdx = getPKIndex();
        IndexDetails::Cursor c(pkIdx);
        DBC *cursor = c.dbc();

        // create an index key
        storage::Key sKey(key, NULL);
        DBT key_dbt = sKey.dbt();

        TOKULOG(3) << "NamespaceDetails::findByPK looking for " << key << endl;

        // TODO: Use db->getf_set which does less malloc and free.
        // Try to find it.
        BSONObj obj = BSONObj();
        struct findByPKCallbackExtra extra(obj);
        const int r = cursor->c_getf_set(cursor, 0, &key_dbt, findByPKCallback, &extra);
        if (extra.ex != NULL) {
            throw *extra.ex;
        }
        if (r != 0 && r != DB_NOTFOUND) {
            storage::handle_ydb_error(r);
        }

        if (!obj.isEmpty()) {
            result = obj;
            return true;
        } else {
            return false;
        }
    }

    // Manages an array of DBT_ARRAYs and the lifetime of the objects they store.
    //
    // It may be a good idea to cache two of these in the client object so
    // they're not created/destroyed every time a connection/transaction
    // does a single write. (multi inserts/updates/deletes come to mind)
    class DBTArrays : boost::noncopyable {
    public:
        DBTArrays(const size_t n) :
            _arrays(new DBT_ARRAY[n]),
            _n(n) {
            memset(_arrays.get(), 0, n * sizeof(DBT_ARRAY));
        }
        ~DBTArrays() {
            for (size_t i = 0; i < _n; i++) {
                DBT_ARRAY *dbt_array = &_arrays[i];
                for (size_t j = 0; j < dbt_array->capacity; j++) {
                    DBT *dbt = &dbt_array->dbts[j];
                    if (dbt->data != NULL && dbt->flags == DB_DBT_REALLOC) {
                        free(dbt->data);
                        dbt->data = NULL;
                    }
                }
                if (dbt_array->dbts != NULL) {
                    free(dbt_array->dbts);
                    dbt_array->dbts = NULL;
                }
            }
        }
        DBT_ARRAY *arrays() const {
            return _arrays.get();
        }
    private:
        scoped_array<DBT_ARRAY> _arrays;
        const size_t _n;
    };

    void NamespaceDetails::insertIntoIndexes(const BSONObj &pk, const BSONObj &obj, uint64_t flags) {
        dassert(!pk.isEmpty());
        dassert(!obj.isEmpty());

        const int n = nIndexesBeingBuilt();
        DB *dbs[n];
        DBTArrays keyArrays(n);
        DBTArrays valArrays(n);
        uint32_t put_flags[n];

        storage::Key sPK(pk, NULL);
        DBT src_key = storage::make_dbt(sPK.buf(), sPK.size());
        DBT src_val = storage::make_dbt(obj.objdata(), obj.objsize());

        for (int i = 0; i < n; i++) {
            const bool isPK = i == 0;
            const bool prelocked = flags & NamespaceDetails::NO_LOCKTREE;
            const bool doUniqueChecks = !(flags & NamespaceDetails::NO_UNIQUE_CHECKS);
            IndexDetails &idx = *_indexes[i];
            dbs[i] = idx.db();

            // Primary key uniqueness check will be done at the ydb layer.
            // Secondary key uniqueness checks are done below, if necessary.
            put_flags[i] = (isPK && doUniqueChecks ? DB_NOOVERWRITE : 0) |
                           (prelocked ? DB_PRELOCKED_WRITE : 0);

            BSONObjSet idxKeys;
            if (!isPK) {
                idx.getKeysFromObject(obj, idxKeys);
                if (idx.unique() && doUniqueChecks) {
                    for (BSONObjSet::const_iterator o = idxKeys.begin(); o != idxKeys.end(); ++o) {
                        idx.uniqueCheck(*o, &pk);
                    }
                }
                if (idxKeys.size() > 1) {
                    setIndexIsMultikey(i);
                }
            }
        }

        DB_ENV *env = storage::env;
        const int r = env->put_multiple(env, dbs[0], cc().txn().db_txn(),
                                        &src_key, &src_val,
                                        n, dbs, keyArrays.arrays(), valArrays.arrays(), put_flags);
        if (r == EINVAL) {
            uasserted( 16900, str::stream() << "Indexed insertion failed." <<
                              " This may be due to keys > 32kb. Check the error log." );
        } else if (r != 0) {
            storage::handle_ydb_error(r);
        }
    }

    void NamespaceDetails::deleteFromIndexes(const BSONObj &pk, const BSONObj &obj, uint64_t flags) {
        dassert(!pk.isEmpty());
        dassert(!obj.isEmpty());

        const int n = nIndexesBeingBuilt();
        DB *dbs[n];
        DBTArrays keyArrays(n);
        uint32_t del_flags[n];

        storage::Key sPK(pk, NULL);
        DBT src_key = storage::make_dbt(sPK.buf(), sPK.size());
        DBT src_val = storage::make_dbt(obj.objdata(), obj.objsize());

        for (int i = 0; i < n; i++) {
            const bool prelocked = flags & NamespaceDetails::NO_LOCKTREE;
            IndexDetails &idx = *_indexes[i];
            dbs[i] = idx.db();
            del_flags[i] = DB_DELETE_ANY | (prelocked ? DB_PRELOCKED_WRITE : 0);
        }

        DB_ENV *env = storage::env;
        const int r = env->del_multiple(env, dbs[0], cc().txn().db_txn(),
                                        &src_key, &src_val,
                                        n, dbs, keyArrays.arrays(), del_flags);
        if (r != 0) {
            storage::handle_ydb_error(r);
        }
    }

    // uasserts on duplicate key
    static bool orderedSetContains(const BSONObjSet &set, const BSONObj &obj) {
        bool contains = false;
        for (BSONObjSet::iterator i = set.begin(); i != set.end(); i++) {
            const int c = i->woCompare(obj);
            if (c >= 0) {
                contains = c == 0;
                break;
            }
        }
        return contains;
    }

    // deletes an object from this namespace, taking care of secondary indexes if they exist
    void NamespaceDetails::deleteObject(const BSONObj &pk, const BSONObj &obj, uint64_t flags) {
        deleteFromIndexes(pk, obj, flags);
    }

    void NamespaceDetails::updateObject(const BSONObj &pk, const BSONObj &oldObj, BSONObj &newObj, uint64_t flags) {
        TOKULOG(4) << "NamespaceDetails::updateObject pk "
            << pk << ", old " << oldObj << ", new " << newObj << endl;

        dassert(!pk.isEmpty());
        dassert(!oldObj.isEmpty());
        dassert(!newObj.isEmpty());

        const int n = nIndexesBeingBuilt();
        DB *dbs[n];
        DBTArrays keyArrays(n * 2);
        DBTArrays valArrays(n);
        uint32_t update_flags[n];

        storage::Key sPK(pk, NULL);
        DBT src_key = storage::make_dbt(sPK.buf(), sPK.size());
        DBT new_src_val = storage::make_dbt(newObj.objdata(), newObj.objsize());
        DBT old_src_val = storage::make_dbt(oldObj.objdata(), oldObj.objsize());

        // Generate keys for each index, prepare data structures for del multiple.
        // We will end up abandoning del multiple if there are any multikey indexes.
        for (int i = 0; i < n; i++) {
            const bool isPK = i == 0;
            const bool prelocked = flags & NamespaceDetails::NO_LOCKTREE;
            const bool doUniqueChecks = !(flags & NamespaceDetails::NO_UNIQUE_CHECKS);
            IndexDetails &idx = *_indexes[i];
            dbs[i] = idx.db();
<<<<<<< HEAD
            // Skip uniqueness checks on the primary key, it hasn't change.
            update_flags[i] = (!isPK && doUniqueChecks ? DB_NOOVERWRITE : 0) |
                              (prelocked ? DB_PRELOCKED_WRITE : 0);
=======
            update_flags[i] = prelocked ? DB_PRELOCKED_WRITE : 0;
>>>>>>> ef8c6af9

            if (!isPK) {
                BSONObjSet oldIdxKeys;
                BSONObjSet newIdxKeys;
                idx.getKeysFromObject(oldObj, oldIdxKeys);
                idx.getKeysFromObject(newObj, newIdxKeys);
                if (idx.unique() && doUniqueChecks) {
                    // Only perform the unique check if the key actually changed.
                    for (BSONObjSet::iterator o = newIdxKeys.begin(); o != newIdxKeys.end(); ++o) {
                        const BSONObj &k = *o;
                        if (!orderedSetContains(oldIdxKeys, k)) {
                            idx.uniqueCheck(k, &pk);
                        }
                    }
                }
                if (newIdxKeys.size() > 1) {
                    setIndexIsMultikey(i);
                }
            }
        }

        // The pk doesn't change, so old_src_key == new_src_key.
        DB_ENV *env = storage::env;
        const int r = env->update_multiple(env, dbs[0], cc().txn().db_txn(),
                                           &src_key, &old_src_val,
                                           &src_key, &new_src_val,
                                           n, dbs, update_flags,
                                           n * 2, keyArrays.arrays(), n, valArrays.arrays());
        if (r == EINVAL) {
            uasserted( 16908, str::stream() << "Indexed insertion (on update) failed." <<
                              " This may be due to keys > 32kb. Check the error log." );
        } else if (r != 0) {
            storage::handle_ydb_error(r);
        }
    }

    void NamespaceDetails::setIndexIsMultikey(const int idxNum) {
        dassert(idxNum < NIndexesMax);
        const unsigned long long x = ((unsigned long long) 1) << idxNum;
        if (_multiKeyIndexBits & x) {
            return;
        }
        if (!Lock::isWriteLocked(_ns)) {
            throw RetryWithWriteLock();
        }

        _multiKeyIndexBits |= x;
        nsindex(_ns)->update_ns(_ns, serialize(), true);
        resetTransient();
    }

    void NamespaceDetails::checkIndexUniqueness(const IndexDetails &idx) {
        IndexScanCursor c(this, idx, 1);
        BSONObj prevKey = c.currKey().getOwned();
        c.advance();
        for ( ; c.ok(); c.advance() ) {
            BSONObj currKey = c.currKey(); 
            if (currKey == prevKey) {
                idx.uassertedDupKey(currKey);
            }
            prevKey = currKey.getOwned();
        }
    }

    void NamespaceDetails::empty() {
        for (shared_ptr<Cursor> c( BasicCursor::make(this) ); c->ok(); c->advance()) {
            deleteObject(c->currPK(), c->current(), 0);
        }
        resetTransient();
    }

    // Wrapper for offline (write locked) indexing.
    void NamespaceDetails::createIndex(const BSONObj &info) {
        if (!Lock::isWriteLocked(_ns)) {
            throw RetryWithWriteLock();
        }

        ColdIndexer indexer(this, info);
        indexer.prepare();
        indexer.build();
        indexer.commit();
    }

    void NamespaceDetails::dropIndex(const int idxNum) {
        verify(idxNum < (int) _indexes.size());
        IndexDetails &idx = *_indexes[idxNum];
        idx.kill_idx();
        _indexes.erase(_indexes.begin() + idxNum);
        _nIndexes--;
        resetTransient();
    }

    // Normally, we cannot drop the _id_ index.
    // The parameters mayDeleteIdIndex is here for the case where we call dropIndexes
    // through dropCollection, in which case we are dropping an entire collection,
    // hence the _id_ index will have to go.
    bool NamespaceDetails::dropIndexes(const StringData& ns, const StringData& name, string &errmsg, BSONObjBuilder &result, bool mayDeleteIdIndex) {
        Lock::assertWriteLocked(ns);
        TOKULOG(1) << "dropIndexes " << name << endl;

        // Note this ns in the rollback so if this transaction aborts, we'll
        // close this ns, forcing the next user to reload in-memory metadata.
        NamespaceIndexRollback &rollback = cc().txn().nsIndexRollback();
        rollback.noteNs(_ns);

        NamespaceDetails *d = nsdetails(ns);
        ClientCursor::invalidate(ns);

        const int idxNum = findIndexByName(name);
        if (_indexBuildInProgress &&
            (name == "*" || idxNum == (int) _indexes.size() - 1)) {
            uasserted( 16904, "Cannot drop index: build in progress." );
        }

        if (name == "*") {
            result.append("nIndexesWas", (double) _nIndexes);
            // This is O(n^2), not great, but you can have at most 64 indexes anyway.
            for (int i = 0; i < _nIndexes; ) {
                IndexDetails &idx = *_indexes[i];
                if (mayDeleteIdIndex || (!idx.isIdIndex() && !d->isPKIndex(idx))) {
                    dropIndex(i);
                } else {
                    i++;
                }
            }
            // Assuming id index isn't multikey
            _multiKeyIndexBits = 0;
            result.append("msg", (mayDeleteIdIndex
                                  ? "indexes dropped for collection"
                                  : "non-_id indexes dropped for collection"));
        } else {
            if (idxNum >= 0) {
                result.append("nIndexesWas", (double) _nIndexes);
                IndexVector::iterator it = _indexes.begin() + idxNum;
                IndexDetails *idx = it->get();
                if ( !mayDeleteIdIndex && (idx->isIdIndex() || d->isPKIndex(*idx)) ) {
                    errmsg = "may not delete _id or $_ index";
                    return false;
                }
                dropIndex(idxNum);
                // Removes the nth bit, and shifts any bits higher than it down a slot.
                _multiKeyIndexBits = ((_multiKeyIndexBits & ((1ULL << idxNum) - 1)) |
                                     ((_multiKeyIndexBits >> (idxNum + 1)) << idxNum));
            } else {
                log() << "dropIndexes: " << name << " not found" << endl;
                errmsg = "index not found";
                return false;
            }
        }
        // Updated whatever in memory structures are necessary, now update the nsindex.
        nsindex(ns)->update_ns(ns, serialize(), true);
        return true;
    }

    void NamespaceDetails::fillIndexStats(std::vector<IndexStats> &indexStats) const {
        for (int i = 0; i < _nIndexes; i++) {
            IndexDetails &idx = *_indexes[i];
            IndexStats stats(idx);
            indexStats.push_back(stats);
        }
    }

    void NamespaceDetails::optimize() {
        for (int i = 0; i < _nIndexes; i++) {
            IndexDetails &idx = *_indexes[i];
            idx.optimize();
        }
    }

    void NamespaceDetails::fillCollectionStats(
        struct NamespaceDetailsAccStats* accStats, 
        BSONObjBuilder* result, 
        int scale) const  
    {
        uint32_t numIndexes = nIndexes();
        accStats->nIndexes = numIndexes;
        std::vector<IndexStats> indexStats;
        // fill each of the indexStats with statistics
        fillIndexStats(indexStats);
        // also sum up some stats of secondary indexes,
        // calculate their total data size and storage size
        uint64_t totalIndexDataSize = 0;
        uint64_t totalIndexStorageSize = 0;
        BSONArrayBuilder index_info;
        for (std::vector<IndexStats>::const_iterator it = indexStats.begin(); it != indexStats.end(); ++it) {
            index_info.append(it->bson(scale));
            // the primary key is at indexStats[0], secondary indexes come after
            if (it - indexStats.begin() > 0) {
                totalIndexDataSize += it->getDataSize();
                totalIndexStorageSize += it->getStorageSize();
            }
        }

        accStats->count = indexStats[0].getCount();
        result->appendNumber("count", (long long) accStats->count);

        result->append("nindexes" , numIndexes );
        result->append("nindexesbeingbuilt" , nIndexesBeingBuilt() );

        accStats->size = indexStats[0].getDataSize();
        result->appendNumber("size", (long long) accStats->size/scale);

        accStats->storageSize = indexStats[0].getStorageSize();
        result->appendNumber("storageSize", (long long) accStats->storageSize/scale);

        accStats->indexSize = totalIndexDataSize;
        result->appendNumber("totalIndexSize", (long long) totalIndexDataSize/scale);

        accStats->indexStorageSize = totalIndexStorageSize;
        result->appendNumber("totalIndexStorageSize", (long long) totalIndexStorageSize/scale);

        result->append("indexDetails", index_info.arr());        

        fillSpecificStats(result, scale);
    }

    static void addIndexToCatalog(const BSONObj &info) {
        const StringData &indexns = info["ns"].Stringdata();
        if (indexns.find(".system.indexes") != string::npos) {
            // system.indexes holds all the others, so it is not explicitly listed in the catalog.
            return;
        }

        StringData database = nsToDatabaseSubstring(indexns);
        string ns = database.toString() + ".system.indexes";
        NamespaceDetails *d = nsdetails_maybe_create(ns);
        BSONObj objMod = info;
        insertOneObject(d, objMod);
    }

    void NamespaceDetails::addDefaultIndexesToCatalog() {
        // Either a single primary key or a hidden primary key + _id index.
        dassert(_nIndexes == 1 || (_nIndexes == 2 && findIdIndex() == 1));
        for (int i = 0; i < nIndexes(); i++) {
            addIndexToCatalog(_indexes[i]->info());
        }
    }

    bool NamespaceDetails::ensureIndex(const BSONObj &info) {
        const BSONObj keyPattern = info["key"].Obj();
        const int i = findIndexByKeyPattern(keyPattern);
        if (i >= 0) {
            return false;
        }
        createIndex(info);
        return true;
    }

    void NamespaceDetails::acquireTableLock() {
        verify(!_indexBuildInProgress);
        for (int i = 0; i < _nIndexes; i++) {
            IndexDetails &idx = *_indexes[i];
            idx.acquireTableLock();
        }
    }

    /* ------------------------------------------------------------------------- */

    // TODO: All global functions manipulating namespaces should be static in NamespaceDetails

    static void checkConfigNS(const StringData& ns) {
        if ( cmdLine.configsvr &&
             !( ns.startsWith( "config." ) ||
                ns.startsWith( "local." ) ||
                ns.startsWith( "admin." ) ) ) {
            uasserted(14037, "can't create user databases on a --configsvr instance");
        }
    }

    bool userCreateNS(const StringData& ns, BSONObj options, string& err, bool logForReplication) {
        StringData coll = ns.substr(ns.find('.') + 1);
        massert( 16451 ,  str::stream() << "invalid ns: " << ns , NamespaceString::validCollectionName(ns.rawData()));
        StringData cl = nsToDatabaseSubstring( ns );
        if (nsdetails(ns) != NULL) {
            // Namespace already exists
            err = "collection already exists";
            return false;
        }

        checkConfigNS(ns);

        {
            BSONElement e = options.getField("size");
            if (e.isNumber()) {
                long long size = e.numberLong();
                uassert(10083, "create collection invalid size spec", size > 0);
            }
        }

        // This creates the namespace as well as its _id index
        nsdetails_maybe_create(ns, options);
        if ( logForReplication ) {
            if ( options.getField( "create" ).eoo() ) {
                BSONObjBuilder b;
                b << "create" << coll;
                b.appendElements( options );
                options = b.obj();
            }
            string logNs = cl.toString() + ".$cmd";
            OpLogHelpers::logCommand(logNs.c_str(), options, &cc().txn());
        }
        // TODO: Identify error paths for this function
        return true;
    }

    NamespaceDetails* getAndMaybeCreateNS(const StringData& ns, bool logop) {
        NamespaceDetails* details = nsdetails(ns);
        if (details == NULL) {
            string err;
            BSONObj options;
            bool created = userCreateNS(ns, options, err, logop);
            uassert(16745, "failed to create collection", created);
            details = nsdetails(ns);
            uassert(16746, "failed to get collection after creating", details);
        }
        return details;
    }

    void dropDatabase(const StringData& name) {
        TOKULOG(1) << "dropDatabase " << name << endl;
        Lock::assertWriteLocked(name);
        Database *d = cc().database();
        verify(d != NULL);
        verify(d->name() == name);

        // Disable dropDatabase in a multi-statement transaction until
        // we have the time/patience to test/debug it.
        if (cc().txnStackSize() > 1) {
            uasserted(16777, "Cannot dropDatabase in a multi-statement transaction.");
        }

        nsindex(name)->drop();
        Database::closeDatabase(d->name().c_str(), d->path());
    }

    // TODO: Put me in NamespaceDetails
    void dropCollection(const StringData& name, string &errmsg, BSONObjBuilder &result, bool can_drop_system) {
        TOKULOG(1) << "dropCollection " << name << endl;
        NamespaceDetails *d = nsdetails(name);
        if (d == NULL) {
            return;
        }

        // Check that we are allowed to drop the namespace.
        StringData database = nsToDatabaseSubstring(name);
        verify(database == cc().database()->name());
        StringData coll = name.substr(name.find('.') + 1);
        if (coll.startsWith("system.")) {
            if (coll == "system.profile") {
                uassert(10087, "turn off profiling before dropping system.profile collection", cc().database()->profile() == 0);
            } else if (!can_drop_system) {
                uasserted(12502, "can't drop system ns");
            }
        }

        // Invalidate cursors, then drop all of the indexes.
        ClientCursor::invalidate(name.rawData());

        LOG(1) << "\t dropIndexes done" << endl;
        d->dropIndexes(name, "*", errmsg, result, true);
        verify(d->nIndexes() == 0);
        removeNamespaceFromCatalog(name);

        // If everything succeeds, kill the namespace from the nsindex.
        Top::global.collectionDropped(name);
        nsindex(name)->kill_ns(name);
        result.append("ns", name);
    }

    /* add a new namespace to the system catalog (<dbname>.system.namespaces).
       options: { capped : ..., size : ... }
    */
    void addNewNamespaceToCatalog(const StringData& ns, const BSONObj *options) {
        LOG(1) << "New namespace: " << ns << endl;
        if (ns.find(".system.namespaces") != string::npos) {
            // system.namespaces holds all the others, so it is not explicitly listed in the catalog.
            return;
        }

        BSONObjBuilder b;
        b.append("name", ns);
        if ( options ) {
            b.append("options", *options);
        }
        BSONObj info = b.done();

        StringData database = nsToDatabaseSubstring(ns);
        string system_ns = database.toString() + ".system.namespaces";
        NamespaceDetails *d = nsdetails_maybe_create(system_ns);
        insertOneObject(d, info);
    }

    void removeNamespaceFromCatalog(const StringData& ns) {
        if (ns.find(".system.namespaces") == string::npos) {
            string system_namespaces = cc().database()->name() + ".system.namespaces";
            _deleteObjects(system_namespaces.c_str(),
                           BSON("name" << ns), false, false);
        }
    }

    void removeFromSysIndexes(const StringData& ns, const StringData& name) {
        string system_indexes = cc().database()->name() + ".system.indexes";
        BSONObj obj = BSON("ns" << ns << "name" << name);
        TOKULOG(2) << "removeFromSysIndexes removing " << obj << endl;
        const int n = _deleteObjects(system_indexes.c_str(), obj, false, false);
        verify(n == 1);
    }

    static BSONObj replaceNSField(const BSONObj &obj, const StringData &to) {
        BSONObjBuilder b;
        BSONObjIterator i( obj );
        while ( i.more() ) {
            BSONElement e = i.next();
            if ( strcmp( e.fieldName(), "ns" ) != 0 ) {
                b.append( e );
            } else {
                b << "ns" << to;
            }
        }
        return b.obj();
    }

    void renameNamespace(const StringData& from, const StringData& to, bool stayTemp) {
        Lock::assertWriteLocked(from);

        NamespaceDetails *from_details = nsdetails(from);
        verify( from_details != NULL );
        verify( nsdetails(to) == NULL );

        uassert( 16896, "Cannot rename a collection under-going bulk load.",
                        from != cc().bulkLoadNS() );
        uassert( 16918, "Cannot rename a collection with a background index build in progress",
                        !from_details->indexBuildInProgress() );

        // Kill open cursors before we close and rename the namespace
        ClientCursor::invalidate( from );

        StringData database = nsToDatabaseSubstring(from);
        string sysIndexes = database.toString() + ".system.indexes";
        string sysNamespaces = database.toString() + ".system.namespaces";

        // Generate the serialized form of the namespace, and then close it.
        // This will close the underlying dictionaries and allow us to
        // rename them in the environment.
        BSONObj serialized = from_details->serialize();
        bool closed = nsindex(from)->close_ns(from);
        verify(closed);

        // Rename each index in system.indexes and system.namespaces
        {
            BSONObj nsQuery = BSON( "ns" << from );
            vector<BSONObj> indexSpecs;
            {
                // Find all entries in sysIndexes for the from ns
                Client::Context ctx( sysIndexes );
                for (shared_ptr<Cursor> c( getOptimizedCursor( sysIndexes, nsQuery ) );
                     c->ok(); c->advance()) {
                    if (c->currentMatches()) {
                        indexSpecs.push_back( c->current().copy() );
                    }
                }
            }
            for ( vector<BSONObj>::const_iterator it = indexSpecs.begin() ; it != indexSpecs.end(); it++) {
                BSONObj oldIndexSpec = *it;
                string idxName = oldIndexSpec["name"].String();
                string oldIdxNS = IndexDetails::indexNamespace(from, idxName);
                string newIdxNS = IndexDetails::indexNamespace(to, idxName);

                TOKULOG(1) << "renaming " << oldIdxNS << " to " << newIdxNS << endl;
                storage::db_rename(oldIdxNS, newIdxNS);

                BSONObj newIndexSpec = replaceNSField( oldIndexSpec, to );
                addIndexToCatalog( newIndexSpec );
                addNewNamespaceToCatalog( newIdxNS, newIndexSpec.isEmpty() ? 0 : &newIndexSpec );
                _deleteObjects( sysNamespaces.c_str(), BSON( "name" << oldIdxNS ), false, false );
            }
            // Clean out the old entries from system.indexes. We already removed them
            // from system.namespaces in the loop above.
            _deleteObjects( sysIndexes.c_str(), nsQuery, false, false);
        }

        // Rename the namespace in system.namespaces
        BSONObj newSpec;
        {
            BSONObj oldSpec;
            NamespaceDetails *d = nsdetails( sysNamespaces.c_str() );
            verify( d != NULL && d->findOne( BSON( "name" << from ), oldSpec ) );
            BSONObjBuilder b;
            BSONObjIterator i( oldSpec.getObjectField( "options" ) );
            while ( i.more() ) {
                BSONElement e = i.next();
                if ( strcmp( e.fieldName(), "create" ) != 0 ) {
                    if (stayTemp || (strcmp(e.fieldName(), "temp") != 0)) {
                        b.append( e );
                    }
                }
                else {
                    b << "create" << to;
                }
            }
            newSpec = b.obj();
            addNewNamespaceToCatalog( to, newSpec.isEmpty() ? 0 : &newSpec );
            _deleteObjects( sysNamespaces.c_str(), BSON( "name" << from ), false, false );
        }

        // Update the namespace index
        {
            BSONArrayBuilder newIndexesArray;
            vector<BSONElement> indexes = serialized["indexes"].Array();
            for (vector<BSONElement>::const_iterator it = indexes.begin(); it != indexes.end(); it++) {
                newIndexesArray.append( replaceNSField( it->Obj(), to ) );
            }
            BSONObj newSerialized = NamespaceDetails::serialize( to, newSpec, serialized["pk"].Obj(),
                                                                 serialized["multiKeyIndexBits"].Long(),
                                                                 newIndexesArray.arr());
            // Kill the old entry and replace it with the new name and modified spec.
            // The next user of the newly-named namespace will need to open it.
            NamespaceIndex *ni = nsindex( from );
            ni->kill_ns( from );
            ni->update_ns( to, newSerialized, false );
            verify( nsdetails(to) != NULL );
            verify( nsdetails(from) == NULL );
        }
    }

    void beginBulkLoad(const StringData &ns, const vector<BSONObj> &indexes,
                       const BSONObj &options) {
        uassert( 16873, "Cannot bulk load a collection that already exists.", nsdetails(ns) == NULL );

        // Don't log the create. The begin/commit/abort load commands are already logged.
        string errmsg;
        const bool created = userCreateNS(ns, options, errmsg, false);
        verify(created);

        NamespaceIndex *ni = nsindex(ns);
        NamespaceDetails *d = ni->details(ns);
        d->acquireTableLock();
        for (vector<BSONObj>::const_iterator i = indexes.begin(); i != indexes.end(); i++) {
            BSONObj info = *i;
            const BSONElement &e = info["ns"];
            if (e.ok()) {
                uassert( 16886, "Each index spec's ns field, if provided, must match the loaded ns.",
                                e.type() == mongo::String && e.Stringdata() == ns );
            } else {
                // Add the ns field if it wasn't provided.
                BSONObjBuilder b;
                b.append("ns", ns);
                b.appendElements(info);
                info = b.obj();
            }
            uassert( 16887, "Each index spec must have a string name field.",
                            info["name"].ok() && info["name"].type() == mongo::String );
            if (d->ensureIndex(info)) {
                addIndexToCatalog(info);
            } else {
                // The _id index is created automatically, so ensureIndex will
                // say it already exists.
                verify(info["key"]["_id"].ok());
            }
        }

        // Now the ns exists. Close it and re-open it in "bulk load" mode.
        const bool closed = ni->close_ns(ns);
        verify(closed);
        const bool opened = ni->open_ns(ns, true);
        verify(opened);
    }

    void commitBulkLoad(const StringData &ns) {
        NamespaceIndex *ni = nsindex(ns);
        const bool closed = ni->close_ns(ns);
        verify(closed);
    }

    void abortBulkLoad(const StringData &ns) {
        NamespaceIndex *ni = nsindex(ns);
        // Close the ns with aborting = true, which will hint to the
        // BulkLoadedCollection that it should abort the load.
        const bool closed = ni->close_ns(ns, true);
        verify(closed);
    }

    bool legalClientSystemNS( const StringData& ns , bool write ) {
        if( ns == "local.system.replset" ) return true;

        if ( ns.find( ".system.users" ) != string::npos )
            return true;

        if ( ns.find( ".system.js" ) != string::npos ) {
            if ( write )
                Scope::storedFuncMod();
            return true;
        }

        return false;
    }

} // namespace mongo<|MERGE_RESOLUTION|>--- conflicted
+++ resolved
@@ -1239,13 +1239,7 @@
             const bool doUniqueChecks = !(flags & NamespaceDetails::NO_UNIQUE_CHECKS);
             IndexDetails &idx = *_indexes[i];
             dbs[i] = idx.db();
-<<<<<<< HEAD
-            // Skip uniqueness checks on the primary key, it hasn't change.
-            update_flags[i] = (!isPK && doUniqueChecks ? DB_NOOVERWRITE : 0) |
-                              (prelocked ? DB_PRELOCKED_WRITE : 0);
-=======
             update_flags[i] = prelocked ? DB_PRELOCKED_WRITE : 0;
->>>>>>> ef8c6af9
 
             if (!isPK) {
                 BSONObjSet oldIdxKeys;
