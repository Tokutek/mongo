--- conflicted
+++ resolved
@@ -1312,35 +1312,6 @@
         }
     }
 
-<<<<<<< HEAD
-=======
-    void NamespaceDetails::buildIndex(IndexDetails &idx) {
-        IndexDetails::Builder builder(idx);
-
-        const int indexNum = idxNo(idx);
-        for ( shared_ptr<Cursor> cursor(BasicCursor::make(this));
-              cursor->ok(); cursor->advance() ) {
-            BSONObj pk = cursor->currPK();
-            BSONObj obj = cursor->current();
-            BSONObjSet keys;
-            idx.getKeysFromObject(obj, keys);
-            if (keys.size() > 1) {
-                setIndexIsMultikey(indexNum);
-            }
-            for (BSONObjSet::const_iterator ki = keys.begin(); ki != keys.end(); ++ki) {
-                builder.insertPair(*ki, &pk, obj);
-            }
-        }
-
-        builder.done();
-
-        // If the index is unique, check all adjacent keys for a duplicate.
-        if (idx.unique()) {
-            checkIndexUniqueness(idx);
-        }
-    }
-
->>>>>>> 14c33b92
     void NamespaceDetails::empty() {
         for ( shared_ptr<Cursor> c( BasicCursor::make(this) ); c->ok() ; c->advance() ) {
             deleteObject(c->currPK(), c->current(), 0);
