/** @file resetapi.cpp
    web rest api
*/
/**
*    Copyright (C) 2008 10gen Inc.
*    Copyright (C) 2013 Tokutek Inc.
*
*    This program is free software: you can redistribute it and/or  modify
*    it under the terms of the GNU Affero General Public License, version 3,
*    as published by the Free Software Foundation.
*
*    This program is distributed in the hope that it will be useful,
*    but WITHOUT ANY WARRANTY; without even the implied warranty of
*    MERCHANTABILITY or FITNESS FOR A PARTICULAR PURPOSE.  See the
*    GNU Affero General Public License for more details.
*
*    You should have received a copy of the GNU Affero General Public License
*    along with this program.  If not, see <http://www.gnu.org/licenses/>.
*/

#include "mongo/pch.h"

#include <db.h>

#include "mongo/util/net/miniwebserver.h"
#include "mongo/util/mongoutils/html.h"
#include "mongo/util/md5.hpp"
#include "mongo/db/client.h"
#include "mongo/db/instance.h"
#include "mongo/db/dbwebserver.h"
#include "mongo/db/repl.h"
#include "mongo/db/replutil.h"
#include "mongo/db/clientcursor.h"
#include "mongo/db/background.h"
#include "mongo/db/databaseholder.h"
#include "mongo/db/restapi.h"

namespace mongo {

    extern const char *replInfo;
    bool getInitialSyncCompleted();

    using namespace bson;
    using namespace mongoutils::html;

    class RESTHandler : public DbWebHandler {
    public:
        RESTHandler() : DbWebHandler( "DUMMY REST" , 1000 , true ) {}

        virtual bool handles( const string& url ) const {
            return
                url[0] == '/' &&
                url.find_last_of( '/' ) > 0;
        }

        virtual void handle( const char *rq, const std::string& url, BSONObj params,
                             string& responseMsg, int& responseCode,
                             vector<string>& headers,  const SockAddr &from ) {

            string::size_type first = url.find( "/" , 1 );
            if ( first == string::npos ) {
                responseCode = 400;
                return;
            }

            string method = MiniWebServer::parseMethod( rq );
            string dbname = url.substr( 1 , first - 1 );
            string coll = url.substr( first + 1 );
            string action = "";

            string::size_type last = coll.find_last_of( "/" );
            if ( last == string::npos ) {
                action = coll;
                coll = "_defaultCollection";
            }
            else {
                action = coll.substr( last + 1 );
                coll = coll.substr( 0 , last );
            }

            for ( string::size_type i=0; i<coll.size(); i++ )
                if ( coll[i] == '/' )
                    coll[i] = '.';

            string fullns = MiniWebServer::urlDecode(dbname + "." + coll);

            headers.push_back( (string)"x-action: " + action );
            headers.push_back( (string)"x-ns: " + fullns );

            bool html = false;

            stringstream ss;

            if ( method == "GET" ) {
                responseCode = 200;
                html = handleRESTQuery( fullns , action , params , responseCode , ss  );
            }
            else if ( method == "POST" ) {
                responseCode = 201;
                handlePost( fullns , MiniWebServer::body( rq ) , params , responseCode , ss  );
            }
            else {
                responseCode = 400;
                headers.push_back( "X_err: bad request" );
                ss << "don't know how to handle a [" << method << "]";
                out() << "don't know how to handle a [" << method << "]" << endl;
            }

            if( html )
                headers.push_back("Content-Type: text/html;charset=utf-8");
            else
                headers.push_back("Content-Type: text/plain;charset=utf-8");

            responseMsg = ss.str();
        }

        bool handleRESTQuery( const std::string& ns,
                              const std::string& action,
                              BSONObj & params,
                              int & responseCode,
                              stringstream & out ) {
            Timer t;

            int html = _getOption( params["html"] , 0 );
            int skip = _getOption( params["skip"] , 0 );
            int num  = _getOption( params["limit"] , _getOption( params["count" ] , 1000 ) ); // count is old, limit is new

            int one = 0;
            if ( params["one"].type() == String && tolower( params["one"].valuestr()[0] ) == 't' ) {
                num = 1;
                one = 1;
            }

            BSONObjBuilder queryBuilder;

            BSONObjIterator i(params);
            while ( i.more() ) {
                BSONElement e = i.next();
                string name = e.fieldName();
                if ( ! name.find( "filter_" ) == 0 )
                    continue;

                string field = name.substr(7);
                const char * val = e.valuestr();

                char * temp;

                // TODO: this is how i guess if something is a number.  pretty lame right now
                double number = strtod( val , &temp );
                if ( temp != val )
                    queryBuilder.append( field , number );
                else
                    queryBuilder.append( field , val );
            }

            BSONObj query = queryBuilder.obj();
            auto_ptr<DBClientCursor> cursor = db.query( ns.c_str() , query, num , skip );
            uassert( 13085 , "query failed for dbwebserver" , cursor.get() );

            if ( one ) {
                if ( cursor->more() ) {
                    BSONObj obj = cursor->next();
                    out << obj.jsonString(Strict,html?1:0) << '\n';
                }
                else {
                    responseCode = 404;
                }
                return html != 0;
            }

            if( html )  {
                string title = string("query ") + ns;
                out << start(title)
                    << p(title)
                    << "<pre>";
            }
            else {
                out << "{\n";
                out << "  \"offset\" : " << skip << ",\n";
                out << "  \"rows\": [\n";
            }

            int howMany = 0;
            while ( cursor->more() ) {
                if ( howMany++ && html == 0 )
                    out << " ,\n";
                BSONObj obj = cursor->next();
                if( html ) {
                    if( out.tellp() > 4 * 1024 * 1024 ) {
                        out << "Stopping output: more than 4MB returned and in html mode\n";
                        break;
                    }
                    out << obj.jsonString(Strict, html?1:0) << "\n\n";
                }
                else {
                    if( out.tellp() > 50 * 1024 * 1024 ) // 50MB limit - we are using ram
                        break;
                    out << "    " << obj.jsonString();
                }
            }

            if( html ) {
                out << "</pre>\n";
                if( howMany == 0 ) out << p("Collection is empty");
                out << _end();
            }
            else {
                out << "\n  ],\n\n";
                out << "  \"total_rows\" : " << howMany << " ,\n";
                out << "  \"query\" : " << query.jsonString() << " ,\n";
                out << "  \"millis\" : " << t.millis() << '\n';
                out << "}\n";
            }

            return html != 0;
        }

        // TODO Generate id and revision per couch POST spec
        void handlePost( const std::string& ns,
                         const char *body,
                         BSONObj& params,
                         int & responseCode,
                         stringstream & out ) {
            try {
                BSONObj obj = fromjson( body );
                db.insert( ns.c_str(), obj );
            }
            catch ( ... ) {
                responseCode = 400; // Bad Request.  Seems reasonable for now.
                out << "{ \"ok\" : false }";
                return;
            }

            responseCode = 201;
            out << "{ \"ok\" : true }";
        }

        int _getOption( BSONElement e , int def ) {
            if ( e.isNumber() )
                return e.numberInt();
            if ( e.type() == String )
                return atoi( e.valuestr() );
            return def;
        }

        DBDirectClient db;

    } restHandler;

    void openAdminDb() { 
        {
            readlocktry rl(/*"admin.system.users", */10000);
            uassert( 16172 , "couldn't get readlock to open admin db" , rl.got() );
            if( dbHolder().get("admin.system.users",dbpath) )
                return;
        }

        writelocktry wl(10000);
        verify( wl.got() );
        Client::Context cx( "admin.system.users", dbpath, false );
    }

    bool RestAdminAccess::haveAdminUsers() const {
        Client::Transaction txn(DB_TXN_READ_ONLY | DB_TXN_SNAPSHOT);
        openAdminDb();
        readlocktry rl(/*"admin.system.users", */10000);
        uassert( 16173 , "couldn't get read lock to get admin auth credentials" , rl.got() );
        Client::Context cx( "admin.system.users", dbpath, false );
<<<<<<< HEAD
        BSONObj o;
        NamespaceDetails *d = nsdetails( "admin.system.users" );
        return d != NULL && d->findOne(BSONObj(), o);
=======
        bool ok = ! Helpers::isEmpty("admin.system.users", false);
        txn.commit();
        return ok;
>>>>>>> 2f053435
    }

    BSONObj RestAdminAccess::getAdminUser( const string& username ) const {
        Client::Transaction txn(DB_TXN_READ_ONLY | DB_TXN_SNAPSHOT);
        openAdminDb();
        Client::GodScope gs;
        readlocktry rl(/*"admin.system.users", */10000);
        uassert( 16174 , "couldn't get read lock to check admin user" , rl.got() );
        Client::Context cx( "admin.system.users" );
        BSONObj user;
<<<<<<< HEAD
        NamespaceDetails *d = nsdetails( "admin.system.users" );
        if ( d != NULL && d->findOne( BSON( "user" << username ) , user ) )
=======
        if ( Helpers::findOne( "admin.system.users" , BSON( "user" << username ) , user ) ) {
            txn.commit();
>>>>>>> 2f053435
            return user.copy();
        }
        return BSONObj();
    }

    class LowLevelMongodStatus : public WebStatusPlugin {
    public:
        LowLevelMongodStatus() : WebStatusPlugin( "overview" , 5 , "(only reported if can acquire read lock quickly)" ) {}

        virtual void init() {}

        void _gotLock( int millis , stringstream& ss ) {
            ss << "<pre>\n";
            ss << "time to get readlock: " << millis << "ms\n";
            ss << "# databases: " << dbHolder().sizeInfo() << '\n';
            ss << "# Cursors: " << ClientCursor::numCursors() << '\n';
            ss << "replication: ";
            if( *replInfo )
                ss << "\nreplInfo:  " << replInfo << "\n\n";
            if( replSet ) {
                ss << a("", "see replSetGetStatus link top of page") << "--replSet </a>" << cmdLine._replSet;
            }
            if ( replAllDead ) {
                ss << "\n<b>replication replAllDead=" << replAllDead << "</b>\n";
            }
            // TokuMX: Do we care?
            //BackgroundOperation::dump(ss);
            ss << "</pre>\n";
        }

        virtual void run( stringstream& ss ) {
            Timer t;
            readlocktry lk( 300 );
            if ( lk.got() ) {
                _gotLock( t.millis() , ss );
            }
            else {
                ss << "\n<b>timed out getting lock</b>\n";
            }
        }
    } lowLevelMongodStatus;
}<|MERGE_RESOLUTION|>--- conflicted
+++ resolved
@@ -266,15 +266,11 @@
         readlocktry rl(/*"admin.system.users", */10000);
         uassert( 16173 , "couldn't get read lock to get admin auth credentials" , rl.got() );
         Client::Context cx( "admin.system.users", dbpath, false );
-<<<<<<< HEAD
         BSONObj o;
         NamespaceDetails *d = nsdetails( "admin.system.users" );
-        return d != NULL && d->findOne(BSONObj(), o);
-=======
-        bool ok = ! Helpers::isEmpty("admin.system.users", false);
+        bool ok = d != NULL && d->findOne(BSONObj(), o);
         txn.commit();
         return ok;
->>>>>>> 2f053435
     }
 
     BSONObj RestAdminAccess::getAdminUser( const string& username ) const {
@@ -285,13 +281,9 @@
         uassert( 16174 , "couldn't get read lock to check admin user" , rl.got() );
         Client::Context cx( "admin.system.users" );
         BSONObj user;
-<<<<<<< HEAD
         NamespaceDetails *d = nsdetails( "admin.system.users" );
-        if ( d != NULL && d->findOne( BSON( "user" << username ) , user ) )
-=======
-        if ( Helpers::findOne( "admin.system.users" , BSON( "user" << username ) , user ) ) {
+        if ( d != NULL && d->findOne( BSON( "user" << username ) , user ) ) {
             txn.commit();
->>>>>>> 2f053435
             return user.copy();
         }
         return BSONObj();
