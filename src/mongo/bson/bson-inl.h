/** @file bsoninlines.h
          a goal here is that the most common bson methods can be used inline-only, a la boost.
          thus some things are inline that wouldn't necessarily be otherwise.
*/

/*    Copyright 2009 10gen Inc.
 *    Copyright (C) 2013 Tokutek Inc.
 *
 *    Licensed under the Apache License, Version 2.0 (the "License");
 *    you may not use this file except in compliance with the License.
 *    You may obtain a copy of the License at
 *
 *    http://www.apache.org/licenses/LICENSE-2.0
 *
 *    Unless required by applicable law or agreed to in writing, software
 *    distributed under the License is distributed on an "AS IS" BASIS,
 *    WITHOUT WARRANTIES OR CONDITIONS OF ANY KIND, either express or implied.
 *    See the License for the specific language governing permissions and
 *    limitations under the License.
 */

#pragma once

#include <map>
#include <limits>


#if defined(_WIN32)
#undef max
#undef min
#endif

namespace mongo {

    /* must be same type when called, unless both sides are #s 
       this large function is in header to facilitate inline-only use of bson
    */
    inline int compareElementValues(const BSONElement& l, const BSONElement& r) {
        int f;

        switch ( l.type() ) {
        case EOO:
        case Undefined: // EOO and Undefined are same canonicalType
        case jstNULL:
        case MaxKey:
        case MinKey:
            f = l.canonicalType() - r.canonicalType();
            if ( f<0 ) return -1;
            return f==0 ? 0 : 1;
        case Bool:
            return *l.value() - *r.value();
        case Timestamp:
            // unsigned compare for timestamps - note they are not really dates but (ordinal + time_t)
            if ( l.date() < r.date() )
                return -1;
            return l.date() == r.date() ? 0 : 1;
        case Date:
            {
                long long a = (long long) l.Date().millis;
                long long b = (long long) (r.type() == Timestamp // Quick fix for SERVER-3304
                                           ? r.date().millis
                                           : r.Date().millis);
                if( a < b ) 
                    return -1;
                return a == b ? 0 : 1;
            }
        case NumberLong:
            if( r.type() == NumberLong ) {
                long long L = l._numberLong();
                long long R = r._numberLong();
                if( L < R ) return -1;
                if( L == R ) return 0;
                return 1;
            }
            goto dodouble;
        case NumberInt:
            if( r.type() == NumberInt ) {
                int L = l._numberInt();
                int R = r._numberInt();
                if( L < R ) return -1;
                return L == R ? 0 : 1;
            }
            // else fall through
        case NumberDouble: 
dodouble:
            {
                double left = l.number();
                double right = r.number();
                if( left < right ) 
                    return -1;
                if( left == right )
                    return 0;
                if( isNaN(left) )
                    return isNaN(right) ? 0 : -1;
                return 1;
            }
        case jstOID:
            return memcmp(l.value(), r.value(), 12);
        case Code:
        case Symbol:
        case String:
            /* todo: a utf sort order version one day... */
            {
                // we use memcmp as we allow zeros in UTF8 strings
                int lsz = l.valuestrsize();
                int rsz = r.valuestrsize();
                int common = std::min(lsz, rsz);
                int res = memcmp(l.valuestr(), r.valuestr(), common);
                if( res ) 
                    return res;
                // longer string is the greater one
                return lsz-rsz;
            }
        case Object:
        case Array:
            return l.embeddedObject().woCompare( r.embeddedObject() );
        case DBRef: {
            int lsz = l.valuesize();
            int rsz = r.valuesize();
            if ( lsz - rsz != 0 ) return lsz - rsz;
            return memcmp(l.value(), r.value(), lsz);
        }
        case BinData: {
            int lsz = l.objsize(); // our bin data size in bytes, not including the subtype byte
            int rsz = r.objsize();
            if ( lsz - rsz != 0 ) return lsz - rsz;
            return memcmp(l.value()+4, r.value()+4, lsz+1 /*+1 for subtype byte*/);
        }
        case RegEx: {
            int c = strcmp(l.regex(), r.regex());
            if ( c )
                return c;
            return strcmp(l.regexFlags(), r.regexFlags());
        }
        case CodeWScope : {
            f = l.canonicalType() - r.canonicalType();
            if ( f )
                return f;
            f = strcmp( l.codeWScopeCode() , r.codeWScopeCode() );
            if ( f )
                return f;
            f = strcmp( l.codeWScopeScopeDataUnsafe() , r.codeWScopeScopeDataUnsafe() );
            if ( f )
                return f;
            return 0;
        }
        default:
            verify( false);
        }
        return -1;
    }

    /* wo = "well ordered" 
       note: (mongodb related) : this can only change in behavior when index version # changes
    */
    inline int BSONElement::woCompare( const BSONElement &e,
                                bool considerFieldName ) const {
        int lt = (int) canonicalType();
        int rt = (int) e.canonicalType();
        int x = lt - rt;
        if( x != 0 && (!isNumber() || !e.isNumber()) )
            return x;
        if ( considerFieldName ) {
            x = strcmp(fieldName(), e.fieldName());
            if ( x != 0 )
                return x;
        }
        x = compareElementValues(*this, e);
        return x;
    }

    inline BSONObjIterator BSONObj::begin() const {
        return BSONObjIterator(*this);
    }

    inline BSONObj BSONElement::embeddedObjectUserCheck() const {
        if ( MONGO_likely(isABSONObj()) )
            return BSONObj(value());
        std::stringstream ss;
        ss << "invalid parameter: expected an object (" << fieldName() << ")";
        uasserted( 10065 , ss.str() );
        return BSONObj(); // never reachable
    }

    inline BSONObj BSONElement::embeddedObject() const {
        verify( isABSONObj() );
        return BSONObj(value());
    }

    inline BSONObj BSONElement::codeWScopeObject() const {
        verify( type() == CodeWScope );
        int strSizeWNull = *(int *)( value() + 4 );
        return BSONObj( value() + 4 + 4 + strSizeWNull );
    }

    // deep (full) equality
    inline bool BSONObj::equal(const BSONObj &rhs) const {
        BSONObjIterator i(*this);
        BSONObjIterator j(rhs);
        BSONElement l,r;
        do {
            // so far, equal...
            l = i.next();
            r = j.next();
            if ( l.eoo() )
                return r.eoo();
        } while( l == r );
        return false;
    }

    inline NOINLINE_DECL void BSONObj::_assertInvalid() const {
        StringBuilder ss;
        int os = objsize();
        ss << "Invalid BSONObj size: " << os << " (0x" << toHex( &os, 4 ) << ')';
        try {
            BSONElement e = firstElement();
            ss << " first element: " << e.toString();
        }
        catch ( ... ) { }
        massert( 10334 , ss.str() , 0 );
    }

    /* the idea with NOINLINE_DECL here is to keep this from inlining in the
       getOwned() method.  the presumption being that is better.
    */
    inline NOINLINE_DECL BSONObj BSONObj::copy() const {
        Holder *h = (Holder*) malloc(objsize() + sizeof(unsigned));
        h->zero();
        memcpy(h->data, objdata(), objsize());
        return BSONObj(h);
    }

    inline BSONObj BSONObj::getOwned() const {
        if ( isOwned() )
            return *this;
        return copy();
    }

    // wrap this element up as a singleton object.
    inline BSONObj BSONElement::wrap() const {
        BSONObjBuilder b(size()+6);
        b.append(*this);
        return b.obj();
    }

    inline BSONObj BSONElement::wrap( const char * newName ) const {
        BSONObjBuilder b(size()+6+(int)strlen(newName));
        b.appendAs(*this,newName);
        return b.obj();
    }

    inline void BSONObj::getFields(unsigned n, const char **fieldNames, BSONElement *fields) const { 
        BSONObjIterator i(*this);
        while ( i.more() ) {
            BSONElement e = i.next();
            const char *p = e.fieldName();
            for( unsigned i = 0; i < n; i++ ) {
                if( strcmp(p, fieldNames[i]) == 0 ) {
                    fields[i] = e;
                    break;
                }
            }
        }
    }

    inline BSONElement BSONObj::getField(const StringData& name) const {
        BSONObjIterator i(*this);
        while ( i.more() ) {
            BSONElement e = i.next();
            if ( name == e.fieldName() )
                return e;
        }
        return BSONElement();
    }

    inline int BSONObj::getIntField(const StringData& name) const {
        BSONElement e = getField(name);
        return e.isNumber() ? (int) e.number() : std::numeric_limits< int >::min();
    }

    inline bool BSONObj::getBoolField(const StringData& name) const {
        BSONElement e = getField(name);
        return e.type() == Bool ? e.boolean() : false;
    }

    inline const char * BSONObj::getStringField(const StringData& name) const {
        BSONElement e = getField(name);
        return e.type() == String ? e.valuestr() : "";
    }

    /* add all the fields from the object specified to this object */
    inline BSONObjBuilder& BSONObjBuilder::appendElements(BSONObj x) {
        BSONObjIterator it(x);
        while ( it.moreWithEOO() ) {
            BSONElement e = it.next();
            if ( e.eoo() ) break;
            append(e);
        }
        return *this;
    }

    /* add all the fields from the object specified to this object if they don't exist */
    inline BSONObjBuilder& BSONObjBuilder::appendElementsUnique(BSONObj x) {
        std::set<std::string> have;
        {
            BSONObjIterator i = iterator();
            while ( i.more() )
                have.insert( i.next().fieldName() );
        }
        
        BSONObjIterator it(x);
        while ( it.more() ) {
            BSONElement e = it.next();
            if ( have.count( e.fieldName() ) )
                continue;
            append(e);
        }
        return *this;
    }


    inline bool BSONObj::isValid() const {
        int x = objsize();
        return x > 0 && x <= BSONObjMaxInternalSize;
    }

    inline bool BSONObj::getObjectID(BSONElement& e) const {
        BSONElement f = getField("_id");
        if( !f.eoo() ) {
            e = f;
            return true;
        }
        return false;
    }

    inline BSONObjBuilderValueStream::BSONObjBuilderValueStream( BSONObjBuilder * builder ) {
        _builder = builder;
    }

    template<class T>
    inline BSONObjBuilder& BSONObjBuilderValueStream::operator<<( T value ) {
        _builder->append(_fieldName, value);
        _fieldName = StringData();
        return *_builder;
    }

    inline BSONObjBuilder& BSONObjBuilderValueStream::operator<<( const BSONElement& e ) {
        _builder->appendAs( e , _fieldName );
        _fieldName = StringData();
        return *_builder;
    }

    inline BufBuilder& BSONObjBuilderValueStream::subobjStart() {
<<<<<<< HEAD
        const char* tmp = _fieldName;
        _fieldName = NULL;
=======
        StringData tmp = _fieldName;
        _fieldName = StringData();
>>>>>>> 3ee82cfb
        return _builder->subobjStart(tmp);
    }

    inline BufBuilder& BSONObjBuilderValueStream::subarrayStart() {
<<<<<<< HEAD
        const char* tmp = _fieldName;
        _fieldName = NULL;
=======
        StringData tmp = _fieldName;
        _fieldName = StringData();
>>>>>>> 3ee82cfb
        return _builder->subarrayStart(tmp);
    }

    inline Labeler BSONObjBuilderValueStream::operator<<( const Labeler::Label &l ) {
        return Labeler( l, this );
    }

    inline void BSONObjBuilderValueStream::endField( const StringData& nextFieldName ) {
        if ( haveSubobj() ) {
            verify( _fieldName.rawData() );
            _builder->append( _fieldName, subobj()->done() );
        }
        _subobj.reset();
        _fieldName = nextFieldName;
    }

    inline BSONObjBuilder *BSONObjBuilderValueStream::subobj() {
        if ( !haveSubobj() )
            _subobj.reset( new BSONObjBuilder() );
        return _subobj.get();
    }

    template<class T> inline
    BSONObjBuilder& Labeler::operator<<( T value ) {
        s_->subobj()->append( l_.l_, value );
        return *s_->_builder;
    }

    inline
    BSONObjBuilder& Labeler::operator<<( const BSONElement& e ) {
        s_->subobj()->appendAs( e, l_.l_ );
        return *s_->_builder;
    }

    // {a: {b:1}} -> {a.b:1}
    void nested2dotted(BSONObjBuilder& b, const BSONObj& obj, const std::string& base="");
    inline BSONObj nested2dotted(const BSONObj& obj) {
        BSONObjBuilder b;
        nested2dotted(b, obj);
        return b.obj();
    }

    // {a.b:1} -> {a: {b:1}}
    void dotted2nested(BSONObjBuilder& b, const BSONObj& obj);
    inline BSONObj dotted2nested(const BSONObj& obj) {
        BSONObjBuilder b;
        dotted2nested(b, obj);
        return b.obj();
    }

    inline BSONObjIterator BSONObjBuilder::iterator() const {
        const char * s = _b.buf() + _offset;
        const char * e = _b.buf() + _b.len();
        return BSONObjIterator( s , e );
    }

    inline bool BSONObjBuilder::hasField( const StringData& name ) const {
        BSONObjIterator i = iterator();
        while ( i.more() )
            if ( name == i.next().fieldName() )
                return true;
        return false;
    }

    /* WARNING: nested/dotted conversions are not 100% reversible
     * nested2dotted(dotted2nested({a.b: {c:1}})) -> {a.b.c: 1}
     * also, dotted2nested ignores order
     */

    typedef std::map<std::string, BSONElement> BSONMap;
    inline BSONMap bson2map(const BSONObj& obj) {
        BSONMap m;
        BSONObjIterator it(obj);
        while (it.more()) {
            BSONElement e = it.next();
            m[e.fieldName()] = e;
        }
        return m;
    }

    struct BSONElementFieldNameCmp {
        bool operator()( const BSONElement &l, const BSONElement &r ) const {
            return strcmp( l.fieldName() , r.fieldName() ) <= 0;
        }
    };

    typedef std::set<BSONElement, BSONElementFieldNameCmp> BSONSortedElements;
    inline BSONSortedElements bson2set( const BSONObj& obj ) {
        BSONSortedElements s;
        BSONObjIterator it(obj);
        while ( it.more() )
            s.insert( it.next() );
        return s;
    }

    inline std::string BSONObj::toString( bool isArray, bool full ) const {
        if ( isEmpty() ) return "{}";
        StringBuilder s;
        toString(s, isArray, full);
        return s.str();
    }
    inline void BSONObj::toString( StringBuilder& s,  bool isArray, bool full, int depth ) const {
        if ( isEmpty() ) {
            s << "{}";
            return;
        }

        s << ( isArray ? "[ " : "{ " );
        BSONObjIterator i(*this);
        bool first = true;
        while ( 1 ) {
            massert( 10327 ,  "Object does not end with EOO", i.moreWithEOO() );
            BSONElement e = i.next( true );
            massert( 10328 ,  "Invalid element size", e.size() > 0 );
            massert( 10329 ,  "Element too large", e.size() < ( 1 << 30 ) );
            int offset = (int) (e.rawdata() - this->objdata());
            massert( 10330 ,  "Element extends past end of object",
                     e.size() + offset <= this->objsize() );
            e.validate();
            bool end = ( e.size() + offset == this->objsize() );
            if ( e.eoo() ) {
                massert( 10331 ,  "EOO Before end of object", end );
                break;
            }
            if ( first )
                first = false;
            else
                s << ", ";
            e.toString( s, !isArray, full, depth );
        }
        s << ( isArray ? " ]" : " }" );
    }

    inline void BSONElement::validate() const {
        const BSONType t = type();

        switch( t ) {
        case DBRef:
        case Code:
        case Symbol:
        case mongo::String: {
            unsigned x = (unsigned) valuestrsize();
            bool lenOk = x > 0 && x < (unsigned) BSONObjMaxInternalSize;
            if( lenOk && valuestr()[x-1] == 0 )
                return;
            StringBuilder buf;
            buf <<  "Invalid dbref/code/string/symbol size: " << x;
            if( lenOk )
                buf << " strnlen:" << mongo::strnlen( valuestr() , x );
            msgasserted( 10321 , buf.str() );
            break;
        }
        case CodeWScope: {
            int totalSize = *( int * )( value() );
            massert( 10322 ,  "Invalid CodeWScope size", totalSize >= 8 );
            int strSizeWNull = *( int * )( value() + 4 );
            massert( 10323 ,  "Invalid CodeWScope string size", totalSize >= strSizeWNull + 4 + 4 );
            massert( 10324 ,  "Invalid CodeWScope string size",
                     strSizeWNull > 0 &&
                     (strSizeWNull - 1) == mongo::strnlen( codeWScopeCode(), strSizeWNull ) );
            massert( 10325 ,  "Invalid CodeWScope size", totalSize >= strSizeWNull + 4 + 4 + 4 );
            int objSize = *( int * )( value() + 4 + 4 + strSizeWNull );
            massert( 10326 ,  "Invalid CodeWScope object size", totalSize == 4 + 4 + strSizeWNull + objSize );
            // Subobject validation handled elsewhere.
        }
        case Object:
            // We expect Object size validation to be handled elsewhere.
        default:
            break;
        }
    }

    inline int BSONElement::size( int maxLen ) const {
        if ( totalSize >= 0 )
            return totalSize;

        int remain = maxLen - fieldNameSize() - 1;

        int x = 0;
        switch ( type() ) {
        case EOO:
        case Undefined:
        case jstNULL:
        case MaxKey:
        case MinKey:
            break;
        case mongo::Bool:
            x = 1;
            break;
        case NumberInt:
            x = 4;
            break;
        case Timestamp:
        case mongo::Date:
        case NumberDouble:
        case NumberLong:
            x = 8;
            break;
        case jstOID:
            x = 12;
            break;
        case Symbol:
        case Code:
        case mongo::String:
            massert( 10313 ,  "Insufficient bytes to calculate element size", maxLen == -1 || remain > 3 );
            x = valuestrsize() + 4;
            break;
        case CodeWScope:
            massert( 10314 ,  "Insufficient bytes to calculate element size", maxLen == -1 || remain > 3 );
            x = objsize();
            break;

        case DBRef:
            massert( 10315 ,  "Insufficient bytes to calculate element size", maxLen == -1 || remain > 3 );
            x = valuestrsize() + 4 + 12;
            break;
        case Object:
        case mongo::Array:
            massert( 10316 ,  "Insufficient bytes to calculate element size", maxLen == -1 || remain > 3 );
            x = objsize();
            break;
        case BinData:
            massert( 10317 ,  "Insufficient bytes to calculate element size", maxLen == -1 || remain > 3 );
            x = valuestrsize() + 4 + 1/*subtype*/;
            break;
        case RegEx: {
            const char *p = value();
            size_t len1 = ( maxLen == -1 ) ? strlen( p ) : (size_t)mongo::strnlen( p, remain );
            //massert( 10318 ,  "Invalid regex string", len1 != -1 ); // ERH - 4/28/10 - don't think this does anything
            p = p + len1 + 1;
            size_t len2;
            if( maxLen == -1 )
                len2 = strlen( p );
            else {
                size_t x = remain - len1 - 1;
                verify( x <= 0x7fffffff );
                len2 = mongo::strnlen( p, (int) x );
            }
            //massert( 10319 ,  "Invalid regex options string", len2 != -1 ); // ERH - 4/28/10 - don't think this does anything
            x = (int) (len1 + 1 + len2 + 1);
        }
        break;
        default: {
            StringBuilder ss;
            ss << "BSONElement: bad type " << (int) type();
            std::string msg = ss.str();
            massert( 13655 , msg.c_str(),false);
        }
        }
        totalSize =  x + fieldNameSize() + 1; // BSONType

        return totalSize;
    }

    inline int BSONElement::size() const {
        if ( totalSize >= 0 )
            return totalSize;

        int x = 0;
        switch ( type() ) {
        case EOO:
        case Undefined:
        case jstNULL:
        case MaxKey:
        case MinKey:
            break;
        case mongo::Bool:
            x = 1;
            break;
        case NumberInt:
            x = 4;
            break;
        case Timestamp:
        case mongo::Date:
        case NumberDouble:
        case NumberLong:
            x = 8;
            break;
        case jstOID:
            x = 12;
            break;
        case Symbol:
        case Code:
        case mongo::String:
            x = valuestrsize() + 4;
            break;
        case DBRef:
            x = valuestrsize() + 4 + 12;
            break;
        case CodeWScope:
        case Object:
        case mongo::Array:
            x = objsize();
            break;
        case BinData:
            x = valuestrsize() + 4 + 1/*subtype*/;
            break;
        case RegEx: 
            {
                const char *p = value();
                size_t len1 = strlen(p);
                p = p + len1 + 1;
                size_t len2;
                len2 = strlen( p );
                x = (int) (len1 + 1 + len2 + 1);
            }
            break;
        default: 
            {
                StringBuilder ss;
                ss << "BSONElement: bad type " << (int) type();
                std::string msg = ss.str();
                massert(10320 , msg.c_str(),false);
            }
        }
        totalSize =  x + fieldNameSize() + 1; // BSONType

        return totalSize;
    }

    inline std::string BSONElement::toString( bool includeFieldName, bool full ) const {
        StringBuilder s;
        toString(s, includeFieldName, full);
        return s.str();
    }
    inline void BSONElement::toString( StringBuilder& s, bool includeFieldName, bool full, int depth ) const {

        if ( depth > BSONObj::maxToStringRecursionDepth ) {
            // check if we want the full/complete string
            if ( full ) {
                StringBuilder s;
                s << "Reached maximum recursion depth of ";
                s << BSONObj::maxToStringRecursionDepth;
                uassert(16150, s.str(), full != true);
            }
            s << "...";
            return;
        }

        if ( includeFieldName && type() != EOO )
            s << fieldName() << ": ";
        switch ( type() ) {
        case EOO:
            s << "EOO";
            break;
        case mongo::Date:
            s << "new Date(" << (long long) date() << ')';
            break;
        case RegEx: {
            s << "/" << regex() << '/';
            const char *p = regexFlags();
            if ( p ) s << p;
        }
        break;
        case NumberDouble:
            s.appendDoubleNice( number() );
            break;
        case NumberLong:
            s << _numberLong();
            break;
        case NumberInt:
            s << _numberInt();
            break;
        case mongo::Bool:
            s << ( boolean() ? "true" : "false" );
            break;
        case Object:
            embeddedObject().toString(s, false, full, depth+1);
            break;
        case mongo::Array:
            embeddedObject().toString(s, true, full, depth+1);
            break;
        case Undefined:
            s << "undefined";
            break;
        case jstNULL:
            s << "null";
            break;
        case MaxKey:
            s << "MaxKey";
            break;
        case MinKey:
            s << "MinKey";
            break;
        case CodeWScope:
            s << "CodeWScope( "
              << codeWScopeCode() << ", " << codeWScopeObject().toString(false, full) << ")";
            break;
        case Code:
            if ( !full &&  valuestrsize() > 80 ) {
                s.write(valuestr(), 70);
                s << "...";
            }
            else {
                s.write(valuestr(), valuestrsize()-1);
            }
            break;
        case Symbol:
        case mongo::String:
            s << '"';
            if ( !full &&  valuestrsize() > 160 ) {
                s.write(valuestr(), 150);
                s << "...\"";
            }
            else {
                s.write(valuestr(), valuestrsize()-1);
                s << '"';
            }
            break;
        case DBRef:
            s << "DBRef('" << valuestr() << "',";
            {
                mongo::OID *x = (mongo::OID *) (valuestr() + valuestrsize());
                s << *x << ')';
            }
            break;
        case jstOID:
            s << "ObjectId('";
            s << __oid() << "')";
            break;
        case BinData:
            s << "BinData";
            if (full) {
                int len;
                const char* data = binDataClean(len);
                s << '(' << binDataType() << ", " << toHex(data, len) << ')';
            }
            break;
        case Timestamp:
            s << "Timestamp " << timestampTime() << "|" << timestampInc();
            break;
        default:
            s << "?type=" << type();
            break;
        }
    }

    /* return has eoo() true if no match
       supports "." notation to reach into embedded objects
    */
    inline BSONElement BSONObj::getFieldDotted(const StringData& name) const {
        BSONElement e = getField(name);
        if (e.eoo()) {
            size_t dot_offset = name.find('.');
            if (dot_offset != string::npos) {
                StringData left = name.substr(0, dot_offset);
                StringData right = name.substr(dot_offset + 1);
                BSONObj sub = getObjectField(left);
                return sub.isEmpty() ? BSONElement() : sub.getFieldDotted(right);
            }
        }

        return e;
    }

    inline BSONObj BSONObj::getObjectField(const StringData& name) const {
        BSONElement e = getField(name);
        BSONType t = e.type();
        return t == Object || t == Array ? e.embeddedObject() : BSONObj();
    }

    inline int BSONObj::nFields() const {
        int n = 0;
        BSONObjIterator i(*this);
        while ( i.moreWithEOO() ) {
            BSONElement e = i.next();
            if ( e.eoo() )
                break;
            n++;
        }
        return n;
    }

    inline BSONObj::BSONObj() {
        /* little endian ordering here, but perhaps that is ok regardless as BSON is spec'd
           to be little endian external to the system. (i.e. the rest of the implementation of bson,
           not this part, fails to support big endian)
        */
        static char p[] = { /*size*/5, 0, 0, 0, /*eoo*/0 };
        _objdata = p;
    }

    inline BSONObj BSONElement::Obj() const { return embeddedObjectUserCheck(); }

    inline BSONElement BSONElement::operator[] (const std::string& field) const {
        BSONObj o = Obj();
        return o[field];
    }

    inline void BSONObj::elems(std::vector<BSONElement> &v) const {
        BSONObjIterator i(*this);
        while( i.more() )
            v.push_back(i.next());
    }

    inline void BSONObj::elems(std::list<BSONElement> &v) const {
        BSONObjIterator i(*this);
        while( i.more() )
            v.push_back(i.next());
    }

    template <class T>
    void BSONObj::Vals(std::vector<T>& v) const {
        BSONObjIterator i(*this);
        while( i.more() ) {
            T t;
            i.next().Val(t);
            v.push_back(t);
        }
    }
    template <class T>
    void BSONObj::Vals(std::list<T>& v) const {
        BSONObjIterator i(*this);
        while( i.more() ) {
            T t;
            i.next().Val(t);
            v.push_back(t);
        }
    }

    template <class T>
    void BSONObj::vals(std::vector<T>& v) const {
        BSONObjIterator i(*this);
        while( i.more() ) {
            try {
                T t;
                i.next().Val(t);
                v.push_back(t);
            }
            catch(...) { }
        }
    }
    template <class T>
    void BSONObj::vals(std::list<T>& v) const {
        BSONObjIterator i(*this);
        while( i.more() ) {
            try {
                T t;
                i.next().Val(t);
                v.push_back(t);
            }
            catch(...) { }
        }
    }

    inline std::ostream& operator<<( std::ostream &s, const BSONObj &o ) {
        return s << o.toString();
    }

    inline std::ostream& operator<<( std::ostream &s, const BSONElement &e ) {
        return s << e.toString();
    }

    inline StringBuilder& operator<<( StringBuilder &s, const BSONObj &o ) {
        o.toString( s );
        return s;
    }
    inline StringBuilder& operator<<( StringBuilder &s, const BSONElement &e ) {
        e.toString( s );
        return s;
    }


    inline void BSONElement::Val(BSONObj& v) const { v = Obj(); }

    template<typename T>
    inline BSONFieldValue<BSONObj> BSONField<T>::query( const char * q , const T& t ) const {
        BSONObjBuilder b;
        b.append( q , t );
        return BSONFieldValue<BSONObj>( _name , b.obj() );
    }

    // used by jsonString()
    inline std::string escape( const std::string& s , bool escape_slash=false) {
        StringBuilder ret;
        for ( std::string::const_iterator i = s.begin(); i != s.end(); ++i ) {
            switch ( *i ) {
            case '"':
                ret << "\\\"";
                break;
            case '\\':
                ret << "\\\\";
                break;
            case '/':
                ret << (escape_slash ? "\\/" : "/");
                break;
            case '\b':
                ret << "\\b";
                break;
            case '\f':
                ret << "\\f";
                break;
            case '\n':
                ret << "\\n";
                break;
            case '\r':
                ret << "\\r";
                break;
            case '\t':
                ret << "\\t";
                break;
            default:
                if ( *i >= 0 && *i <= 0x1f ) {
                    //TODO: these should be utf16 code-units not bytes
                    char c = *i;
                    ret << "\\u00" << toHexLower(&c, 1);
                }
                else {
                    ret << *i;
                }
            }
        }
        return ret.str();
    }

    inline std::string BSONObj::hexDump() const {
        std::stringstream ss;
        const char *d = objdata();
        int size = objsize();
        for( int i = 0; i < size; ++i ) {
            ss.width( 2 );
            ss.fill( '0' );
            ss << std::hex << (unsigned)(unsigned char)( d[ i ] ) << std::dec;
            if ( ( d[ i ] >= '0' && d[ i ] <= '9' ) || ( d[ i ] >= 'A' && d[ i ] <= 'z' ) )
                ss << '\'' << d[ i ] << '\'';
            if ( i != size - 1 )
                ss << ' ';
        }
        return ss.str();
    }

    inline void BSONObjBuilder::appendKeys( const BSONObj& keyPattern , const BSONObj& values ) {
        BSONObjIterator i(keyPattern);
        BSONObjIterator j(values);

        while ( i.more() && j.more() ) {
            appendAs( j.next() , i.next().fieldName() );
        }

        verify( ! i.more() );
        verify( ! j.more() );
    }

    inline BSONObj BSONObj::removeField(const StringData& name) const {
        BSONObjBuilder b;
        BSONObjIterator i(*this);
        while ( i.more() ) {
            BSONElement e = i.next();
            const char *fname = e.fieldName();
            if ( name != fname )
                b.append(e);
        }
        return b.obj();
    }
}<|MERGE_RESOLUTION|>--- conflicted
+++ resolved
@@ -351,24 +351,14 @@
     }
 
     inline BufBuilder& BSONObjBuilderValueStream::subobjStart() {
-<<<<<<< HEAD
-        const char* tmp = _fieldName;
-        _fieldName = NULL;
-=======
         StringData tmp = _fieldName;
         _fieldName = StringData();
->>>>>>> 3ee82cfb
         return _builder->subobjStart(tmp);
     }
 
     inline BufBuilder& BSONObjBuilderValueStream::subarrayStart() {
-<<<<<<< HEAD
-        const char* tmp = _fieldName;
-        _fieldName = NULL;
-=======
         StringData tmp = _fieldName;
         _fieldName = StringData();
->>>>>>> 3ee82cfb
         return _builder->subarrayStart(tmp);
     }
 
