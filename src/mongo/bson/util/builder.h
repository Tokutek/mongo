--- conflicted
+++ resolved
@@ -26,12 +26,8 @@
 #include <string.h>
 
 #include "mongo/bson/inline_decls.h"
-<<<<<<< HEAD
 #include "mongo/base/string_data.h"
-=======
-#include "mongo/bson/stringdata.h"
 #include "mongo/util/assert_util.h"
->>>>>>> f1eab58b
 
 namespace mongo {
     /* Accessing unaligned doubles on ARM generates an alignment trap and aborts with SIGBUS on Linux.
