--- conflicted
+++ resolved
@@ -1,14 +1,10 @@
-<<<<<<< HEAD
 tokumx (1.6.0-pre-) UNRELEASED; urgency=low
 
   * see http://github.com/Tokutek/mongo/releases/1.6.0
 
- -- Leif Walsh <leif.walsh@gmail.com>  Tue, 10 Jun 2014 13:54:24 +0000
-
-tokumx (1.5.0-rc.1) unstable; urgency=low
-=======
+ -- Leif Walsh <leif.walsh@gmail.com>  Mon, 16 Jun 2014 21:27:12 +0000
+
 tokumx (1.5.0) unstable; urgency=low
->>>>>>> c39e06b0
 
   * see http://github.com/Tokutek/mongo/releases/1.5.0
 
