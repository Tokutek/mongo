<<<<<<< HEAD
tokumx (1.5.0-pre-) UNRELEASED; urgency=low

  * see http://github.com/Tokutek/mongo/releases/1.5.0

 -- Leif Walsh <leif.walsh@gmail.com>  Sun, 09 Mar 2014 20:25:37 +0000

tokumx (1.4.1-rc.1) unstable; urgency=low
=======
tokumx (1.4.1) unstable; urgency=low
>>>>>>> f85a76d1

  * see http://github.com/Tokutek/mongo/releases/1.4.1-rc.1

 -- Leif Walsh <leif.walsh@gmail.com>  Fri, 21 Mar 2014 12:56:31 +0000

tokumx (1.4.0) unstable; urgency=low

  * see http://github.com/Tokutek/mongo/releases/1.4.0

 -- Leif Walsh <leif.walsh@gmail.com>  Wed, 12 Feb 2014 02:05:14 +0000

tokumx (1.3.3) unstable; urgency=low

  * see http://github.com/Tokutek/mongo/releases/1.3.3

 -- Leif Walsh <leif.walsh@gmail.com>  Wed, 08 Jan 2014 04:10:50 +0000

mongodb (2.2.0) unstable; urgency=low

  * see http://docs.mongodb.org/manual/release-notes/2.2/

 -- Richard Kreuter <richard@10gen.com>  Wed, 29 Aug 2012 16:56:28 -0500

mongodb (2.1.2) unstable; urgency=low

  * see http://jira.mongodb.org/browse/SERVER/fixforversion/10894

 -- Richard Kreuter <richard@10gen.com>  Tue, 26 Jun 2012 16:56:28 -0500

mongodb (1.9.2) unstable; urgency=low

  * see http://jira.mongodb.org/browse/SERVER/fixforversion/10261

 -- Richard Kreuter <richard@10gen.com>  Thu, 11 Aug 2011 16:56:28 -0500

mongodb (1.9.1) unstable; urgency=low

  * see http://jira.mongodb.org/browse/SERVER/fixforversion/10261

 -- Richard Kreuter <richard@10gen.com>  Tue, 26 Jul 2011 16:56:28 -0500

mongodb (1.9.0) unstable; urgency=low

  * see http://jira.mongodb.org/browse/SERVER/fixforversion/10232

 -- Richard Kreuter <richard@10gen.com>  Sun, 01 May 2011 16:56:28 -0500

mongodb (1.8.0-rc0) unstable; urgency=low

  * see http://jira.mongodb.org/browse/SERVER/fixforversion/10245

 -- Richard Kreuter <richard@10gen.com>  Tue, 22 Feb 2011 16:56:28 -0500

mongodb (1.7.6) unstable; urgency=low

  * see http://jira.mongodb.org/browse/SERVER/fixforversion/10223

 -- Richard Kreuter <richard@10gen.com>  Wed, 26 Jan 2011 16:56:28 -0500

mongodb (1.7.5) unstable; urgency=low

  * durability journalingin place
  * see http://jira.mongodb.org/browse/SERVER/fixforversion/10214

 -- Richard Kreuter <richard@10gen.com>  Wed, 26 Jan 2011 16:56:28 -0500

mongodb (1.7.4) unstable; urgency=low

  * sharding lots of changes
  * replica_sets lots of changes
  * see http://jira.mongodb.org/browse/SERVER/fixforversion/10210

 -- Richard Kreuter <richard@10gen.com>  Mon, 20 Dec 2010 16:56:28 -0500

mongodb (1.7.3) unstable; urgency=low

  * sharding lots of changes
  * replica_sets lots of changes
  * see http://jira.mongodb.org/browse/SERVER/fixforversion/10195

 -- Richard Kreuter <richard@10gen.com>  Tue, 16 Nov 2010 16:56:28 -0500

mongodb (1.7.2) unstable; urgency=low

  * sharding lots of changes
  * replica_sets lots of changes
  * see http://jira.mongodb.org/browse/SERVER/fixforversion/10194

 -- Richard Kreuter <richard@10gen.com>  Fri, 29 Oct 2010 16:56:28 -0500

mongodb (1.7.1) unstable; urgency=low

  * sharding lots of changes
  * replica_sets lots of changes
  * see http://jira.mongodb.org/browse/SERVER/fixforversion/10193

 -- Richard Kreuter <richard@10gen.com>  Tue, 28 Sep 2010 16:56:28 -0500

mongodb (1.7.0) unstable; urgency=low

  * sharding lots of changes
  * replica_sets lots of changes

 -- Richard Kreuter <richard@10gen.com>  Fri, 03 Sep 2010 16:56:28 -0500

mongodb (1.5.8) unstable; urgency=low

  * sharding lots of changes
  * replica_sets lots of changes

 -- Richard Kreuter <richard@10gen.com>  Tue, 03 Aug 2010 16:56:28 -0500

mongodb (1.5.7) unstable; urgency=low

  * sharding lots of changes
  * replica_sets lots of changes

 -- Richard Kreuter <richard@10gen.com>  Fri, 30 Jul 2010 16:56:28 -0500


mongodb (1.5.6) unstable; urgency=low

  * sharding lots of changes, see http://jira.mongodb.org/browse/SERVER/fixforversion/10179

 -- Richard Kreuter <richard@10gen.com>  Sat, 24 Jul 2010 16:56:28 -0500

mongodb (1.5.5) unstable; urgency=low

  * sharding lots of changes, see http://jira.mongodb.org/browse/SERVER/fixforversion/10157

 -- Richard Kreuter <richard@10gen.com>  Fri, 16 Jul 2010 16:56:28 -0500

mongodb (1.5.4) unstable; urgency=low

  * sharding lots of changes, see http://jira.mongodb.org/browse/SERVER/fixforversion/10157

 -- Richard Kreuter <richard@10gen.com>  Fri, 2 Jul 2010 16:56:28 -0500

mongodb (1.5.3) unstable; urgency=low

  * sharding lots of changes, see http://jira.mongodb.org/browse/SERVER/fixforversion/10157

 -- Richard Kreuter <richard@10gen.com>  Thu, 17 Jun 2010 16:56:28 -0500

mongodb (1.5.2) unstable; urgency=low

  * sharding lots of changes, see http://jira.mongodb.org/browse/SERVER/fixforversion/10143

 -- Richard Kreuter <richard@10gen.com>  Wed, 27 May 2010 16:56:28 -0500

mongodb (1.5.1) unstable; urgency=low

  * sharding lots of changes, see http://jira.mongodb.org/browse/SERVER/fixforversion/10142

 -- Richard Kreuter <richard@10gen.com>  Wed, 3 May 2010 16:56:28 -0500

mongodb (1.5.0) unstable; urgency=low

  * replication w & real-time, see http://jira.mongodb.org/browse/SERVER/fixforversion/10125

 -- Richard Kreuter <richard@10gen.com>  Wed, 22 Mar 2010 16:56:28 -0500


mongodb (1.3.5) unstable; urgency=low

  * bug fixes

 -- Richard Kreuter <richard@10gen.com>  Wed, 22 Mar 2010 16:56:28 -0500

mongodb (1.3.4) unstable; urgency=low

  * bufg fixes

 -- Richard Kreuter <richard@10gen.com>  Wed, 17 Mar 2010 16:56:28 -0500

mongodb (1.3.3) unstable; urgency=low

  * geo

 -- Richard Kreuter <richard@10gen.com>  Fri, 05 Feb 2010 16:56:28 -0500

mongodb (1.3.2) unstable; urgency=low

  * munged debian files

 -- Richard Kreuter <richard@10gen.com>  Fri, 05 Feb 2010 16:56:28 -0500

mongodb (1.3.1) unstable; urgency=low

  * Initial release

 -- Kristina Chodorow <kristina@10gen.com>  Tue, 07 Apr 2009 10:18:58 -0400
<|MERGE_RESOLUTION|>--- conflicted
+++ resolved
@@ -1,14 +1,10 @@
-<<<<<<< HEAD
 tokumx (1.5.0-pre-) UNRELEASED; urgency=low
 
   * see http://github.com/Tokutek/mongo/releases/1.5.0
 
- -- Leif Walsh <leif.walsh@gmail.com>  Sun, 09 Mar 2014 20:25:37 +0000
+ -- Leif Walsh <leif.walsh@gmail.com>  Fri, 21 Mar 2014 12:57:39 +0000
 
-tokumx (1.4.1-rc.1) unstable; urgency=low
-=======
 tokumx (1.4.1) unstable; urgency=low
->>>>>>> f85a76d1
 
   * see http://github.com/Tokutek/mongo/releases/1.4.1-rc.1
 
