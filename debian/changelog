<<<<<<< HEAD
tokumx (2.1.0-pre-) UNRELEASED; urgency=low

  * see http://github.com/Tokutek/mongo/releases/tokumx-2.1.0

 -- Leif Walsh <leif.walsh@gmail.com>  Tue, 16 Sep 2014 15:28:15 +0000

tokumx (2.0.0-rc.0) UNRELEASED; urgency=low
=======
tokumx (2.0.0-rc.1) UNRELEASED; urgency=low
>>>>>>> ec3b022a

  * see http://github.com/Tokutek/mongo/releases/tokumx-2.0.0

 -- Leif Walsh <leif.walsh@gmail.com>  Sat, 20 Sep 2014 21:47:46 +0000

tokumx (1.5.1) unstable; urgency=low

  * see http://github.com/Tokutek/mongo/releases/1.5.1

 -- Leif Walsh <leif.walsh@gmail.com>  Mon, 08 Sep 2014 23:05:22 +0000

tokumx (1.5.0) unstable; urgency=low

  * see http://github.com/Tokutek/mongo/releases/1.5.0

 -- Leif Walsh <leif.walsh@gmail.com>  Mon, 16 Jun 2014 21:26:46 +0000

tokumx (1.4.3) unstable; urgency=low

  * see http://github.com/Tokutek/mongo/releases/1.4.3

 -- Leif Walsh <leif.walsh@gmail.com>  Mon, 09 Jun 2014 19:17:43 +0000

tokumx (1.4.2) unstable; urgency=low

  * see http://github.com/Tokutek/mongo/releases/1.4.2

 -- Leif Walsh <leif.walsh@gmail.com>  Thu, 08 May 2014 16:12:28 +0000

tokumx (1.4.1) unstable; urgency=low

  * see http://github.com/Tokutek/mongo/releases/1.4.1

 -- Leif Walsh <leif.walsh@gmail.com>  Fri, 21 Mar 2014 12:56:31 +0000

tokumx (1.4.0) unstable; urgency=low

  * see http://github.com/Tokutek/mongo/releases/1.4.0

 -- Leif Walsh <leif.walsh@gmail.com>  Wed, 12 Feb 2014 02:05:14 +0000

tokumx (1.3.3) unstable; urgency=low

  * see http://github.com/Tokutek/mongo/releases/1.3.3

 -- Leif Walsh <leif.walsh@gmail.com>  Wed, 08 Jan 2014 04:10:50 +0000

mongodb (2.2.0) unstable; urgency=low

  * see http://docs.mongodb.org/manual/release-notes/2.2/

 -- Richard Kreuter <richard@10gen.com>  Wed, 29 Aug 2012 16:56:28 -0500

mongodb (2.1.2) unstable; urgency=low

  * see http://jira.mongodb.org/browse/SERVER/fixforversion/10894

 -- Richard Kreuter <richard@10gen.com>  Tue, 26 Jun 2012 16:56:28 -0500

mongodb (1.9.2) unstable; urgency=low

  * see http://jira.mongodb.org/browse/SERVER/fixforversion/10261

 -- Richard Kreuter <richard@10gen.com>  Thu, 11 Aug 2011 16:56:28 -0500

mongodb (1.9.1) unstable; urgency=low

  * see http://jira.mongodb.org/browse/SERVER/fixforversion/10261

 -- Richard Kreuter <richard@10gen.com>  Tue, 26 Jul 2011 16:56:28 -0500

mongodb (1.9.0) unstable; urgency=low

  * see http://jira.mongodb.org/browse/SERVER/fixforversion/10232

 -- Richard Kreuter <richard@10gen.com>  Sun, 01 May 2011 16:56:28 -0500

mongodb (1.8.0-rc0) unstable; urgency=low

  * see http://jira.mongodb.org/browse/SERVER/fixforversion/10245

 -- Richard Kreuter <richard@10gen.com>  Tue, 22 Feb 2011 16:56:28 -0500

mongodb (1.7.6) unstable; urgency=low

  * see http://jira.mongodb.org/browse/SERVER/fixforversion/10223

 -- Richard Kreuter <richard@10gen.com>  Wed, 26 Jan 2011 16:56:28 -0500

mongodb (1.7.5) unstable; urgency=low

  * durability journalingin place
  * see http://jira.mongodb.org/browse/SERVER/fixforversion/10214

 -- Richard Kreuter <richard@10gen.com>  Wed, 26 Jan 2011 16:56:28 -0500

mongodb (1.7.4) unstable; urgency=low

  * sharding lots of changes
  * replica_sets lots of changes
  * see http://jira.mongodb.org/browse/SERVER/fixforversion/10210

 -- Richard Kreuter <richard@10gen.com>  Mon, 20 Dec 2010 16:56:28 -0500

mongodb (1.7.3) unstable; urgency=low

  * sharding lots of changes
  * replica_sets lots of changes
  * see http://jira.mongodb.org/browse/SERVER/fixforversion/10195

 -- Richard Kreuter <richard@10gen.com>  Tue, 16 Nov 2010 16:56:28 -0500

mongodb (1.7.2) unstable; urgency=low

  * sharding lots of changes
  * replica_sets lots of changes
  * see http://jira.mongodb.org/browse/SERVER/fixforversion/10194

 -- Richard Kreuter <richard@10gen.com>  Fri, 29 Oct 2010 16:56:28 -0500

mongodb (1.7.1) unstable; urgency=low

  * sharding lots of changes
  * replica_sets lots of changes
  * see http://jira.mongodb.org/browse/SERVER/fixforversion/10193

 -- Richard Kreuter <richard@10gen.com>  Tue, 28 Sep 2010 16:56:28 -0500

mongodb (1.7.0) unstable; urgency=low

  * sharding lots of changes
  * replica_sets lots of changes

 -- Richard Kreuter <richard@10gen.com>  Fri, 03 Sep 2010 16:56:28 -0500

mongodb (1.5.8) unstable; urgency=low

  * sharding lots of changes
  * replica_sets lots of changes

 -- Richard Kreuter <richard@10gen.com>  Tue, 03 Aug 2010 16:56:28 -0500

mongodb (1.5.7) unstable; urgency=low

  * sharding lots of changes
  * replica_sets lots of changes

 -- Richard Kreuter <richard@10gen.com>  Fri, 30 Jul 2010 16:56:28 -0500


mongodb (1.5.6) unstable; urgency=low

  * sharding lots of changes, see http://jira.mongodb.org/browse/SERVER/fixforversion/10179

 -- Richard Kreuter <richard@10gen.com>  Sat, 24 Jul 2010 16:56:28 -0500

mongodb (1.5.5) unstable; urgency=low

  * sharding lots of changes, see http://jira.mongodb.org/browse/SERVER/fixforversion/10157

 -- Richard Kreuter <richard@10gen.com>  Fri, 16 Jul 2010 16:56:28 -0500

mongodb (1.5.4) unstable; urgency=low

  * sharding lots of changes, see http://jira.mongodb.org/browse/SERVER/fixforversion/10157

 -- Richard Kreuter <richard@10gen.com>  Fri, 2 Jul 2010 16:56:28 -0500

mongodb (1.5.3) unstable; urgency=low

  * sharding lots of changes, see http://jira.mongodb.org/browse/SERVER/fixforversion/10157

 -- Richard Kreuter <richard@10gen.com>  Thu, 17 Jun 2010 16:56:28 -0500

mongodb (1.5.2) unstable; urgency=low

  * sharding lots of changes, see http://jira.mongodb.org/browse/SERVER/fixforversion/10143

 -- Richard Kreuter <richard@10gen.com>  Wed, 27 May 2010 16:56:28 -0500

mongodb (1.5.1) unstable; urgency=low

  * sharding lots of changes, see http://jira.mongodb.org/browse/SERVER/fixforversion/10142

 -- Richard Kreuter <richard@10gen.com>  Wed, 3 May 2010 16:56:28 -0500

mongodb (1.5.0) unstable; urgency=low

  * replication w & real-time, see http://jira.mongodb.org/browse/SERVER/fixforversion/10125

 -- Richard Kreuter <richard@10gen.com>  Wed, 22 Mar 2010 16:56:28 -0500


mongodb (1.3.5) unstable; urgency=low

  * bug fixes

 -- Richard Kreuter <richard@10gen.com>  Wed, 22 Mar 2010 16:56:28 -0500

mongodb (1.3.4) unstable; urgency=low

  * bufg fixes

 -- Richard Kreuter <richard@10gen.com>  Wed, 17 Mar 2010 16:56:28 -0500

mongodb (1.3.3) unstable; urgency=low

  * geo

 -- Richard Kreuter <richard@10gen.com>  Fri, 05 Feb 2010 16:56:28 -0500

mongodb (1.3.2) unstable; urgency=low

  * munged debian files

 -- Richard Kreuter <richard@10gen.com>  Fri, 05 Feb 2010 16:56:28 -0500

mongodb (1.3.1) unstable; urgency=low

  * Initial release

 -- Kristina Chodorow <kristina@10gen.com>  Tue, 07 Apr 2009 10:18:58 -0400
<|MERGE_RESOLUTION|>--- conflicted
+++ resolved
@@ -1,14 +1,10 @@
-<<<<<<< HEAD
 tokumx (2.1.0-pre-) UNRELEASED; urgency=low
 
   * see http://github.com/Tokutek/mongo/releases/tokumx-2.1.0
 
- -- Leif Walsh <leif.walsh@gmail.com>  Tue, 16 Sep 2014 15:28:15 +0000
-
-tokumx (2.0.0-rc.0) UNRELEASED; urgency=low
-=======
+ -- Leif Walsh <leif.walsh@gmail.com>  Sat, 20 Sep 2014 21:58:37 +0000
+
 tokumx (2.0.0-rc.1) UNRELEASED; urgency=low
->>>>>>> ec3b022a
 
   * see http://github.com/Tokutek/mongo/releases/tokumx-2.0.0
 
