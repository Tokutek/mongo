<<<<<<< HEAD
tokumx (1.6.0-pre-) UNRELEASED; urgency=low

  * see http://github.com/Tokutek/mongo/releases/1.6.0

 -- Leif Walsh <leif.walsh@gmail.com>  Fri, 29 Aug 2014 20:47:52 +0000

tokumx (1.5.1-rc.0) unstable; urgency=low
=======
tokumx (1.5.1) unstable; urgency=low
>>>>>>> 9a096be5

  * see http://github.com/Tokutek/mongo/releases/1.5.1

 -- Leif Walsh <leif.walsh@gmail.com>  Mon, 08 Sep 2014 23:05:22 +0000

tokumx (1.5.0) unstable; urgency=low

  * see http://github.com/Tokutek/mongo/releases/1.5.0

 -- Leif Walsh <leif.walsh@gmail.com>  Mon, 16 Jun 2014 21:26:46 +0000

tokumx (1.4.3) unstable; urgency=low

  * see http://github.com/Tokutek/mongo/releases/1.4.3

 -- Leif Walsh <leif.walsh@gmail.com>  Mon, 09 Jun 2014 19:17:43 +0000

tokumx (1.4.2) unstable; urgency=low

  * see http://github.com/Tokutek/mongo/releases/1.4.2

 -- Leif Walsh <leif.walsh@gmail.com>  Thu, 08 May 2014 16:12:28 +0000

tokumx (1.4.1) unstable; urgency=low

  * see http://github.com/Tokutek/mongo/releases/1.4.1

 -- Leif Walsh <leif.walsh@gmail.com>  Fri, 21 Mar 2014 12:56:31 +0000

tokumx (1.4.0) unstable; urgency=low

  * see http://github.com/Tokutek/mongo/releases/1.4.0

 -- Leif Walsh <leif.walsh@gmail.com>  Wed, 12 Feb 2014 02:05:14 +0000

tokumx (1.3.3) unstable; urgency=low

  * see http://github.com/Tokutek/mongo/releases/1.3.3

 -- Leif Walsh <leif.walsh@gmail.com>  Wed, 08 Jan 2014 04:10:50 +0000

mongodb (2.2.0) unstable; urgency=low

  * see http://docs.mongodb.org/manual/release-notes/2.2/

 -- Richard Kreuter <richard@10gen.com>  Wed, 29 Aug 2012 16:56:28 -0500

mongodb (2.1.2) unstable; urgency=low

  * see http://jira.mongodb.org/browse/SERVER/fixforversion/10894

 -- Richard Kreuter <richard@10gen.com>  Tue, 26 Jun 2012 16:56:28 -0500

mongodb (1.9.2) unstable; urgency=low

  * see http://jira.mongodb.org/browse/SERVER/fixforversion/10261

 -- Richard Kreuter <richard@10gen.com>  Thu, 11 Aug 2011 16:56:28 -0500

mongodb (1.9.1) unstable; urgency=low

  * see http://jira.mongodb.org/browse/SERVER/fixforversion/10261

 -- Richard Kreuter <richard@10gen.com>  Tue, 26 Jul 2011 16:56:28 -0500

mongodb (1.9.0) unstable; urgency=low

  * see http://jira.mongodb.org/browse/SERVER/fixforversion/10232

 -- Richard Kreuter <richard@10gen.com>  Sun, 01 May 2011 16:56:28 -0500

mongodb (1.8.0-rc0) unstable; urgency=low

  * see http://jira.mongodb.org/browse/SERVER/fixforversion/10245

 -- Richard Kreuter <richard@10gen.com>  Tue, 22 Feb 2011 16:56:28 -0500

mongodb (1.7.6) unstable; urgency=low

  * see http://jira.mongodb.org/browse/SERVER/fixforversion/10223

 -- Richard Kreuter <richard@10gen.com>  Wed, 26 Jan 2011 16:56:28 -0500

mongodb (1.7.5) unstable; urgency=low

  * durability journalingin place
  * see http://jira.mongodb.org/browse/SERVER/fixforversion/10214

 -- Richard Kreuter <richard@10gen.com>  Wed, 26 Jan 2011 16:56:28 -0500

mongodb (1.7.4) unstable; urgency=low

  * sharding lots of changes
  * replica_sets lots of changes
  * see http://jira.mongodb.org/browse/SERVER/fixforversion/10210

 -- Richard Kreuter <richard@10gen.com>  Mon, 20 Dec 2010 16:56:28 -0500

mongodb (1.7.3) unstable; urgency=low

  * sharding lots of changes
  * replica_sets lots of changes
  * see http://jira.mongodb.org/browse/SERVER/fixforversion/10195

 -- Richard Kreuter <richard@10gen.com>  Tue, 16 Nov 2010 16:56:28 -0500

mongodb (1.7.2) unstable; urgency=low

  * sharding lots of changes
  * replica_sets lots of changes
  * see http://jira.mongodb.org/browse/SERVER/fixforversion/10194

 -- Richard Kreuter <richard@10gen.com>  Fri, 29 Oct 2010 16:56:28 -0500

mongodb (1.7.1) unstable; urgency=low

  * sharding lots of changes
  * replica_sets lots of changes
  * see http://jira.mongodb.org/browse/SERVER/fixforversion/10193

 -- Richard Kreuter <richard@10gen.com>  Tue, 28 Sep 2010 16:56:28 -0500

mongodb (1.7.0) unstable; urgency=low

  * sharding lots of changes
  * replica_sets lots of changes

 -- Richard Kreuter <richard@10gen.com>  Fri, 03 Sep 2010 16:56:28 -0500

mongodb (1.5.8) unstable; urgency=low

  * sharding lots of changes
  * replica_sets lots of changes

 -- Richard Kreuter <richard@10gen.com>  Tue, 03 Aug 2010 16:56:28 -0500

mongodb (1.5.7) unstable; urgency=low

  * sharding lots of changes
  * replica_sets lots of changes

 -- Richard Kreuter <richard@10gen.com>  Fri, 30 Jul 2010 16:56:28 -0500


mongodb (1.5.6) unstable; urgency=low

  * sharding lots of changes, see http://jira.mongodb.org/browse/SERVER/fixforversion/10179

 -- Richard Kreuter <richard@10gen.com>  Sat, 24 Jul 2010 16:56:28 -0500

mongodb (1.5.5) unstable; urgency=low

  * sharding lots of changes, see http://jira.mongodb.org/browse/SERVER/fixforversion/10157

 -- Richard Kreuter <richard@10gen.com>  Fri, 16 Jul 2010 16:56:28 -0500

mongodb (1.5.4) unstable; urgency=low

  * sharding lots of changes, see http://jira.mongodb.org/browse/SERVER/fixforversion/10157

 -- Richard Kreuter <richard@10gen.com>  Fri, 2 Jul 2010 16:56:28 -0500

mongodb (1.5.3) unstable; urgency=low

  * sharding lots of changes, see http://jira.mongodb.org/browse/SERVER/fixforversion/10157

 -- Richard Kreuter <richard@10gen.com>  Thu, 17 Jun 2010 16:56:28 -0500

mongodb (1.5.2) unstable; urgency=low

  * sharding lots of changes, see http://jira.mongodb.org/browse/SERVER/fixforversion/10143

 -- Richard Kreuter <richard@10gen.com>  Wed, 27 May 2010 16:56:28 -0500

mongodb (1.5.1) unstable; urgency=low

  * sharding lots of changes, see http://jira.mongodb.org/browse/SERVER/fixforversion/10142

 -- Richard Kreuter <richard@10gen.com>  Wed, 3 May 2010 16:56:28 -0500

mongodb (1.5.0) unstable; urgency=low

  * replication w & real-time, see http://jira.mongodb.org/browse/SERVER/fixforversion/10125

 -- Richard Kreuter <richard@10gen.com>  Wed, 22 Mar 2010 16:56:28 -0500


mongodb (1.3.5) unstable; urgency=low

  * bug fixes

 -- Richard Kreuter <richard@10gen.com>  Wed, 22 Mar 2010 16:56:28 -0500

mongodb (1.3.4) unstable; urgency=low

  * bufg fixes

 -- Richard Kreuter <richard@10gen.com>  Wed, 17 Mar 2010 16:56:28 -0500

mongodb (1.3.3) unstable; urgency=low

  * geo

 -- Richard Kreuter <richard@10gen.com>  Fri, 05 Feb 2010 16:56:28 -0500

mongodb (1.3.2) unstable; urgency=low

  * munged debian files

 -- Richard Kreuter <richard@10gen.com>  Fri, 05 Feb 2010 16:56:28 -0500

mongodb (1.3.1) unstable; urgency=low

  * Initial release

 -- Kristina Chodorow <kristina@10gen.com>  Tue, 07 Apr 2009 10:18:58 -0400
<|MERGE_RESOLUTION|>--- conflicted
+++ resolved
@@ -1,14 +1,10 @@
-<<<<<<< HEAD
 tokumx (1.6.0-pre-) UNRELEASED; urgency=low
 
   * see http://github.com/Tokutek/mongo/releases/1.6.0
 
- -- Leif Walsh <leif.walsh@gmail.com>  Fri, 29 Aug 2014 20:47:52 +0000
-
-tokumx (1.5.1-rc.0) unstable; urgency=low
-=======
+ -- Leif Walsh <leif.walsh@gmail.com>  Mon, 08 Sep 2014 23:07:43 +0000
+
 tokumx (1.5.1) unstable; urgency=low
->>>>>>> 9a096be5
 
   * see http://github.com/Tokutek/mongo/releases/1.5.1
 
