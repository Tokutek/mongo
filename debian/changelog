--- conflicted
+++ resolved
@@ -1,14 +1,10 @@
-<<<<<<< HEAD
 tokumx (1.5.0-pre-) UNRELEASED; urgency=low
 
   * see http://github.com/Tokutek/mongo/releases/1.5.0
 
- -- Leif Walsh <leif.walsh@gmail.com>  Thu, 30 Jan 2014 20:34:37 +0000
+ -- Leif Walsh <leif.walsh@gmail.com>  Wed, 12 Feb 2014 02:05:37 +0000
 
-tokumx (1.4.0-rc.0) UNRELEASED; urgency=low
-=======
 tokumx (1.4.0) unstable; urgency=low
->>>>>>> b6d89e25
 
   * see http://github.com/Tokutek/mongo/releases/1.4.0
 
