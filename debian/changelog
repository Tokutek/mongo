--- conflicted
+++ resolved
@@ -1,14 +1,10 @@
-<<<<<<< HEAD
 tokumx (1.5.0-pre-) UNRELEASED; urgency=low
 
   * see http://github.com/Tokutek/mongo/releases/1.5.0
 
  -- Leif Walsh <leif.walsh@gmail.com>  Thu, 30 Jan 2014 20:34:37 +0000
 
-tokumx (1.4.0-alpha.0) UNRELEASED; urgency=low
-=======
 tokumx (1.4.0-rc.0) UNRELEASED; urgency=low
->>>>>>> a0d8dfda
 
   * see http://github.com/Tokutek/mongo/releases/1.4.0
 
