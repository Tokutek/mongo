--- conflicted
+++ resolved
@@ -42,13 +42,9 @@
 // For historical reasons the compare the same if they are the same 64-bit representation.
 // That means that the Timestamp has an "inc" that is the same as the Date has millis.
 db.s6121.drop();
-<<<<<<< HEAD
-db.s6121.save({time:new Timestamp(1341337661, 1), date:new Date(1341337661000)});
-=======
-db.s6121.save({time:new Timestamp(   0, 1234), date:new Date(1234)});
-db.s6121.save({time:new Timestamp(1000, 1234), date:new Date(1234)});
+db.s6121.save({time:new Timestamp(0, 1234), date:new Date(1234)});
+db.s6121.save({time:new Timestamp(1, 1234), date:new Date(1234)});
 printjson(db.s6121.find().toArray());
->>>>>>> 3ee82cfb
 var s6121 = db.runCommand(
     {aggregate: "s6121", pipeline: [
         {$project: {
