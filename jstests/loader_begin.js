// Test that the beginLoadShouldFail interface validates parameters
// and enforces the rules of beginning a bulk load.

load("jstests/loader_helpers.js");

var testNSAlreadyExists = function() {
    t = db.loadnsexists;
    t.drop();
    t.insert({});
    assert(!db.getLastError());
    assert.eq(1, db.system.namespaces.count({ "name" : db.getName() + ".loadnsexists" }));

    begin();
    beginLoadShouldFail('loadnsexists', [ ] , { });
    commit();
    assert.eq(1, db.system.namespaces.count({ "name" : db.getName() + ".loadnsexists" }));
}();

var testNSProvisionallyExists = function() {
    t = db.loadnsprovexists;
    t.drop();
    begin();
    s = startParallelShell('db.beginTransaction();' +
                           'db.loadnsprovexists.insert({ prov: 1 });' +
                           'sleep(2000); db.commitTransaction()');
    sleep(1000);
    beginLoadShouldFail('loadnsprovexists', [ ], { });
    commit();
    s();
}();

var testNSProvisionallyDropped = function() {
    t = db.loadnsprovdropped;
    t.drop();
    t.insert({ prov: 1 });
    begin();
    s = startParallelShell('db.beginTransaction();' +
                           'db.loadnsprovdropped.drop(); ' +
                           'sleep(2000); db.rollbackTransaction()');
    sleep(500);
    beginLoadShouldFail('loadnsprovdropped', [ ], { });
    commit();
    assert.eq(1, t.count({ prov : 1 }));
    s();
}();

var testBadIndexes = function() {
    t = db.loadbadindexes;
    t.drop();

    begin();
    beginLoadShouldFail('loadbadindexes', "xyz" , { });
    commit();
    assert.eq(0, db.system.namespaces.count({ "name" : db.getName() + ".loadbadindexes" }));

    begin();
    beginLoadShouldFail('loadbadindexes', [ { ns: db.getName() + ".loadbadindexes", key: { a: 1 }, name: "a_1" }, "xyz" ] , { });
    commit();
    assert.eq(0, db.system.namespaces.count({ "name" : db.getName() + ".loadbadindexes" }));

    begin();
    beginLoadShouldFail('loadbadindexes', [ "xyz", { ns: db.getName() + ".loadbadindexes", key: { a: 1 }, name: "a_1" } ] , { });
    commit();
    assert.eq(0, db.system.namespaces.count({ "name" : db.getName() + ".loadbadindexes" }));

    begin();
    beginLoadShouldFail('loadbadindexes', [ { ns: db.getName() + ".thisisntright", key: { a: 1 }, name: "a_1" } ] , { });
    commit();
    assert.eq(0, db.system.namespaces.count({ "name" : db.getName() + ".loadbadindexes" }));
    assert.eq(0, db.system.namespaces.count({ "name" : db.getName() + ".thisisntright" }));

    begin();
    beginLoadShouldFail('loadbadindexes', [ { ns: db.getName() + ".loadbadindexes", key: "xyz", name: "xyz_1" } ] , { });
    commit();
    assert.eq(0, db.system.namespaces.count({ "name" : db.getName() + ".loadbadindexes" }));

    begin();
    beginLoadShouldFail('loadbadindexes', [ { ns: db.getName() + ".loadbadindexes", key: { a: 1 }, name: { thisisntright: 1 } } ] , { });
    commit();
    assert.eq(0, db.system.namespaces.count({ "name" : db.getName() + ".loadbadindexes" }));
}();

var testBadOptions = function() {
    t = db.loadbadoptions;
    t.drop();

    begin();
    beginLoadShouldFail('loadbadoptions', [ ] , "xyz");
    commit();
    assert.eq(0, db.system.namespaces.count({ "name" : db.getName() + ".loadbadoptions" }));

    begin();
    beginLoadShouldFail('loadbadoptions', [ ] , 123);
    commit();
    assert.eq(0, db.system.namespaces.count({ "name" : db.getName() + ".loadbadoptions" }));

    begin();
    beginLoadShouldFail('loadbadoptions', [ ] , [ { clustering: true } ]);
    commit();
    assert.eq(0, db.system.namespaces.count({ "name" : db.getName() + ".loadbadoptions" }));
}();

var testCappedLoadFails = function() {
    t = db.loadcappedfails;
    t.drop();

    // Test explicitly specifying the $_ index
    begin();
    beginLoadShouldFail('loadcappedfails', [ { ns: db.getName() + ".loadcappedfails", key: { "$_" : 1 }, name: "$_1" } ], { capped: true, size: 1024 } );
    commit();
    assert.eq(0, db.system.namespaces.find({ "name": db.getName() + ".loadcappedfails" }).itcount());

    // Test without explicitly specifying the $_ index
    begin();
    beginLoadShouldFail('loadcappedfails', [ { ns: db.getName() + ".loadcappedfails", key: { "a" : 1 }, name: "$_1" } ], { capped: true, size: 1024 } );
    commit();
    assert.eq(0, db.system.namespaces.find({ "name": db.getName() + ".loadcappedfails" }).itcount());
}();

var testNaturalOrderLoadFails = function() {
    t = db.loadnaturalfails;
    t.drop();

    begin();
    beginLoadShouldFail('loadnaturalfails', [ { ns: db.getName() + ".loadnaturalfails", key: { "a" : 1 }, name: "$_1" } ],  { natural: 1 } );
    commit();
    assert.eq(0, db.system.namespaces.find({ "name": db.getName() + ".loadnaturalfails" }).itcount());

    begin();
    beginLoadShouldFail('loadnaturalfails', [ { ns: db.getName() + ".loadnaturalfails", key: { "$_" : 1 }, name: "$_1" }, { ns: db.getName() + ".loadnaturalfails", key: { "a" : 1 }, name: "a_1" } ],  { natural: 1 } );
    commit();
    assert.eq(0, db.system.namespaces.find({ "name": db.getName() + ".loadnaturalfails" }).itcount());
}();

var testSystemCatalogOrProfileLoadFails = function() {
    db.dropDatabase(); // so no catalog collections exist
    begin();
    beginLoadShouldFail('system.indexes', [ ], { });
    beginLoadShouldFail('system.indexes', [ { ns: db.getName() + '.system.indexes', key: { "$_" : 1 } , name: "$_1" } ], { });
    beginLoadShouldFail('system.namespaces', [ ], { });
    beginLoadShouldFail('system.namespaces', [ { ns: db.getName() + '.system.namespaces', key: { "$_" : 1 } , name: "$_1" } ], { });
    beginLoadShouldFail('system.profile', [ ], { });
<<<<<<< HEAD
    beginLoadShouldFail('system.profile', [ { ns: 'test.system.profile', key: { "$_" : 1 } , name: "$_1" } ], { });
    beginLoadShouldFail('system.profile', [ { ns: 'test.system.profile', key: { "$_" : 1 } , name: "$_1" } ], { capped: true, size: 1024 });
    commit();
}();

var testBadPrimaryKeyOptions = function() {
    t = db.loadbadpk;
    t.drop();

    begin();
    beginLoadShouldFail('loadbadpk', [ { ns: "test.loadbadpk", key: { b: 1 }, name: "b_1" } ], { primaryKey: { a: 1 } }); 
    commit();
    assert.eq(0, db.system.namespaces.find({ "name": "test.loadbadpk" }).itcount());

    begin();
    beginLoadShouldFail('loadbadpk', [ { ns: "test.loadbadpk", key: { b: 1 }, name: "b_1" } ], { primaryKey: { _id: 1, a: 1 } }); 
    commit();
    assert.eq(0, db.system.namespaces.find({ "name": "test.loadbadpk" }).itcount());
=======
    beginLoadShouldFail('system.profile', [ { ns: db.getName() + '.system.profile', key: { "$_" : 1 } , name: "$_1" } ], { });
    beginLoadShouldFail('system.profile', [ { ns: db.getName() + '.system.profile', key: { "$_" : 1 } , name: "$_1" } ], { capped: true, size: 1024 });
>>>>>>> ba18eb12
}();<|MERGE_RESOLUTION|>--- conflicted
+++ resolved
@@ -140,9 +140,8 @@
     beginLoadShouldFail('system.namespaces', [ ], { });
     beginLoadShouldFail('system.namespaces', [ { ns: db.getName() + '.system.namespaces', key: { "$_" : 1 } , name: "$_1" } ], { });
     beginLoadShouldFail('system.profile', [ ], { });
-<<<<<<< HEAD
-    beginLoadShouldFail('system.profile', [ { ns: 'test.system.profile', key: { "$_" : 1 } , name: "$_1" } ], { });
-    beginLoadShouldFail('system.profile', [ { ns: 'test.system.profile', key: { "$_" : 1 } , name: "$_1" } ], { capped: true, size: 1024 });
+    beginLoadShouldFail('system.profile', [ { ns: db.getName() + '.system.profile', key: { "$_" : 1 } , name: "$_1" } ], { });
+    beginLoadShouldFail('system.profile', [ { ns: db.getName() + '.system.profile', key: { "$_" : 1 } , name: "$_1" } ], { capped: true, size: 1024 });
     commit();
 }();
 
@@ -151,16 +150,12 @@
     t.drop();
 
     begin();
-    beginLoadShouldFail('loadbadpk', [ { ns: "test.loadbadpk", key: { b: 1 }, name: "b_1" } ], { primaryKey: { a: 1 } }); 
+    beginLoadShouldFail('loadbadpk', [ { ns: db.getName() + ".loadbadpk", key: { b: 1 }, name: "b_1" } ], { primaryKey: { a: 1 } }); 
     commit();
-    assert.eq(0, db.system.namespaces.find({ "name": "test.loadbadpk" }).itcount());
+    assert.eq(0, db.system.namespaces.find({ "name": db.getName() + ".loadbadpk" }).itcount());
 
     begin();
-    beginLoadShouldFail('loadbadpk', [ { ns: "test.loadbadpk", key: { b: 1 }, name: "b_1" } ], { primaryKey: { _id: 1, a: 1 } }); 
+    beginLoadShouldFail('loadbadpk', [ { ns: db.getName() + ".loadbadpk", key: { b: 1 }, name: "b_1" } ], { primaryKey: { _id: 1, a: 1 } }); 
     commit();
-    assert.eq(0, db.system.namespaces.find({ "name": "test.loadbadpk" }).itcount());
-=======
-    beginLoadShouldFail('system.profile', [ { ns: db.getName() + '.system.profile', key: { "$_" : 1 } , name: "$_1" } ], { });
-    beginLoadShouldFail('system.profile', [ { ns: db.getName() + '.system.profile', key: { "$_" : 1 } , name: "$_1" } ], { capped: true, size: 1024 });
->>>>>>> ba18eb12
+    assert.eq(0, db.system.namespaces.find({ "name": db.getName() + ".loadbadpk" }).itcount());
 }();