--- conflicted
+++ resolved
@@ -4,11 +4,7 @@
 var token = "logpath_token";
 
 var dbdir = MongoRunner.toRealDir(name); // this will work under windows as well as linux
-<<<<<<< HEAD
-var basedir = MongoRunner.toRealDir(name + 'files');
-=======
 var basedir = MongoRunner.toRealDir(name + 'files/');
->>>>>>> a2bc10a0
 var logdir = basedir + "logdir/";
 var testdir = basedir + "testdir/"
 var sfile = _isWindows() ? "NUL:" : "/dev/null";
